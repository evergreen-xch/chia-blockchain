--- conflicted
+++ resolved
@@ -7,17 +7,10 @@
 
 dependencies = [
     "aiofiles==23.1.0",  # Async IO for files
-<<<<<<< HEAD
     "anyio==3.7.0",
     "blspy==2.0.2",  # Signature library
     "boto3==1.26.161",  # AWS S3 for DL s3 plugin
-    "chiavdf==1.0.8",  # timelord and vdf verification
-=======
-    "anyio==3.6.2",
-    "boto3==1.26.131",  # AWS S3 for DL s3 plugin
-    "blspy==1.0.16",  # Signature library
     "chiavdf==1.0.9",  # timelord and vdf verification
->>>>>>> 4f1810e9
     "chiabip158==1.2",  # bip158-style wallet filters
     "chiapos==1.0.11",  # proof of space
     "clvm==0.9.7",
