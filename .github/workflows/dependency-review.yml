--- conflicted
+++ resolved
@@ -19,10 +19,6 @@
         uses: actions/checkout@v4
 
       - name: 'Dependency Review'
-<<<<<<< HEAD
-        uses: actions/dependency-review-action@v4
-=======
         uses: actions/dependency-review-action@v4
         with:
-          deny-licenses: AGPL-1.0-only, AGPL-1.0-or-later, AGPL-1.0-or-later, AGPL-3.0-or-later, GPL-1.0-only, GPL-1.0-or-later, GPL-2.0-only, GPL-2.0-or-later, GPL-3.0-only, GPL-3.0-or-later
->>>>>>> f81e867c
+          deny-licenses: AGPL-1.0-only, AGPL-1.0-or-later, AGPL-1.0-or-later, AGPL-3.0-or-later, GPL-1.0-only, GPL-1.0-or-later, GPL-2.0-only, GPL-2.0-or-later, GPL-3.0-only, GPL-3.0-or-later