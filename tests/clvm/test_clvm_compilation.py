--- conflicted
+++ resolved
@@ -44,11 +44,6 @@
         "chia/wallet/puzzles/delegated_tail.clvm",
         "chia/wallet/puzzles/settlement_payments.clvm",
         "chia/wallet/puzzles/genesis_by_coin_id.clvm",
-<<<<<<< HEAD
-        "chia/wallet/puzzles/database_offer.clvm",
-        "chia/wallet/puzzles/database_layer.clvm",
-        "chia/wallet/puzzles/singleton_top_layer_atari_only.clvm",
-=======
         "chia/wallet/puzzles/singleton_top_layer_v1_1.clvm",
         "chia/wallet/puzzles/nft_innerpuz.clvm",
         "chia/wallet/puzzles/nft_transfer_program.clvm",
@@ -56,7 +51,9 @@
         "chia/wallet/puzzles/nft_metadata_updater.clvm",
         "chia/wallet/puzzles/nft_metadata_updater_default.clvm",
         "chia/wallet/puzzles/nft_state_layer.clvm",
->>>>>>> d0de8038
+        "chia/wallet/puzzles/database_offer.clvm",
+        "chia/wallet/puzzles/database_layer.clvm",
+        "chia/wallet/puzzles/singleton_top_layer_atari_only.clvm",
     ]
 )
 
