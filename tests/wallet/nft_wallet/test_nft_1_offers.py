--- conflicted
+++ resolved
@@ -135,11 +135,7 @@
         royalty_basis_pts,
         did_id,
     )
-<<<<<<< HEAD
-    await nft_wallet_maker.wallet_state_manager.add_pending_transactions(txs)
-=======
     txs = await nft_wallet_maker.wallet_state_manager.add_pending_transactions(txs)
->>>>>>> f81e867c
     for tx in txs:
         if tx.spend_bundle is not None:
             assert compute_memos(tx.spend_bundle)
@@ -187,11 +183,7 @@
     trade_take, tx_records = await trade_manager_taker.respond_to_offer(
         Offer.from_bytes(trade_make.offer), peer, DEFAULT_TX_CONFIG, fee=uint64(taker_fee)
     )
-<<<<<<< HEAD
-    await trade_manager_taker.wallet_state_manager.add_pending_transactions(tx_records)
-=======
     tx_records = await trade_manager_taker.wallet_state_manager.add_pending_transactions(tx_records)
->>>>>>> f81e867c
 
     await time_out_assert(20, mempool_not_empty, True, full_node_api)
 
@@ -283,11 +275,7 @@
         royalty_basis_pts,
         did_id,
     )
-<<<<<<< HEAD
-    await nft_wallet_taker.wallet_state_manager.add_pending_transactions(txs)
-=======
     txs = await nft_wallet_taker.wallet_state_manager.add_pending_transactions(txs)
->>>>>>> f81e867c
     for tx in txs:
         if tx.spend_bundle is not None:
             assert compute_memos(tx.spend_bundle)
@@ -337,11 +325,7 @@
     trade_take, tx_records = await trade_manager_taker.respond_to_offer(
         Offer.from_bytes(trade_make.offer), peer, DEFAULT_TX_CONFIG, fee=uint64(taker_fee)
     )
-<<<<<<< HEAD
-    await trade_manager_taker.wallet_state_manager.add_pending_transactions(tx_records)
-=======
     tx_records = await trade_manager_taker.wallet_state_manager.add_pending_transactions(tx_records)
->>>>>>> f81e867c
     await time_out_assert(20, mempool_not_empty, True, full_node_api)
     assert trade_take is not None
 
@@ -430,11 +414,7 @@
         royalty_basis_pts,
         did_id,
     )
-<<<<<<< HEAD
-    await nft_wallet_maker.wallet_state_manager.add_pending_transactions(txs)
-=======
     txs = await nft_wallet_maker.wallet_state_manager.add_pending_transactions(txs)
->>>>>>> f81e867c
     for tx in txs:
         if tx.spend_bundle is not None:
             assert compute_memos(tx.spend_bundle)
@@ -499,11 +479,7 @@
     trade_take, tx_records = await trade_manager_taker.respond_to_offer(
         Offer.from_bytes(trade_make.offer), peer, DEFAULT_TX_CONFIG, fee=uint64(taker_fee)
     )
-<<<<<<< HEAD
-    await trade_manager_taker.wallet_state_manager.add_pending_transactions(tx_records)
-=======
     tx_records = await trade_manager_taker.wallet_state_manager.add_pending_transactions(tx_records)
->>>>>>> f81e867c
     await time_out_assert(20, mempool_not_empty, True, full_node_api)
     assert trade_take is not None
     assert tx_records is not None
@@ -598,11 +574,7 @@
         royalty_basis_pts,
         did_id,
     )
-<<<<<<< HEAD
-    await nft_wallet_maker.wallet_state_manager.add_pending_transactions(txs)
-=======
     txs = await nft_wallet_maker.wallet_state_manager.add_pending_transactions(txs)
->>>>>>> f81e867c
     for tx in txs:
         if tx.spend_bundle is not None:
             assert compute_memos(tx.spend_bundle)
@@ -662,11 +634,7 @@
         DEFAULT_TX_CONFIG,
         memos=[[ph_taker_cat_1], [ph_taker_cat_2]],
     )
-<<<<<<< HEAD
-    await wallet_maker.wallet_state_manager.add_pending_transactions(cat_tx_records)
-=======
     cat_tx_records = await wallet_maker.wallet_state_manager.add_pending_transactions(cat_tx_records)
->>>>>>> f81e867c
     await full_node_api.process_transaction_records(records=cat_tx_records)
     await full_node_api.wait_for_wallets_synced(wallet_nodes=[wallet_node_maker, wallet_node_taker], timeout=20)
 
@@ -696,11 +664,7 @@
     trade_take, tx_records = await trade_manager_taker.respond_to_offer(
         Offer.from_bytes(trade_make.offer), peer, DEFAULT_TX_CONFIG, fee=uint64(taker_fee)
     )
-<<<<<<< HEAD
-    await trade_manager_taker.wallet_state_manager.add_pending_transactions(tx_records)
-=======
     tx_records = await trade_manager_taker.wallet_state_manager.add_pending_transactions(tx_records)
->>>>>>> f81e867c
     await time_out_assert(20, mempool_not_empty, True, full_node_api)
     assert trade_take is not None
     assert tx_records is not None
@@ -792,11 +756,7 @@
         royalty_basis_pts,
         did_id,
     )
-<<<<<<< HEAD
-    await nft_wallet_taker.wallet_state_manager.add_pending_transactions(txs)
-=======
     txs = await nft_wallet_taker.wallet_state_manager.add_pending_transactions(txs)
->>>>>>> f81e867c
     for tx in txs:
         if tx.spend_bundle is not None:
             assert compute_memos(tx.spend_bundle)
@@ -860,11 +820,7 @@
         amounts.append(uint64(extra_change))
         puzzle_hashes.append(ph_taker_cat_1)
     cat_tx_records = await cat_wallet_maker.generate_signed_transaction(amounts, puzzle_hashes, DEFAULT_TX_CONFIG)
-<<<<<<< HEAD
-    await wallet_maker.wallet_state_manager.add_pending_transactions(cat_tx_records)
-=======
     cat_tx_records = await wallet_maker.wallet_state_manager.add_pending_transactions(cat_tx_records)
->>>>>>> f81e867c
     await full_node_api.process_transaction_records(records=cat_tx_records)
     await full_node_api.wait_for_wallets_synced(wallet_nodes=[wallet_node_maker, wallet_node_taker], timeout=20)
 
@@ -899,11 +855,7 @@
     trade_take, tx_records = await trade_manager_taker.respond_to_offer(
         Offer.from_bytes(trade_make.offer), peer, DEFAULT_TX_CONFIG, fee=uint64(taker_fee)
     )
-<<<<<<< HEAD
-    await trade_manager_taker.wallet_state_manager.add_pending_transactions(tx_records)
-=======
     tx_records = await trade_manager_taker.wallet_state_manager.add_pending_transactions(tx_records)
->>>>>>> f81e867c
     await time_out_assert(20, mempool_not_empty, True, full_node_api)
     assert trade_take is not None
     assert tx_records is not None
@@ -998,11 +950,7 @@
         royalty_basis_pts,
         did_id,
     )
-<<<<<<< HEAD
-    await nft_wallet_maker.wallet_state_manager.add_pending_transactions(txs)
-=======
     txs = await nft_wallet_maker.wallet_state_manager.add_pending_transactions(txs)
->>>>>>> f81e867c
     for tx in txs:
         if tx.spend_bundle is not None:
             assert compute_memos(tx.spend_bundle)
@@ -1036,11 +984,7 @@
     txs = await trade_manager_maker.cancel_pending_offers(
         [trade_make.trade_id], DEFAULT_TX_CONFIG, fee=FEE, secure=True
     )
-<<<<<<< HEAD
-    await trade_manager_maker.wallet_state_manager.add_pending_transactions(txs)
-=======
     txs = await trade_manager_maker.wallet_state_manager.add_pending_transactions(txs)
->>>>>>> f81e867c
 
     async def get_trade_and_status(trade_manager: Any, trade: Any) -> TradeStatus:
         trade_rec = await trade_manager.get_trade_by_id(trade.trade_id)
@@ -1126,11 +1070,7 @@
         royalty_basis_pts,
         did_id,
     )
-<<<<<<< HEAD
-    await nft_wallet_maker.wallet_state_manager.add_pending_transactions(txs)
-=======
     txs = await nft_wallet_maker.wallet_state_manager.add_pending_transactions(txs)
->>>>>>> f81e867c
     for tx in txs:
         if tx.spend_bundle is not None:
             assert compute_memos(tx.spend_bundle)
@@ -1165,11 +1105,7 @@
     txs = await trade_manager_maker.cancel_pending_offers(
         [trade_make.trade_id], DEFAULT_TX_CONFIG, fee=FEE, secure=True
     )
-<<<<<<< HEAD
-    await trade_manager_maker.wallet_state_manager.add_pending_transactions(txs)
-=======
     txs = await trade_manager_maker.wallet_state_manager.add_pending_transactions(txs)
->>>>>>> f81e867c
 
     async def get_trade_and_status(trade_manager: Any, trade: Any) -> TradeStatus:
         trade_rec = await trade_manager.get_trade_by_id(trade.trade_id)
@@ -1334,11 +1270,7 @@
             uint16(royalty_basis_pts_maker),
             did_id_maker,
         )
-<<<<<<< HEAD
-        await nft_wallet_maker.wallet_state_manager.add_pending_transactions(txs)
-=======
         txs = await nft_wallet_maker.wallet_state_manager.add_pending_transactions(txs)
->>>>>>> f81e867c
         for tx in txs:
             if tx.spend_bundle is not None:
                 await time_out_assert_not_none(
@@ -1353,11 +1285,7 @@
         royalty_basis_pts_taker_1,
         did_id_taker,
     )
-<<<<<<< HEAD
-    await nft_wallet_taker.wallet_state_manager.add_pending_transactions(txs)
-=======
     txs = await nft_wallet_taker.wallet_state_manager.add_pending_transactions(txs)
->>>>>>> f81e867c
     for tx in txs:
         if tx.spend_bundle is not None:
             await time_out_assert_not_none(
@@ -1384,11 +1312,7 @@
         royalty_basis_pts_taker_2,
         did_id_taker,
     )
-<<<<<<< HEAD
-    await nft_wallet_taker.wallet_state_manager.add_pending_transactions(txs)
-=======
     txs = await nft_wallet_taker.wallet_state_manager.add_pending_transactions(txs)
->>>>>>> f81e867c
     for tx in txs:
         if tx.spend_bundle is not None:
             await time_out_assert_not_none(
@@ -1462,11 +1386,7 @@
             DEFAULT_TX_CONFIG,
             fee=FEE,
         )
-<<<<<<< HEAD
-        await trade_manager_taker.wallet_state_manager.add_pending_transactions(tx_records)
-=======
         tx_records = await trade_manager_taker.wallet_state_manager.add_pending_transactions(tx_records)
->>>>>>> f81e867c
     assert trade_take is not None
     assert tx_records is not None
     await full_node_api.process_transaction_records(records=tx_records)
@@ -1568,11 +1488,7 @@
         DEFAULT_TX_CONFIG,
         fee=uint64(0),
     )
-<<<<<<< HEAD
-    await trade_manager_taker.wallet_state_manager.add_pending_transactions(tx_records)
-=======
     tx_records = await trade_manager_taker.wallet_state_manager.add_pending_transactions(tx_records)
->>>>>>> f81e867c
     assert trade_take is not None
     assert tx_records is not None
     await time_out_assert(20, mempool_not_empty, True, full_node_api)
