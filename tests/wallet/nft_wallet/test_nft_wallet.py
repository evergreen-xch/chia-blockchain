from __future__ import annotations

import asyncio
import time
from typing import Any, Awaitable, Callable, Dict, List, Optional

import pytest
from chia_rs import AugSchemeMPL, G1Element, G2Element
from clvm_tools.binutils import disassemble

from chia.consensus.block_rewards import calculate_base_farmer_reward, calculate_pool_reward
from chia.rpc.wallet_rpc_api import WalletRpcApi
from chia.simulator.full_node_simulator import FullNodeSimulator
from chia.simulator.simulator_protocol import FarmNewBlockProtocol, ReorgProtocol
from chia.types.blockchain_format.program import Program
from chia.types.blockchain_format.sized_bytes import bytes32
from chia.types.peer_info import PeerInfo
from chia.types.signing_mode import CHIP_0002_SIGN_MESSAGE_PREFIX
from chia.types.spend_bundle import SpendBundle
from chia.util.bech32m import decode_puzzle_hash, encode_puzzle_hash
from chia.util.byte_types import hexstr_to_bytes
from chia.util.ints import uint32, uint64
from chia.util.timing import adjusted_timeout
from chia.wallet.did_wallet.did_wallet import DIDWallet
from chia.wallet.nft_wallet.nft_info import NFTInfo
from chia.wallet.nft_wallet.nft_wallet import NFTWallet
from chia.wallet.transaction_record import TransactionRecord
from chia.wallet.util.address_type import AddressType
from chia.wallet.util.compute_memos import compute_memos
from chia.wallet.util.tx_config import DEFAULT_TX_CONFIG
from chia.wallet.util.wallet_types import WalletType
from chia.wallet.wallet_node import WalletNode
from chia.wallet.wallet_state_manager import WalletStateManager
from tests.conftest import ConsensusMode
from tests.environments.wallet import WalletStateTransition, WalletTestFramework
from tests.util.setup_nodes import OldSimulatorsAndWallets
from tests.util.time_out_assert import time_out_assert, time_out_assert_not_none


async def get_nft_count(wallet: NFTWallet) -> int:
    return await wallet.get_nft_count()


async def get_wallet_number(manager: WalletStateManager) -> int:
    return len(manager.wallets)


async def wait_rpc_state_condition(
    timeout: float,
    async_function: Callable[[Dict[str, Any]], Awaitable[Dict[str, Any]]],
    params: List[Dict[str, Any]],
    condition_func: Callable[[Dict[str, Any]], bool],
) -> Dict[str, Any]:
    __tracebackhide__ = True

    timeout = adjusted_timeout(timeout=timeout)

    start = time.monotonic()

    while True:
        resp = await async_function(*params)
        assert isinstance(resp, dict)
        if condition_func(resp):
            return resp

        now = time.monotonic()
        elapsed = now - start
        if elapsed >= timeout:
            raise asyncio.TimeoutError(
                f"timed out while waiting for {async_function.__name__}(): {elapsed} >= {timeout}",
            )

        await asyncio.sleep(0.3)


async def make_new_block_with(
    resp: Dict[str, Any], full_node_api: FullNodeSimulator, ph: bytes32, node_to_sync: Optional[WalletNode] = None
) -> SpendBundle:
    assert resp.get("success")
    sb = resp["spend_bundle"]
    assert isinstance(sb, SpendBundle)
    await time_out_assert_not_none(30, full_node_api.full_node.mempool_manager.get_spendbundle, sb.name())
    await full_node_api.farm_new_transaction_block(FarmNewBlockProtocol(ph))
    if node_to_sync is not None:
        await full_node_api.wait_for_wallet_synced(wallet_node=node_to_sync, timeout=30)
    return sb


@pytest.mark.parametrize("trusted", [True, False])
@pytest.mark.anyio
async def test_nft_wallet_creation_automatically(
    self_hostname: str, two_wallet_nodes: OldSimulatorsAndWallets, trusted: bool
) -> None:
    num_blocks = 3
    full_nodes, wallets, _ = two_wallet_nodes
    full_node_api = full_nodes[0]
    full_node_server = full_node_api.server
    wallet_node_0, server_0 = wallets[0]
    wallet_node_1, server_1 = wallets[1]
    wallet_0 = wallet_node_0.wallet_state_manager.main_wallet
    wallet_1 = wallet_node_1.wallet_state_manager.main_wallet

    ph = await wallet_0.get_new_puzzlehash()
    ph1 = await wallet_1.get_new_puzzlehash()

    if trusted:
        wallet_node_0.config["trusted_peers"] = {
            full_node_api.full_node.server.node_id.hex(): full_node_api.full_node.server.node_id.hex()
        }
        wallet_node_1.config["trusted_peers"] = {
            full_node_api.full_node.server.node_id.hex(): full_node_api.full_node.server.node_id.hex()
        }
    else:
        wallet_node_0.config["trusted_peers"] = {}
        wallet_node_1.config["trusted_peers"] = {}

    await server_0.start_client(PeerInfo(self_hostname, full_node_server.get_port()), None)
    await server_1.start_client(PeerInfo(self_hostname, full_node_server.get_port()), None)

    for _ in range(1, num_blocks):
        await full_node_api.farm_new_transaction_block(FarmNewBlockProtocol(ph))

    funds = sum(
        [calculate_pool_reward(uint32(i)) + calculate_base_farmer_reward(uint32(i)) for i in range(1, num_blocks - 1)]
    )

    await time_out_assert(30, wallet_0.get_unconfirmed_balance, funds)
    await time_out_assert(30, wallet_0.get_confirmed_balance, funds)
    for _ in range(1, num_blocks):
        await full_node_api.farm_new_transaction_block(FarmNewBlockProtocol(ph1))

    for _ in range(1, num_blocks):
        await full_node_api.farm_new_transaction_block(FarmNewBlockProtocol(ph))

    await time_out_assert(30, wallet_0.get_pending_change_balance, 0)
    nft_wallet_0 = await NFTWallet.create_new_nft_wallet(
        wallet_node_0.wallet_state_manager, wallet_0, name="NFT WALLET 1"
    )
    metadata = Program.to(
        [("u", ["https://www.chia.net/img/branding/chia-logo.svg"]), ("h", "0xD4584AD463139FA8C0D9F68F4B59F185")]
    )

    txs = await nft_wallet_0.generate_new_nft(metadata, DEFAULT_TX_CONFIG)
<<<<<<< HEAD
    await nft_wallet_0.wallet_state_manager.add_pending_transactions(txs)
=======
    txs = await nft_wallet_0.wallet_state_manager.add_pending_transactions(txs)
>>>>>>> f81e867c
    for tx in txs:
        if tx.spend_bundle is not None:
            await time_out_assert_not_none(
                30, full_node_api.full_node.mempool_manager.get_spendbundle, tx.spend_bundle.name()
            )

    for _ in range(1, num_blocks):
        await full_node_api.farm_new_transaction_block(FarmNewBlockProtocol(ph1))

    await time_out_assert(30, get_nft_count, 1, nft_wallet_0)
    coins = await nft_wallet_0.get_current_nfts()
    assert len(coins) == 1, "nft not generated"

    txs = await nft_wallet_0.generate_signed_transaction(
        [uint64(coins[0].coin.amount)], [ph1], DEFAULT_TX_CONFIG, coins={coins[0].coin}
    )
    assert len(txs) == 1
    txs = await wallet_node_0.wallet_state_manager.add_pending_transactions(txs)
    assert txs[0].spend_bundle is not None
<<<<<<< HEAD
    await wallet_node_0.wallet_state_manager.add_pending_transactions(txs)
=======
>>>>>>> f81e867c
    await time_out_assert_not_none(
        30, full_node_api.full_node.mempool_manager.get_spendbundle, txs[0].spend_bundle.name()
    )
    for _ in range(1, num_blocks):
        await full_node_api.farm_new_transaction_block(FarmNewBlockProtocol(ph1))

    async def num_wallets() -> int:
        return len(await wallet_node_1.wallet_state_manager.get_all_wallet_info_entries())

    await time_out_assert(30, num_wallets, 2)
    # Get the new NFT wallet
    nft_wallets = await wallet_node_1.wallet_state_manager.get_all_wallet_info_entries(WalletType.NFT)
    assert len(nft_wallets) == 1
    nft_wallet_1 = wallet_node_1.wallet_state_manager.wallets[nft_wallets[0].id]
    assert isinstance(nft_wallet_1, NFTWallet)
    await time_out_assert(30, get_nft_count, 0, nft_wallet_0)
    await time_out_assert(30, get_nft_count, 1, nft_wallet_1)

    assert await nft_wallet_0.get_nft_count() == 0
    assert await nft_wallet_1.get_nft_count() == 1


@pytest.mark.limit_consensus_modes(allowed=[ConsensusMode.PLAIN], reason="irrelevant")
@pytest.mark.parametrize("wallet_environments", [{"num_environments": 2, "blocks_needed": [1, 1]}], indirect=True)
@pytest.mark.anyio
async def test_nft_wallet_creation_and_transfer(wallet_environments: WalletTestFramework) -> None:
    env_0 = wallet_environments.environments[0]
    env_1 = wallet_environments.environments[1]
    full_node_api = wallet_environments.full_node
    wallet_node_0 = env_0.node
    wallet_node_1 = env_1.node
    wallet_0 = env_0.xch_wallet
    wallet_1 = env_1.xch_wallet

    env_0.wallet_aliases = {
        "xch": 1,
        "nft": 2,
    }
    env_1.wallet_aliases = {
        "xch": 1,
        "nft": 2,
    }

    nft_wallet_0 = await NFTWallet.create_new_nft_wallet(
        wallet_node_0.wallet_state_manager, wallet_0, name="NFT WALLET 1"
    )
    metadata = Program.to(
        [("u", ["https://www.chia.net/img/branding/chia-logo.svg"]), ("h", "0xD4584AD463139FA8C0D9F68F4B59F185")]
    )
<<<<<<< HEAD

    await time_out_assert(30, wallet_0.get_unconfirmed_balance, 2000000000000)
    await time_out_assert(30, wallet_0.get_confirmed_balance, 2000000000000)
    txs = await nft_wallet_0.generate_new_nft(metadata, DEFAULT_TX_CONFIG)
    await nft_wallet_0.wallet_state_manager.add_pending_transactions(txs)
=======
    txs = await nft_wallet_0.generate_new_nft(metadata, DEFAULT_TX_CONFIG)
    txs = await nft_wallet_0.wallet_state_manager.add_pending_transactions(txs)
>>>>>>> f81e867c
    for tx in txs:
        if tx.spend_bundle is not None:
            # ensure hints are generated
            assert len(compute_memos(tx.spend_bundle)) > 0
<<<<<<< HEAD
            await time_out_assert_not_none(
                30, full_node_api.full_node.mempool_manager.get_spendbundle, tx.spend_bundle.name()
            )

    for _ in range(1, num_blocks):
        await full_node_api.farm_new_transaction_block(FarmNewBlockProtocol(ph))
=======

    await wallet_environments.process_pending_states(
        [
            WalletStateTransition(
                pre_block_balance_updates={
                    "xch": {
                        "confirmed_wallet_balance": 0,
                        "unconfirmed_wallet_balance": -1,
                        "<=#spendable_balance": -1,
                        "<=#max_send_amount": -1,
                        "pending_coin_removal_count": 1,
                        ">=#pending_change": 1,  # any amount increase
                        "unspent_coin_count": 0,
                    },
                    "nft": {
                        "init": True,
                        "confirmed_wallet_balance": 0,
                        "unconfirmed_wallet_balance": 0,
                        "spendable_balance": 0,
                        "max_send_amount": 0,
                        "pending_coin_removal_count": 1,
                        "pending_change": 0,
                        "unspent_coin_count": 0,
                    },
                },
                post_block_balance_updates={
                    "xch": {
                        "confirmed_wallet_balance": -1,
                        "unconfirmed_wallet_balance": 0,
                        ">=#spendable_balance": 1,  # any amount increase
                        ">=#max_send_amount": 1,  # any amount increase
                        "pending_coin_removal_count": -1,
                        "<=#pending_change": -1,  # any amount decrease
                        "unspent_coin_count": 0,
                    },
                    "nft": {
                        "pending_coin_removal_count": -1,
                        "unspent_coin_count": 1,
                    },
                },
            ),
            WalletStateTransition(),
        ]
    )
>>>>>>> f81e867c

    await time_out_assert(10, get_nft_count, 1, nft_wallet_0)

    # Test Reorg mint
    height = full_node_api.full_node.blockchain.get_peak_height()
    assert height is not None
    await full_node_api.reorg_from_index_to_new_index(
        ReorgProtocol(uint32(height - 1), uint32(height + 1), bytes32([0] * 32), None)
    )
    await time_out_assert(60, full_node_api.full_node.blockchain.get_peak_height, height + 1)
    await full_node_api.wait_for_wallet_synced(wallet_node=wallet_node_0)
    await env_0.change_balances(
        {
            "xch": {
                "set_remainder": True,  # Not testing XCH reorg functionality in this test
            },
            "nft": {
                # State back to before confirmation
                "unspent_coin_count": -1,
                "pending_coin_removal_count": 1,
            },
        }
    )
    await env_0.check_balances()

    await time_out_assert(30, get_nft_count, 0, nft_wallet_0)
    await time_out_assert(30, get_wallet_number, 2, wallet_node_0.wallet_state_manager)

    new_metadata = Program.to([("u", ["https://www.test.net/logo.svg"]), ("h", "0xD4584AD463139FA8C0D9F68F4B59F181")])

    txs = await nft_wallet_0.generate_new_nft(new_metadata, DEFAULT_TX_CONFIG)
    txs = await nft_wallet_0.wallet_state_manager.add_pending_transactions(txs)
    for tx in txs:
        if tx.spend_bundle is not None:
            # ensure hints are generated
            assert len(compute_memos(tx.spend_bundle)) > 0

    await wallet_environments.process_pending_states(
        [
            WalletStateTransition(
                pre_block_balance_updates={
                    "xch": {
                        "confirmed_wallet_balance": 0,
                        "unconfirmed_wallet_balance": -1,
                        "<=#spendable_balance": -1,
                        "<=#max_send_amount": -1,
                        "pending_coin_removal_count": 1,
                        ">=#pending_change": 1,  # any amount increase
                        "unspent_coin_count": 0,
                    },
                    "nft": {
                        "pending_coin_removal_count": 1,
                    },
                },
                post_block_balance_updates={
                    "xch": {
                        "confirmed_wallet_balance": -2,
                        "unconfirmed_wallet_balance": 0,
                        ">=#spendable_balance": 1,  # any amount increase
                        ">=#max_send_amount": 1,  # any amount increase
                        "pending_coin_removal_count": -2,
                        "<=#pending_change": -1,  # any amount decrease
                        "unspent_coin_count": 0,
                    },
                    "nft": {
                        "pending_coin_removal_count": -2,
                        "unspent_coin_count": 2,
                    },
                },
            ),
            WalletStateTransition(),
        ]
    )

<<<<<<< HEAD
    metadata = Program.to([("u", ["https://www.test.net/logo.svg"]), ("h", "0xD4584AD463139FA8C0D9F68F4B59F181")])

    await time_out_assert(10, wallet_0.get_unconfirmed_balance, 4000000000000 - 1)
    await time_out_assert(10, wallet_0.get_confirmed_balance, 4000000000000)

    txs = await nft_wallet_0.generate_new_nft(metadata, DEFAULT_TX_CONFIG)
    await nft_wallet_0.wallet_state_manager.add_pending_transactions(txs)
    for tx in txs:
        if tx.spend_bundle is not None:
            # ensure hints are generated
            assert len(compute_memos(tx.spend_bundle)) > 0
            await time_out_assert_not_none(
                20, full_node_api.full_node.mempool_manager.get_spendbundle, tx.spend_bundle.name()
            )

    await time_out_assert(30, wallet_node_0.wallet_state_manager.lock.locked, False)
    for _ in range(1, num_blocks * 2):
        await full_node_api.farm_new_transaction_block(FarmNewBlockProtocol(ph1))

=======
>>>>>>> f81e867c
    await time_out_assert(30, get_nft_count, 2, nft_wallet_0)
    coins = await nft_wallet_0.get_current_nfts()
    assert len(coins) == 2, "nft not generated"

    nft_wallet_1 = await NFTWallet.create_new_nft_wallet(
        wallet_node_1.wallet_state_manager, wallet_1, name="NFT WALLET 2"
    )
    txs = await nft_wallet_0.generate_signed_transaction(
        [uint64(coins[1].coin.amount)],
        [await wallet_1.get_puzzle_hash(False)],
        DEFAULT_TX_CONFIG,
        coins={coins[1].coin},
    )
    assert len(txs) == 1
    assert txs[0].spend_bundle is not None
<<<<<<< HEAD
    await wallet_node_0.wallet_state_manager.add_pending_transactions(txs)
    await time_out_assert_not_none(
        30, full_node_api.full_node.mempool_manager.get_spendbundle, txs[0].spend_bundle.name()
    )
=======
    txs = await wallet_node_0.wallet_state_manager.add_pending_transactions(txs)
    assert txs[0].spend_bundle is not None
>>>>>>> f81e867c
    assert len(compute_memos(txs[0].spend_bundle)) > 0

    await wallet_environments.process_pending_states(
        [
            WalletStateTransition(
                pre_block_balance_updates={
                    "nft": {
                        "pending_coin_removal_count": 1,
                    }
                },
                post_block_balance_updates={
                    "nft": {
                        "pending_coin_removal_count": -1,
                        "unspent_coin_count": -1,
                    }
                },
            ),
            WalletStateTransition(
                pre_block_balance_updates={
                    "nft": {
                        "init": True,
                        "confirmed_wallet_balance": 0,
                        "unconfirmed_wallet_balance": 0,
                        "spendable_balance": 0,
                        "max_send_amount": 0,
                        "pending_coin_removal_count": 0,
                        "pending_change": 0,
                        "unspent_coin_count": 0,
                    }
                },
                post_block_balance_updates={
                    "nft": {
                        "unspent_coin_count": 1,
                    }
                },
            ),
        ]
    )

    await time_out_assert(30, get_nft_count, 1, nft_wallet_0)
    await time_out_assert(30, get_nft_count, 1, nft_wallet_1)

    coins = await nft_wallet_1.get_current_nfts()
    assert len(coins) == 1

    # Send it back to original owner
    txs = await nft_wallet_1.generate_signed_transaction(
        [uint64(coins[0].coin.amount)],
        [await wallet_0.get_puzzle_hash(False)],
        DEFAULT_TX_CONFIG,
        coins={coins[0].coin},
    )
    assert len(txs) == 1
    assert txs[0].spend_bundle is not None
<<<<<<< HEAD
    await wallet_node_1.wallet_state_manager.add_pending_transactions(txs)
    await time_out_assert_not_none(
        30, full_node_api.full_node.mempool_manager.get_spendbundle, txs[0].spend_bundle.name()
    )
=======
    txs = await wallet_node_1.wallet_state_manager.add_pending_transactions(txs)
    assert txs[0].spend_bundle is not None
>>>>>>> f81e867c
    assert len(compute_memos(txs[0].spend_bundle)) > 0

    await wallet_environments.process_pending_states(
        [
            WalletStateTransition(
                pre_block_balance_updates={},
                post_block_balance_updates={
                    "nft": {
                        "unspent_coin_count": 1,
                    }
                },
            ),
            WalletStateTransition(
                pre_block_balance_updates={
                    "nft": {
                        "pending_coin_removal_count": 1,
                    }
                },
                post_block_balance_updates={
                    "nft": {
                        "pending_coin_removal_count": -1,
                        "unspent_coin_count": -1,
                    }
                },
            ),
        ]
    )

    await time_out_assert(30, get_nft_count, 2, nft_wallet_0)
    await time_out_assert(30, get_nft_count, 0, nft_wallet_1)

    # Test Reorg
    height = full_node_api.full_node.blockchain.get_peak_height()
    assert height is not None
    await full_node_api.reorg_from_index_to_new_index(
        ReorgProtocol(uint32(height - 1), uint32(height + 2), bytes32([0] * 32), None)
    )

    await env_0.change_balances(
        {
            "nft": {
                "unspent_coin_count": -1,
            }
        }
    )
    await env_1.change_balances(
        {
            "nft": {
                "pending_coin_removal_count": 1,
                "unspent_coin_count": 1,
            }
        }
    )
    await env_0.check_balances()
    await env_1.check_balances()

    await time_out_assert(30, get_nft_count, 1, nft_wallet_0)
    await time_out_assert(30, get_nft_count, 1, nft_wallet_1)


@pytest.mark.parametrize("trusted", [True, False])
@pytest.mark.anyio
async def test_nft_wallet_rpc_creation_and_list(
    self_hostname: str, two_wallet_nodes: OldSimulatorsAndWallets, trusted: bool
) -> None:
    num_blocks = 3
    full_nodes, wallets, _ = two_wallet_nodes
    full_node_api = full_nodes[0]
    full_node_server = full_node_api.server
    wallet_node_0, server_0 = wallets[0]
    wallet_node_1, server_1 = wallets[1]
    wallet_0 = wallet_node_0.wallet_state_manager.main_wallet
    wallet_1 = wallet_node_1.wallet_state_manager.main_wallet

    ph = await wallet_0.get_new_puzzlehash()
    _ = await wallet_1.get_new_puzzlehash()

    if trusted:
        wallet_node_0.config["trusted_peers"] = {
            full_node_api.full_node.server.node_id.hex(): full_node_api.full_node.server.node_id.hex()
        }
        wallet_node_1.config["trusted_peers"] = {
            full_node_api.full_node.server.node_id.hex(): full_node_api.full_node.server.node_id.hex()
        }
    else:
        wallet_node_0.config["trusted_peers"] = {}
        wallet_node_1.config["trusted_peers"] = {}

    await server_0.start_client(PeerInfo(self_hostname, full_node_server.get_port()), None)
    await server_1.start_client(PeerInfo(self_hostname, full_node_server.get_port()), None)

    for _ in range(1, num_blocks):
        await full_node_api.farm_new_transaction_block(FarmNewBlockProtocol(ph))
    funds = sum(
        [calculate_pool_reward(uint32(i)) + calculate_base_farmer_reward(uint32(i)) for i in range(1, num_blocks - 1)]
    )

    await time_out_assert(30, wallet_0.get_unconfirmed_balance, funds)
    await time_out_assert(30, wallet_0.get_confirmed_balance, funds)
    await time_out_assert(30, wallet_node_0.wallet_state_manager.synced, True)
    api_0 = WalletRpcApi(wallet_node_0)
    await full_node_api.wait_for_wallet_synced(wallet_node=wallet_node_0, timeout=30)

    nft_wallet_0 = await api_0.create_new_wallet(dict(wallet_type="nft_wallet", name="NFT WALLET 1"))
    assert isinstance(nft_wallet_0, dict)
    assert nft_wallet_0.get("success")
    nft_wallet_0_id = nft_wallet_0["wallet_id"]

    tr1 = await api_0.nft_mint_nft(
        {
            "wallet_id": nft_wallet_0_id,
            "artist_address": ph,
            "hash": "0xD4584AD463139FA8C0D9F68F4B59F185",
            "uris": ["https://www.chia.net/img/branding/chia-logo.svg"],
        }
    )

    assert isinstance(tr1, dict)
    assert tr1.get("success")
    sb = tr1["spend_bundle"]

    await time_out_assert_not_none(30, full_node_api.full_node.mempool_manager.get_spendbundle, sb.name())
    for _ in range(1, num_blocks):
        await full_node_api.farm_new_transaction_block(FarmNewBlockProtocol(ph))

    await wait_rpc_state_condition(30, api_0.nft_get_nfts, [dict(wallet_id=nft_wallet_0_id)], lambda x: x["nft_list"])
    tr2 = await api_0.nft_mint_nft(
        {
            "wallet_id": nft_wallet_0_id,
            "artist_address": ph,
            "hash": "0xD4584AD463139FA8C0D9F68F4B59F184",
            "uris": ["https://chialisp.com/img/logo.svg"],
            "meta_uris": [
                "https://bafybeigzcazxeu7epmm4vtkuadrvysv74lbzzbl2evphtae6k57yhgynp4.ipfs.nftstorage.link/6590.json"
            ],
            "meta_hash": "0x6a9cb99b7b9a987309e8dd4fd14a7ca2423858585da68cc9ec689669dd6dd6ab",
        }
    )
    assert isinstance(tr2, dict)
    assert tr2.get("success")
    sb = tr2["spend_bundle"]
    await time_out_assert_not_none(30, full_node_api.full_node.mempool_manager.get_spendbundle, sb.name())
    for _ in range(1, num_blocks):
        await full_node_api.farm_new_transaction_block(FarmNewBlockProtocol(ph))
    coins_response = await wait_rpc_state_condition(
        5, api_0.nft_get_nfts, [{"wallet_id": nft_wallet_0_id}], lambda x: x["success"] and len(x["nft_list"]) == 2
    )
    coins: List[NFTInfo] = coins_response["nft_list"]
    uris = []
    for coin in coins:
        assert not coin.supports_did
        uris.append(coin.data_uris[0])
        assert coin.mint_height > 0
    assert len(uris) == 2
    assert "https://chialisp.com/img/logo.svg" in uris
    assert bytes32.fromhex(coins[1].to_json_dict()["nft_coin_id"][2:]) in [x.name() for x in sb.additions()]

    coins_response = await wait_rpc_state_condition(
        5,
        api_0.nft_get_nfts,
        [{"wallet_id": nft_wallet_0_id, "start_index": 1, "num": 1}],
        lambda x: x["success"] and len(x["nft_list"]) == 1,
    )
    coins = coins_response["nft_list"]
    assert len(coins) == 1
    assert coins[0].data_hash.hex() == "0xD4584AD463139FA8C0D9F68F4B59F184"[2:].lower()

    # test counts

    resp = await wait_rpc_state_condition(
        10, api_0.nft_count_nfts, [{"wallet_id": nft_wallet_0_id}], lambda x: x["success"]
    )
    assert resp["count"] == 2
    resp = await wait_rpc_state_condition(10, api_0.nft_count_nfts, [{}], lambda x: x["success"])
    assert resp["count"] == 2
    resp = await wait_rpc_state_condition(
        10, api_0.nft_count_nfts, [{"wallet_id": 50}], lambda x: x["success"] is False
    )
    assert resp.get("count") is None


@pytest.mark.parametrize("trusted", [True, False])
@pytest.mark.anyio
async def test_nft_wallet_rpc_update_metadata(
    self_hostname: str, two_wallet_nodes: OldSimulatorsAndWallets, trusted: bool
) -> None:
    num_blocks = 3
    full_nodes, wallets, _ = two_wallet_nodes
    full_node_api = full_nodes[0]
    full_node_server = full_node_api.server
    wallet_node_0, server_0 = wallets[0]
    wallet_node_1, server_1 = wallets[1]
    wallet_0 = wallet_node_0.wallet_state_manager.main_wallet
    wallet_1 = wallet_node_1.wallet_state_manager.main_wallet

    ph = await wallet_0.get_new_puzzlehash()
    _ = await wallet_1.get_new_puzzlehash()

    if trusted:
        wallet_node_0.config["trusted_peers"] = {
            full_node_api.full_node.server.node_id.hex(): full_node_api.full_node.server.node_id.hex()
        }
        wallet_node_1.config["trusted_peers"] = {
            full_node_api.full_node.server.node_id.hex(): full_node_api.full_node.server.node_id.hex()
        }
    else:
        wallet_node_0.config["trusted_peers"] = {}
        wallet_node_1.config["trusted_peers"] = {}

    for _ in range(1, num_blocks):
        await full_node_api.farm_new_transaction_block(FarmNewBlockProtocol(ph))

    await server_0.start_client(PeerInfo(self_hostname, full_node_server.get_port()), None)
    await server_1.start_client(PeerInfo(self_hostname, full_node_server.get_port()), None)

    funds = sum(
        [calculate_pool_reward(uint32(i)) + calculate_base_farmer_reward(uint32(i)) for i in range(1, num_blocks - 1)]
    )

    await time_out_assert(30, wallet_0.get_unconfirmed_balance, funds)
    await time_out_assert(30, wallet_0.get_confirmed_balance, funds)

    api_0 = WalletRpcApi(wallet_node_0)
    await time_out_assert(30, wallet_node_0.wallet_state_manager.synced, True)
    await time_out_assert(30, wallet_node_1.wallet_state_manager.synced, True)
    await full_node_api.wait_for_wallet_synced(wallet_node=wallet_node_0, timeout=30)

    nft_wallet_0 = await api_0.create_new_wallet(dict(wallet_type="nft_wallet", name="NFT WALLET 1"))
    assert isinstance(nft_wallet_0, dict)
    assert nft_wallet_0.get("success")
    nft_wallet_0_id = nft_wallet_0["wallet_id"]

    # mint NFT
    resp = await api_0.nft_mint_nft(
        {
            "wallet_id": nft_wallet_0_id,
            "artist_address": ph,
            "hash": "0xD4584AD463139FA8C0D9F68F4B59F185",
            "uris": ["https://www.chia.net/img/branding/chia-logo.svg"],
        }
    )

    assert resp.get("success")
    sb = resp["spend_bundle"]

    await time_out_assert_not_none(30, full_node_api.full_node.mempool_manager.get_spendbundle, sb.name())
    for _ in range(1, num_blocks):
        await full_node_api.farm_new_transaction_block(FarmNewBlockProtocol(ph))
    coins_response = await wait_rpc_state_condition(
        5, api_0.nft_get_nfts, [dict(wallet_id=nft_wallet_0_id)], lambda x: x["nft_list"]
    )
    assert coins_response["nft_list"], isinstance(coins_response, dict)
    assert coins_response.get("success")
    coins: List[NFTInfo] = coins_response["nft_list"]
    coin = coins[0].to_json_dict()
    assert coin["mint_height"] > 0
    assert coin["data_hash"] == "0xd4584ad463139fa8c0d9f68f4b59f185"
    assert coin["chain_info"] == disassemble(
        Program.to(
            [
                ("u", ["https://www.chia.net/img/branding/chia-logo.svg"]),
                ("h", hexstr_to_bytes("0xD4584AD463139FA8C0D9F68F4B59F185")),
                ("mu", []),
                ("lu", []),
                ("sn", uint64(1)),
                ("st", uint64(1)),
            ]
        )
    )
    # add another URI using a bech32m nft_coin_id
    await time_out_assert(30, wallet_0.get_pending_change_balance, 0)
    nft_coin_id = encode_puzzle_hash(
        bytes32.from_hexstr(coin["nft_coin_id"]), AddressType.NFT.hrp(api_0.service.config)
    )
    tr1 = await api_0.nft_add_uri(
        {"wallet_id": nft_wallet_0_id, "nft_coin_id": nft_coin_id, "uri": "http://metadata", "key": "mu"}
    )

    assert tr1.get("success")
    coins_response = await api_0.nft_get_nfts(dict(wallet_id=nft_wallet_0_id))
    coins = coins_response["nft_list"]
    assert coins[0].pending_transaction
    sb = tr1["spend_bundle"]
    assert isinstance(sb, SpendBundle)
    await time_out_assert_not_none(30, full_node_api.full_node.mempool_manager.get_spendbundle, sb.name())
    for _ in range(1, num_blocks):
        await full_node_api.farm_new_transaction_block(FarmNewBlockProtocol(ph))
    # check that new URI was added
    coins_response = await wait_rpc_state_condition(
        5,
        api_0.nft_get_nfts,
        [dict(wallet_id=nft_wallet_0_id)],
        lambda x: x["nft_list"] and len(x["nft_list"][0].metadata_uris) == 1,
    )
    coins = coins_response["nft_list"]
    assert len(coins) == 1
    coin = coins[0].to_json_dict()
    assert coin["mint_height"] > 0
    uris = coin["data_uris"]
    assert len(uris) == 1
    assert "https://www.chia.net/img/branding/chia-logo.svg" in uris
    assert len(coin["metadata_uris"]) == 1
    assert "http://metadata" == coin["metadata_uris"][0]
    assert len(coin["license_uris"]) == 0

    # add yet another URI, this time using a hex nft_coin_id
    await time_out_assert(30, wallet_0.get_pending_change_balance, 0)
    nft_coin_id = coin["nft_coin_id"]
    tr1 = await api_0.nft_add_uri(
        {"wallet_id": nft_wallet_0_id, "nft_coin_id": nft_coin_id, "uri": "http://data", "key": "u"}
    )

    assert isinstance(tr1, dict)
    assert tr1.get("success")
    sb = tr1["spend_bundle"]
    await time_out_assert_not_none(30, full_node_api.full_node.mempool_manager.get_spendbundle, sb.name())
    for _ in range(1, num_blocks):
        await full_node_api.farm_new_transaction_block(FarmNewBlockProtocol(ph))
    coins_response = await wait_rpc_state_condition(
        5,
        api_0.nft_get_nfts,
        [dict(wallet_id=nft_wallet_0_id)],
        lambda x: x["nft_list"] and len(x["nft_list"][0].data_uris) == 2,
    )
    coins = coins_response["nft_list"]
    assert len(coins) == 1
    coin = coins[0].to_json_dict()
    assert coin["mint_height"] > 0
    uris = coin["data_uris"]
    assert len(uris) == 2
    assert len(coin["metadata_uris"]) == 1
    assert "http://data" == coin["data_uris"][0]


@pytest.mark.parametrize("trusted", [True, False])
@pytest.mark.anyio
async def test_nft_with_did_wallet_creation(
    self_hostname: str, two_wallet_nodes: OldSimulatorsAndWallets, trusted: bool
) -> None:
    num_blocks = 3
    full_nodes, wallets, _ = two_wallet_nodes
    full_node_api = full_nodes[0]
    full_node_server = full_node_api.server
    wallet_node_0, server_0 = wallets[0]
    wallet_node_1, server_1 = wallets[1]
    wallet_0 = wallet_node_0.wallet_state_manager.main_wallet
    api_0 = WalletRpcApi(wallet_node_0)
    ph = await wallet_0.get_new_puzzlehash()

    if trusted:
        wallet_node_0.config["trusted_peers"] = {
            full_node_api.full_node.server.node_id.hex(): full_node_api.full_node.server.node_id.hex()
        }
        wallet_node_1.config["trusted_peers"] = {
            full_node_api.full_node.server.node_id.hex(): full_node_api.full_node.server.node_id.hex()
        }
    else:
        wallet_node_0.config["trusted_peers"] = {}
        wallet_node_1.config["trusted_peers"] = {}

    await server_0.start_client(PeerInfo(self_hostname, full_node_server.get_port()), None)
    await server_1.start_client(PeerInfo(self_hostname, full_node_server.get_port()), None)

    for _ in range(1, num_blocks):
        await full_node_api.farm_new_transaction_block(FarmNewBlockProtocol(ph))

    funds = sum(
        [calculate_pool_reward(uint32(i)) + calculate_base_farmer_reward(uint32(i)) for i in range(1, num_blocks - 1)]
    )

    await time_out_assert(30, wallet_0.get_unconfirmed_balance, funds)
    await time_out_assert(30, wallet_0.get_confirmed_balance, funds)
    did_wallet = await DIDWallet.create_new_did_wallet(wallet_node_0.wallet_state_manager, wallet_0, uint64(1))
    spend_bundle_list = await wallet_node_0.wallet_state_manager.tx_store.get_unconfirmed_for_wallet(did_wallet.id())
    spend_bundle = spend_bundle_list[0].spend_bundle
    assert spend_bundle is not None
    await time_out_assert_not_none(30, full_node_api.full_node.mempool_manager.get_spendbundle, spend_bundle.name())

    await full_node_api.farm_new_transaction_block(FarmNewBlockProtocol(ph))
    await time_out_assert(30, wallet_0.get_pending_change_balance, 0)
    hex_did_id = did_wallet.get_my_DID()
    hmr_did_id = encode_puzzle_hash(bytes32.from_hexstr(hex_did_id), AddressType.DID.hrp(wallet_node_0.config))

    await full_node_api.wait_for_wallet_synced(wallet_node=wallet_node_0, timeout=30)

    res = await api_0.create_new_wallet(dict(wallet_type="nft_wallet", name="NFT WALLET 1", did_id=hmr_did_id))
    assert isinstance(res, dict)
    assert res.get("success")
    nft_wallet_0_id = res["wallet_id"]

    # this shouldn't work
    await full_node_api.wait_for_wallet_synced(wallet_node=wallet_node_0, timeout=30)

    res = await api_0.create_new_wallet(dict(wallet_type="nft_wallet", name="NFT WALLET 1", did_id=hmr_did_id))
    assert res["wallet_id"] == nft_wallet_0_id

    # now create NFT wallet with P2 standard puzzle for inner puzzle
    await full_node_api.wait_for_wallet_synced(wallet_node=wallet_node_0, timeout=30)

    res = await api_0.create_new_wallet(dict(wallet_type="nft_wallet", name="NFT WALLET 0"))
    assert res["wallet_id"] != nft_wallet_0_id
    nft_wallet_p2_puzzle = res["wallet_id"]

    res = await api_0.nft_get_by_did({"did_id": hmr_did_id})
    assert nft_wallet_0_id == res["wallet_id"]
    await time_out_assert(30, wallet_0.get_unconfirmed_balance, 3999999999999)
    await time_out_assert(30, wallet_0.get_confirmed_balance, 3999999999999)

    res = await api_0.nft_get_wallets_with_dids({})
    assert res.get("success")
    assert res.get("nft_wallets") == [
        {"wallet_id": nft_wallet_0_id, "did_id": hmr_did_id, "did_wallet_id": did_wallet.id()}
    ]

    res = await api_0.nft_get_wallet_did({"wallet_id": nft_wallet_0_id})
    assert res.get("success")
    assert res.get("did_id") == hmr_did_id

    # Create a NFT with DID
    nft_ph = await wallet_0.get_new_puzzlehash()
    resp = await api_0.nft_mint_nft(
        {
            "wallet_id": nft_wallet_0_id,
            "hash": "0xD4584AD463139FA8C0D9F68F4B59F185",
            "uris": ["https://www.chia.net/img/branding/chia-logo.svg"],
            "target_address": encode_puzzle_hash(nft_ph, "txch"),
        }
    )
    assert resp.get("success")
    sb = resp["spend_bundle"]
    # ensure hints are generated correctly
    memos = compute_memos(sb)
    assert len(memos) > 0
    puzhashes = []
    for x in memos.values():
        puzhashes.extend(list(x))
    assert len(puzhashes) > 0
    matched = 0
    for puzhash in puzhashes:
        if puzhash.hex() == nft_ph.hex():
            matched += 1
    assert matched > 0

    await time_out_assert_not_none(30, full_node_api.full_node.mempool_manager.get_spendbundle, sb.name())

    await full_node_api.farm_new_transaction_block(FarmNewBlockProtocol(ph))

    await time_out_assert(30, wallet_0.get_unconfirmed_balance, 5999999999999 - 1)
    await time_out_assert(30, wallet_0.get_confirmed_balance, 5999999999999 - 1)
    # Create a NFT without DID, this will go the unassigned NFT wallet
    resp = await api_0.nft_mint_nft(
        {
            "wallet_id": nft_wallet_0_id,
            "did_id": "",
            "hash": "0xD4584AD463139FA8C0D9F68F4B59F181",
            "uris": ["https://url1"],
        }
    )
    assert resp.get("success")
    sb = resp["spend_bundle"]

    # ensure hints are generated
    assert len(compute_memos(sb)) > 0
    await time_out_assert_not_none(30, full_node_api.full_node.mempool_manager.get_spendbundle, sb.name())

    await full_node_api.farm_new_transaction_block(FarmNewBlockProtocol(ph))
    await time_out_assert(30, wallet_0.get_unconfirmed_balance, 7999999999998 - 1)
    await time_out_assert(30, wallet_0.get_confirmed_balance, 7999999999998 - 1)
    # Check DID NFT
    coins_response = await wait_rpc_state_condition(
        5, api_0.nft_get_nfts, [dict(wallet_id=nft_wallet_0_id)], lambda x: x["nft_list"]
    )
    coins: List[NFTInfo] = coins_response["nft_list"]
    assert len(coins) == 1
    did_nft = coins[0].to_json_dict()
    assert did_nft["mint_height"] > 0
    assert did_nft["supports_did"]
    assert did_nft["data_uris"][0] == "https://www.chia.net/img/branding/chia-logo.svg"
    assert did_nft["data_hash"] == "0xD4584AD463139FA8C0D9F68F4B59F185".lower()
    assert did_nft["owner_did"][2:] == hex_did_id
    # Check unassigned NFT
    nft_wallets = await wallet_node_0.wallet_state_manager.get_all_wallet_info_entries(WalletType.NFT)
    assert len(nft_wallets) == 2
    coins_response = await wait_rpc_state_condition(
        5, api_0.nft_get_nfts, [{"wallet_id": nft_wallet_p2_puzzle}], lambda x: x["nft_list"]
    )
    assert coins_response["nft_list"]
    assert coins_response.get("success")
    coins = coins_response["nft_list"]
    assert len(coins) == 1
    non_did_nft = coins[0].to_json_dict()
    assert non_did_nft["mint_height"] > 0
    assert non_did_nft["supports_did"]
    assert non_did_nft["data_uris"][0] == "https://url1"
    assert non_did_nft["data_hash"] == "0xD4584AD463139FA8C0D9F68F4B59F181".lower()
    assert non_did_nft["owner_did"] is None


@pytest.mark.parametrize("trusted", [True, False])
@pytest.mark.anyio
async def test_nft_rpc_mint(self_hostname: str, two_wallet_nodes: OldSimulatorsAndWallets, trusted: bool) -> None:
    num_blocks = 3
    full_nodes, wallets, _ = two_wallet_nodes
    full_node_api = full_nodes[0]
    full_node_server = full_node_api.server
    wallet_node_0, server_0 = wallets[0]
    wallet_node_1, server_1 = wallets[1]
    wallet_0 = wallet_node_0.wallet_state_manager.main_wallet
    wallet_1 = wallet_node_1.wallet_state_manager.main_wallet
    api_0 = WalletRpcApi(wallet_node_0)
    ph = await wallet_0.get_new_puzzlehash()
    ph1 = await wallet_1.get_new_puzzlehash()

    if trusted:
        wallet_node_0.config["trusted_peers"] = {
            full_node_api.full_node.server.node_id.hex(): full_node_api.full_node.server.node_id.hex()
        }
        wallet_node_1.config["trusted_peers"] = {
            full_node_api.full_node.server.node_id.hex(): full_node_api.full_node.server.node_id.hex()
        }
    else:
        wallet_node_0.config["trusted_peers"] = {}
        wallet_node_1.config["trusted_peers"] = {}

    await server_0.start_client(PeerInfo(self_hostname, full_node_server.get_port()), None)
    await server_1.start_client(PeerInfo(self_hostname, full_node_server.get_port()), None)

    for _ in range(1, num_blocks):
        await full_node_api.farm_new_transaction_block(FarmNewBlockProtocol(ph))

    funds = sum(
        [calculate_pool_reward(uint32(i)) + calculate_base_farmer_reward(uint32(i)) for i in range(1, num_blocks - 1)]
    )

    await time_out_assert(30, wallet_0.get_unconfirmed_balance, funds)
    await time_out_assert(30, wallet_0.get_confirmed_balance, funds)
    did_wallet = await DIDWallet.create_new_did_wallet(wallet_node_0.wallet_state_manager, wallet_0, uint64(1))
    spend_bundle_list = await wallet_node_0.wallet_state_manager.tx_store.get_unconfirmed_for_wallet(did_wallet.id())
    spend_bundle = spend_bundle_list[0].spend_bundle
    assert spend_bundle is not None
    await time_out_assert_not_none(30, full_node_api.full_node.mempool_manager.get_spendbundle, spend_bundle.name())

    for _ in range(1, num_blocks):
        await full_node_api.farm_new_transaction_block(FarmNewBlockProtocol(ph))
    await time_out_assert(30, wallet_0.get_pending_change_balance, 0)
    did_id = encode_puzzle_hash(bytes32.from_hexstr(did_wallet.get_my_DID()), AddressType.DID.hrp(wallet_node_0.config))

    await full_node_api.wait_for_wallet_synced(wallet_node=wallet_node_0, timeout=30)

    res = await api_0.create_new_wallet(dict(wallet_type="nft_wallet", name="NFT WALLET 1", did_id=did_id))
    assert isinstance(res, dict)
    assert res.get("success")
    nft_wallet_0_id = res["wallet_id"]

    await time_out_assert(30, wallet_0.get_unconfirmed_balance, 5999999999999)
    await time_out_assert(30, wallet_0.get_confirmed_balance, 5999999999999)
    # Create a NFT with DID
    royalty_address = ph1
    data_hash_param = "0xD4584AD463139FA8C0D9F68F4B59F185"
    license_uris = ["http://mylicenseuri"]
    license_hash = "0xcafef00d"
    meta_uris = ["http://metauri"]
    meta_hash = "0xdeadbeef"
    royalty_percentage = 200
    sn = 10
    st = 100
    resp = await api_0.nft_mint_nft(
        {
            "wallet_id": nft_wallet_0_id,
            "hash": data_hash_param,
            "uris": ["https://www.chia.net/img/branding/chia-logo.svg"],
            "license_uris": license_uris,
            "license_hash": license_hash,
            "meta_hash": meta_hash,
            "edition_number": sn,
            "edition_total": st,
            "meta_uris": meta_uris,
            "royalty_address": royalty_address,
            "target_address": ph,
            "royalty_percentage": royalty_percentage,
        }
    )
    assert resp.get("success")
    nft_id = str(resp.get("nft_id"))
    sb = resp["spend_bundle"]

    # ensure hints are generated
    assert len(compute_memos(sb)) > 0
    await time_out_assert_not_none(30, full_node_api.full_node.mempool_manager.get_spendbundle, sb.name())

    for _ in range(1, num_blocks):
        await full_node_api.farm_new_transaction_block(FarmNewBlockProtocol(ph))
    await time_out_assert(30, wallet_0.get_unconfirmed_balance, 9999999999998)
    await time_out_assert(30, wallet_0.get_confirmed_balance, 9999999999998)
    coins_response = await wait_rpc_state_condition(
        5, api_0.nft_get_nfts, [dict(wallet_id=nft_wallet_0_id)], lambda x: x["nft_list"]
    )
    coins: List[NFTInfo] = coins_response["nft_list"]
    assert len(coins) == 1
    did_nft = coins[0]
    assert did_nft.royalty_puzzle_hash == royalty_address
    assert did_nft.data_hash == bytes.fromhex(data_hash_param[2:])
    assert did_nft.metadata_hash == bytes.fromhex(meta_hash[2:])
    assert did_nft.metadata_uris == meta_uris
    assert did_nft.license_uris == license_uris
    assert did_nft.license_hash == bytes.fromhex(license_hash[2:])
    assert did_nft.edition_total == st
    assert did_nft.edition_number == sn
    assert did_nft.royalty_percentage == royalty_percentage
    assert decode_puzzle_hash(nft_id) == did_nft.launcher_id


@pytest.mark.parametrize("trusted", [True, False])
@pytest.mark.anyio
async def test_nft_transfer_nft_with_did(
    self_hostname: str, two_wallet_nodes: OldSimulatorsAndWallets, trusted: bool
) -> None:
    num_blocks = 3
    fee = 100
    full_nodes, wallets, _ = two_wallet_nodes
    full_node_api = full_nodes[0]
    full_node_server = full_node_api.server
    wallet_node_0, server_0 = wallets[0]
    wallet_node_1, server_1 = wallets[1]
    wallet_0 = wallet_node_0.wallet_state_manager.main_wallet
    wallet_1 = wallet_node_1.wallet_state_manager.main_wallet
    api_0 = WalletRpcApi(wallet_node_0)
    api_1 = WalletRpcApi(wallet_node_1)
    ph = await wallet_0.get_new_puzzlehash()
    ph1 = await wallet_1.get_new_puzzlehash()

    if trusted:
        wallet_node_0.config["trusted_peers"] = {
            full_node_api.full_node.server.node_id.hex(): full_node_api.full_node.server.node_id.hex()
        }
        wallet_node_1.config["trusted_peers"] = {
            full_node_api.full_node.server.node_id.hex(): full_node_api.full_node.server.node_id.hex()
        }
    else:
        wallet_node_0.config["trusted_peers"] = {}
        wallet_node_1.config["trusted_peers"] = {}

    await server_0.start_client(PeerInfo(self_hostname, full_node_server.get_port()), None)
    await server_1.start_client(PeerInfo(self_hostname, full_node_server.get_port()), None)

    for _ in range(1, num_blocks):
        await full_node_api.farm_new_transaction_block(FarmNewBlockProtocol(ph))

    for _ in range(1, num_blocks):
        await full_node_api.farm_new_transaction_block(FarmNewBlockProtocol(ph1))
    funds = sum(
        [calculate_pool_reward(uint32(i)) + calculate_base_farmer_reward(uint32(i)) for i in range(1, num_blocks)]
    )
    await time_out_assert(30, wallet_0.get_unconfirmed_balance, funds)
    await time_out_assert(30, wallet_0.get_confirmed_balance, funds)
    # Create DID
    did_wallet = await DIDWallet.create_new_did_wallet(wallet_node_0.wallet_state_manager, wallet_0, uint64(1))
    spend_bundle_list = await wallet_node_0.wallet_state_manager.tx_store.get_unconfirmed_for_wallet(did_wallet.id())
    spend_bundle = spend_bundle_list[0].spend_bundle
    assert spend_bundle is not None
    await time_out_assert_not_none(30, full_node_api.full_node.mempool_manager.get_spendbundle, spend_bundle.name())

    await full_node_api.farm_new_transaction_block(FarmNewBlockProtocol(ph))
    await time_out_assert(30, wallet_0.get_pending_change_balance, 0)
    hex_did_id = did_wallet.get_my_DID()
    hmr_did_id = encode_puzzle_hash(bytes32.from_hexstr(hex_did_id), AddressType.DID.hrp(wallet_node_0.config))

    await full_node_api.wait_for_wallet_synced(wallet_node=wallet_node_0, timeout=30)

    # Create NFT wallet
    res = await api_0.create_new_wallet(dict(wallet_type="nft_wallet", name="NFT WALLET 1", did_id=hmr_did_id))
    assert isinstance(res, dict)
    assert res.get("success")
    nft_wallet_0_id = res["wallet_id"]

    await time_out_assert(30, did_wallet.get_confirmed_balance, 1)
    await time_out_assert(30, did_wallet.get_unconfirmed_balance, 1)

    # Create a NFT with DID
    resp = await api_0.nft_mint_nft(
        {
            "wallet_id": nft_wallet_0_id,
            "hash": "0xD4584AD463139FA8C0D9F68F4B59F185",
            "uris": ["https://www.chia.net/img/branding/chia-logo.svg"],
            "fee": fee,
            "did_id": hmr_did_id,
        }
    )
    await make_new_block_with(resp, full_node_api, ph1)

    # Check DID NFT
    coins_response = await wait_rpc_state_condition(
        5, api_0.nft_get_nfts, [dict(wallet_id=nft_wallet_0_id)], lambda x: x["nft_list"]
    )
    await time_out_assert(30, wallet_0.get_unconfirmed_balance, 5999999999898)
    await time_out_assert(30, wallet_0.get_confirmed_balance, 5999999999898)
    coins: List[NFTInfo] = coins_response["nft_list"]
    assert len(coins) == 1
    assert coins[0].owner_did is not None
    assert coins[0].owner_did.hex() == hex_did_id

    assert len(wallet_1.wallet_state_manager.wallets) == 1, "NFT wallet shouldn't exist yet"
    assert len(wallet_0.wallet_state_manager.wallets) == 3
    await full_node_api.wait_for_wallet_synced(wallet_node_0, 20)
    await full_node_api.wait_for_wallet_synced(wallet_node_1, 20)
    # transfer DID to the other wallet
    txs = await did_wallet.transfer_did(ph1, uint64(0), True, DEFAULT_TX_CONFIG)
<<<<<<< HEAD
    await did_wallet.wallet_state_manager.add_pending_transactions(txs)
=======
    txs = await did_wallet.wallet_state_manager.add_pending_transactions(txs)
>>>>>>> f81e867c
    for tx in txs:
        if tx.spend_bundle is not None:
            await time_out_assert_not_none(
                30, full_node_api.full_node.mempool_manager.get_spendbundle, tx.spend_bundle.name()
            )
    for _ in range(1, num_blocks):
        await full_node_api.farm_new_transaction_block(FarmNewBlockProtocol(ph1))
    await full_node_api.wait_for_wallet_synced(wallet_node_0, 20)
    await full_node_api.wait_for_wallet_synced(wallet_node_1, 20)
    await time_out_assert(15, len, 2, wallet_0.wallet_state_manager.wallets)
    # Transfer NFT, wallet will be deleted
    resp = await api_0.nft_transfer_nft(
        dict(
            wallet_id=nft_wallet_0_id,
            target_address=encode_puzzle_hash(ph1, "xch"),
            nft_coin_id=coins[0].nft_coin_id.hex(),
            fee=fee,
        )
    )
    assert resp.get("success")
    sb = resp["spend_bundle"]
    assert len(compute_memos(sb)) > 0
    await time_out_assert_not_none(30, full_node_api.full_node.mempool_manager.get_spendbundle, sb.name())
    await make_new_block_with(resp, full_node_api, ph1)
    await time_out_assert(30, wallet_0.get_unconfirmed_balance, 5999999999798)
    await time_out_assert(30, wallet_0.get_confirmed_balance, 5999999999798)
    await time_out_assert(30, len, 1, wallet_0.wallet_state_manager.wallets)

    # wait for all wallets to be created
    await time_out_assert(30, len, 3, wallet_1.wallet_state_manager.wallets)
    did_wallet_1 = wallet_1.wallet_state_manager.wallets[uint32(2)]
    assert nft_wallet_0_id not in wallet_node_0.wallet_state_manager.wallets.keys()
    # Check if the NFT owner DID is reset
    resp = await api_1.nft_get_by_did({})
    assert resp.get("success")
    nft_wallet_id_1 = resp.get("wallet_id")
    coins_response = await wait_rpc_state_condition(
        10, api_1.nft_get_nfts, [dict(wallet_id=nft_wallet_id_1)], lambda x: x["nft_list"]
    )
    assert len(coins_response["nft_list"]) == 1
    assert coins_response["nft_list"][0].owner_did is None
    assert coins_response["nft_list"][0].minter_did.hex() == hex_did_id
    nft_coin_id = coins_response["nft_list"][0].nft_coin_id

    await time_out_assert(30, did_wallet_1.get_spendable_balance, 1)

    # Set DID
    resp = await api_1.nft_set_nft_did(
        dict(wallet_id=nft_wallet_id_1, did_id=hmr_did_id, nft_coin_id=nft_coin_id.hex(), fee=fee)
    )
    txs = [TransactionRecord.from_json_dict_convenience(tx) for tx in resp["transactions"]]
<<<<<<< HEAD
    await did_wallet.wallet_state_manager.add_pending_transactions(txs)
=======
    txs = await did_wallet.wallet_state_manager.add_pending_transactions(txs)
>>>>>>> f81e867c
    await make_new_block_with(resp, full_node_api, ph)

    coins_response = await wait_rpc_state_condition(
        5, api_1.nft_get_by_did, [dict(did_id=hmr_did_id)], lambda x: x.get("wallet_id", 0) > 0
    )
    await time_out_assert(30, wallet_1.get_unconfirmed_balance, 12000000000100)
    await time_out_assert(30, wallet_1.get_confirmed_balance, 12000000000100)
    nft_wallet_1_id = coins_response.get("wallet_id")
    assert nft_wallet_1_id
    # Check NFT DID is set now
    resp = await wait_rpc_state_condition(
        10,
        api_1.nft_get_nfts,
        [dict(wallet_id=nft_wallet_1_id)],
        lambda x: x["nft_list"] and x["nft_list"][0].owner_did,
    )
    coins = resp["nft_list"]
    assert len(coins) == 1
    assert coins[0].owner_did is not None
    assert coins[0].owner_did.hex() == hex_did_id


@pytest.mark.parametrize("trusted", [True, False])
@pytest.mark.anyio
async def test_update_metadata_for_nft_did(
    self_hostname: str, two_wallet_nodes: OldSimulatorsAndWallets, trusted: bool
) -> None:
    num_blocks = 3
    full_nodes, wallets, _ = two_wallet_nodes
    full_node_api = full_nodes[0]
    full_node_server = full_node_api.server
    wallet_node_0, server_0 = wallets[0]
    wallet_node_1, server_1 = wallets[1]
    wallet_0 = wallet_node_0.wallet_state_manager.main_wallet
    wallet_1 = wallet_node_1.wallet_state_manager.main_wallet
    api_0 = WalletRpcApi(wallet_node_0)
    ph = await wallet_0.get_new_puzzlehash()
    ph1 = await wallet_1.get_new_puzzlehash()

    if trusted:
        wallet_node_0.config["trusted_peers"] = {
            full_node_api.full_node.server.node_id.hex(): full_node_api.full_node.server.node_id.hex()
        }
        wallet_node_1.config["trusted_peers"] = {
            full_node_api.full_node.server.node_id.hex(): full_node_api.full_node.server.node_id.hex()
        }
    else:
        wallet_node_0.config["trusted_peers"] = {}
        wallet_node_1.config["trusted_peers"] = {}

    await server_0.start_client(PeerInfo(self_hostname, full_node_server.get_port()), None)
    await server_1.start_client(PeerInfo(self_hostname, full_node_server.get_port()), None)

    for _ in range(1, num_blocks):
        await full_node_api.farm_new_transaction_block(FarmNewBlockProtocol(ph))

    funds = sum(
        [calculate_pool_reward(uint32(i)) + calculate_base_farmer_reward(uint32(i)) for i in range(1, num_blocks - 1)]
    )

    await time_out_assert(30, wallet_0.get_unconfirmed_balance, funds)
    await time_out_assert(30, wallet_0.get_confirmed_balance, funds)
    did_wallet = await DIDWallet.create_new_did_wallet(wallet_node_0.wallet_state_manager, wallet_0, uint64(1))
    spend_bundle_list = await wallet_node_0.wallet_state_manager.tx_store.get_unconfirmed_for_wallet(did_wallet.id())

    spend_bundle = spend_bundle_list[0].spend_bundle
    assert spend_bundle is not None
    await time_out_assert_not_none(30, full_node_api.full_node.mempool_manager.get_spendbundle, spend_bundle.name())

    for _ in range(1, num_blocks):
        await full_node_api.farm_new_transaction_block(FarmNewBlockProtocol(ph))
    await time_out_assert(30, wallet_0.get_pending_change_balance, 0)
    hex_did_id = did_wallet.get_my_DID()
    hmr_did_id = encode_puzzle_hash(bytes32.from_hexstr(hex_did_id), AddressType.DID.hrp(wallet_node_0.config))

    await full_node_api.wait_for_wallet_synced(wallet_node=wallet_node_0, timeout=30)

    res = await api_0.create_new_wallet(dict(wallet_type="nft_wallet", name="NFT WALLET 1", did_id=hmr_did_id))
    assert isinstance(res, dict)
    assert res.get("success")
    nft_wallet_0_id = res["wallet_id"]

    await time_out_assert(30, did_wallet.get_confirmed_balance, 1)

    # Create a NFT with DID
    resp = await api_0.nft_mint_nft(
        {
            "wallet_id": nft_wallet_0_id,
            "hash": "0xD4584AD463139FA8C0D9F68F4B59F185",
            "uris": ["https://www.chia.net/img/branding/chia-logo.svg"],
            "mu": ["https://www.chia.net/img/branding/chia-logo.svg"],
            "did": hex_did_id,
        }
    )
    assert resp.get("success")
    sb = resp["spend_bundle"]

    # ensure hints are generated
    assert len(compute_memos(sb)) > 0
    await time_out_assert_not_none(30, full_node_api.full_node.mempool_manager.get_spendbundle, sb.name())

    for _ in range(1, num_blocks):
        await full_node_api.farm_new_transaction_block(FarmNewBlockProtocol(ph))

    # Check DID NFT

    coins_response = await wait_rpc_state_condition(
        30, api_0.nft_get_nfts, [dict(wallet_id=nft_wallet_0_id)], lambda x: x["nft_list"]
    )
    coins: List[NFTInfo] = coins_response["nft_list"]
    assert len(coins) == 1
    assert coins[0].minter_did is not None
    assert coins[0].minter_did.hex() == hex_did_id
    nft_coin_id = coins[0].nft_coin_id

    # add another URI
    tr1 = await api_0.nft_add_uri(
        {
            "wallet_id": nft_wallet_0_id,
            "nft_coin_id": nft_coin_id.hex(),
            "uri": "http://metadata",
            "key": "mu",
            "fee": 100,
        }
    )
    assert isinstance(tr1, dict)
    assert tr1.get("success")
    coins_response = await api_0.nft_get_nfts(dict(wallet_id=nft_wallet_0_id))
    assert coins_response["nft_list"][0].pending_transaction

    sb = tr1["spend_bundle"]
    await time_out_assert_not_none(30, full_node_api.full_node.mempool_manager.get_spendbundle, sb.name())
    for _ in range(1, num_blocks):
        await full_node_api.farm_new_transaction_block(FarmNewBlockProtocol(ph1))
    # check that new URI was added
    await time_out_assert(30, wallet_0.get_unconfirmed_balance, 11999999999898)
    await time_out_assert(30, wallet_0.get_confirmed_balance, 11999999999898)
    coins_response = await wait_rpc_state_condition(
        5,
        api_0.nft_get_info,
        [dict(wallet_id=nft_wallet_0_id, coin_id=nft_coin_id.hex(), latest=True)],
        lambda x: x["nft_info"],
    )

    coin = coins_response["nft_info"].to_json_dict()
    assert coin["minter_did"][2:] == hex_did_id
    assert coin["mint_height"] > 0
    uris = coin["data_uris"]
    assert len(uris) == 1
    assert "https://www.chia.net/img/branding/chia-logo.svg" in uris
    assert len(coin["metadata_uris"]) == 1
    assert "http://metadata" == coin["metadata_uris"][0]
    assert len(coin["license_uris"]) == 0


@pytest.mark.parametrize("trusted", [True, False])
@pytest.mark.anyio
async def test_nft_bulk_set_did(self_hostname: str, two_wallet_nodes: OldSimulatorsAndWallets, trusted: bool) -> None:
    num_blocks = 2
    full_nodes, wallets, _ = two_wallet_nodes
    full_node_api = full_nodes[0]
    full_node_server = full_node_api.server
    wallet_node_0, server_0 = wallets[0]
    wallet_node_1, server_1 = wallets[1]
    wallet_0 = wallet_node_0.wallet_state_manager.main_wallet
    api_0 = WalletRpcApi(wallet_node_0)
    ph = await wallet_0.get_new_puzzlehash()

    if trusted:
        wallet_node_0.config["trusted_peers"] = {
            full_node_api.full_node.server.node_id.hex(): full_node_api.full_node.server.node_id.hex()
        }
        wallet_node_1.config["trusted_peers"] = {
            full_node_api.full_node.server.node_id.hex(): full_node_api.full_node.server.node_id.hex()
        }
    else:
        wallet_node_0.config["trusted_peers"] = {}
        wallet_node_1.config["trusted_peers"] = {}

    await server_0.start_client(PeerInfo(self_hostname, full_node_server.get_port()), None)
    await server_1.start_client(PeerInfo(self_hostname, full_node_server.get_port()), None)

    for _ in range(1, num_blocks + 1):
        await full_node_api.farm_new_transaction_block(FarmNewBlockProtocol(ph))

    funds = sum(
        [calculate_pool_reward(uint32(i)) + calculate_base_farmer_reward(uint32(i)) for i in range(1, num_blocks)]
    )

    await time_out_assert(30, wallet_0.get_unconfirmed_balance, funds)
    await time_out_assert(30, wallet_0.get_confirmed_balance, funds)
    did_wallet = await DIDWallet.create_new_did_wallet(wallet_node_0.wallet_state_manager, wallet_0, uint64(1))
    spend_bundle_list = await wallet_node_0.wallet_state_manager.tx_store.get_unconfirmed_for_wallet(did_wallet.id())
    spend_bundle = spend_bundle_list[0].spend_bundle
    assert spend_bundle is not None
    await time_out_assert_not_none(30, full_node_api.full_node.mempool_manager.get_spendbundle, spend_bundle.name())

    for _ in range(1, num_blocks):
        await full_node_api.farm_new_transaction_block(FarmNewBlockProtocol(ph))
    await time_out_assert(30, wallet_0.get_pending_change_balance, 0)
    await time_out_assert(30, wallet_0.get_confirmed_balance, 3999999999999)
    hex_did_id = did_wallet.get_my_DID()
    hmr_did_id = encode_puzzle_hash(bytes32.from_hexstr(hex_did_id), AddressType.DID.hrp(wallet_node_0.config))

    await full_node_api.wait_for_wallet_synced(wallet_node=wallet_node_0, timeout=30)

    res = await api_0.create_new_wallet(dict(wallet_type="nft_wallet", name="NFT WALLET 1", did_id=hmr_did_id))
    assert res.get("success")
    nft_wallet_0_id = res["wallet_id"]
    assert isinstance(nft_wallet_0_id, uint32)
    res = await api_0.create_new_wallet(dict(wallet_type="nft_wallet", name="NFT WALLET 2"))
    assert res.get("success")
    nft_wallet_1_id = res["wallet_id"]
    assert isinstance(nft_wallet_1_id, uint32)
    await time_out_assert(30, did_wallet.get_confirmed_balance, 1)

    # Create a NFT with DID
    resp = await api_0.nft_mint_nft(
        {
            "wallet_id": nft_wallet_0_id,
            "hash": "0xD4584AD463139FA8C0D9F68F4B59F185",
            "uris": ["https://www.chia.net/img/branding/chia-logo.svg"],
            "mu": ["https://www.chia.net/img/branding/chia-logo.svg"],
            "did_id": hmr_did_id,
        }
    )
    sb = await make_new_block_with(resp, full_node_api, ph, wallet_node_0)
    # ensure hints are generated
    assert len(compute_memos(sb)) > 0
    await wait_rpc_state_condition(
        30, api_0.nft_get_nfts, [{"wallet_id": nft_wallet_0_id}], lambda x: len(x["nft_list"]) > 0
    )
    # Make a second one to test "bulk" updating in same wallet
    resp = await api_0.nft_mint_nft(
        {
            "wallet_id": nft_wallet_0_id,
            "hash": "0xD4584AD463139FA8C0D9F68F4B59F185",
            "uris": ["https://www.chia.net/img/branding/chia-logo.svg"],
            "mu": ["https://www.chia.net/img/branding/chia-logo.svg"],
            "did_id": hmr_did_id,
        }
    )
    sb = await make_new_block_with(resp, full_node_api, ph, wallet_node_0)
    await wait_rpc_state_condition(
        30, api_0.nft_get_nfts, [{"wallet_id": nft_wallet_0_id}], lambda x: len(x["nft_list"]) > 0
    )
    # ensure hints are generated
    assert len(compute_memos(sb)) > 0
    resp = await api_0.nft_mint_nft(
        {
            "wallet_id": nft_wallet_1_id,
            "hash": "0xD4584AD463139FA8C0D9F68F4B59F186",
            "uris": ["https://www.chia.net/img/branding/chia-logo.svg"],
            "mu": ["https://www.chia.net/img/branding/chia-logo.svg"],
            "did_id": "",
        }
    )
    sb = await make_new_block_with(resp, full_node_api, ph, wallet_node_0)
    # ensure hints are generated
    assert len(compute_memos(sb)) > 0

    # Check DID NFT
    coins_response = await wait_rpc_state_condition(
        30, api_0.nft_get_nfts, [{"wallet_id": nft_wallet_0_id}], lambda x: len(x["nft_list"]) == 2
    )
    coins: List[NFTInfo] = coins_response["nft_list"]
    nft1 = coins[0]
    nft12 = coins[1]
    assert len(coins) == 2
    assert coins[0].owner_did is not None
    assert coins[1].owner_did is not None
    coins_response = await wait_rpc_state_condition(
        30, api_0.nft_get_nfts, [{"wallet_id": nft_wallet_1_id}], lambda x: len(x["nft_list"]) == 1
    )
    coins = coins_response["nft_list"]
    nft2 = coins[0]
    assert len(coins) == 1
    assert coins[0].owner_did is None
    nft_coin_list = [
        {"wallet_id": nft_wallet_0_id, "nft_coin_id": nft1.nft_coin_id.hex()},
        {"wallet_id": nft_wallet_0_id, "nft_coin_id": nft12.nft_coin_id.hex()},
        {"wallet_id": nft_wallet_1_id, "nft_coin_id": nft2.nft_coin_id.hex()},
        {"wallet_id": nft_wallet_1_id},
        {"nft_coin_id": nft2.nft_coin_id.hex()},
    ]
    resp = await api_0.nft_set_did_bulk(dict(did_id=hmr_did_id, nft_coin_list=nft_coin_list, fee=1000))
    sb = resp["spend_bundle"]
    assert isinstance(sb, SpendBundle)
    assert len(sb.coin_spends) == 5
    tx_num = resp["tx_num"]
    assert isinstance(tx_num, int)
    assert tx_num == 4
    coins_response = await wait_rpc_state_condition(
        30, api_0.nft_get_nfts, [{"wallet_id": nft_wallet_0_id}], lambda x: len(x["nft_list"]) == 2
    )
    coins = coins_response["nft_list"]
    assert coins[0].pending_transaction
    assert coins[1].pending_transaction
    await make_new_block_with(resp, full_node_api, ph, wallet_node_0)
    coins_response = await wait_rpc_state_condition(
        30, api_0.nft_get_by_did, [dict(did_id=hmr_did_id)], lambda x: x.get("wallet_id", 0) > 0
    )
    nft_wallet_1_id = coins_response.get("wallet_id")
    assert nft_wallet_1_id
    resp = await wait_rpc_state_condition(
        30,
        api_0.nft_get_nfts,
        [dict(wallet_id=nft_wallet_1_id)],
        lambda x: len(x["nft_list"]) > 2 and x["nft_list"][0].owner_did,
    )
    nft_wallet_to_check = wallet_node_0.wallet_state_manager.wallets[nft_wallet_0_id]
    assert isinstance(nft_wallet_to_check, NFTWallet)
    assert await nft_wallet_to_check.get_nft_count() == 3
    coins = resp["nft_list"]
    assert len(coins) == 3
    assert coins[0].owner_did is not None
    assert coins[0].owner_did.hex() == hex_did_id
    assert coins[1].owner_did is not None
    assert coins[1].owner_did.hex() == hex_did_id
    assert coins[2].owner_did is not None
    assert coins[2].owner_did.hex() == hex_did_id


@pytest.mark.parametrize("trusted", [True, False])
@pytest.mark.anyio
async def test_nft_bulk_transfer(self_hostname: str, two_wallet_nodes: OldSimulatorsAndWallets, trusted: bool) -> None:
    num_blocks = 2
    full_nodes, wallets, _ = two_wallet_nodes
    full_node_api = full_nodes[0]
    full_node_server = full_node_api.server
    wallet_node_0, server_0 = wallets[0]
    wallet_node_1, server_1 = wallets[1]
    wallet_0 = wallet_node_0.wallet_state_manager.main_wallet
    wallet_1 = wallet_node_1.wallet_state_manager.main_wallet
    api_0 = WalletRpcApi(wallet_node_0)
    api_1 = WalletRpcApi(wallet_node_1)
    ph = await wallet_0.get_new_puzzlehash()
    ph1 = await wallet_1.get_new_puzzlehash()
    address = encode_puzzle_hash(ph1, AddressType.XCH.hrp(wallet_node_1.config))
    if trusted:
        wallet_node_0.config["trusted_peers"] = {
            full_node_api.full_node.server.node_id.hex(): full_node_api.full_node.server.node_id.hex()
        }
        wallet_node_1.config["trusted_peers"] = {
            full_node_api.full_node.server.node_id.hex(): full_node_api.full_node.server.node_id.hex()
        }
    else:
        wallet_node_0.config["trusted_peers"] = {}
        wallet_node_1.config["trusted_peers"] = {}

    await server_0.start_client(PeerInfo(self_hostname, full_node_server.get_port()), None)
    await server_1.start_client(PeerInfo(self_hostname, full_node_server.get_port()), None)

    for _ in range(1, num_blocks + 1):
        await full_node_api.farm_new_transaction_block(FarmNewBlockProtocol(ph))

    await full_node_api.wait_for_wallet_synced(wallet_node_0)

    funds = sum(
        [calculate_pool_reward(uint32(i)) + calculate_base_farmer_reward(uint32(i)) for i in range(1, num_blocks)]
    )

    await time_out_assert(30, wallet_0.get_unconfirmed_balance, funds)
    await time_out_assert(30, wallet_0.get_confirmed_balance, funds)
    did_wallet = await DIDWallet.create_new_did_wallet(wallet_node_0.wallet_state_manager, wallet_0, uint64(1))
    spend_bundle_list = await wallet_node_0.wallet_state_manager.tx_store.get_unconfirmed_for_wallet(did_wallet.id())
    spend_bundle = spend_bundle_list[0].spend_bundle
    assert spend_bundle is not None
    await time_out_assert_not_none(30, full_node_api.full_node.mempool_manager.get_spendbundle, spend_bundle.name())

    for _ in range(1, num_blocks):
        await full_node_api.farm_new_transaction_block(FarmNewBlockProtocol(ph))
    await time_out_assert(30, wallet_0.get_pending_change_balance, 0)
    await time_out_assert(30, wallet_0.get_confirmed_balance, 3999999999999)
    hex_did_id = did_wallet.get_my_DID()
    hmr_did_id = encode_puzzle_hash(bytes32.from_hexstr(hex_did_id), AddressType.DID.hrp(wallet_node_0.config))

    await full_node_api.wait_for_wallet_synced(wallet_node=wallet_node_0, timeout=30)

    res = await api_0.create_new_wallet(dict(wallet_type="nft_wallet", name="NFT WALLET 1", did_id=hmr_did_id))
    assert isinstance(res, dict)
    assert res.get("success")
    nft_wallet_0_id = res["wallet_id"]
    res = await api_0.create_new_wallet(dict(wallet_type="nft_wallet", name="NFT WALLET 2"))
    assert isinstance(res, dict)
    assert res.get("success")
    nft_wallet_1_id = res["wallet_id"]
    await time_out_assert(30, did_wallet.get_confirmed_balance, 1)

    # Create a NFT with DID
    resp = await api_0.nft_mint_nft(
        {
            "wallet_id": nft_wallet_0_id,
            "hash": "0xD4584AD463139FA8C0D9F68F4B59F185",
            "uris": ["https://www.chia.net/img/branding/chia-logo.svg"],
            "mu": ["https://www.chia.net/img/branding/chia-logo.svg"],
            "did_id": hmr_did_id,
        }
    )
    sb = await make_new_block_with(resp, full_node_api, ph)
    # ensure hints are generated
    assert len(compute_memos(sb)) > 0
    await wait_rpc_state_condition(
        30, api_0.nft_get_nfts, [{"wallet_id": nft_wallet_0_id}], lambda x: len(x["nft_list"]) > 0
    )
    # Make a second one to test "bulk" updating in same wallet
    resp = await api_0.nft_mint_nft(
        {
            "wallet_id": nft_wallet_0_id,
            "hash": "0xD4584AD463139FA8C0D9F68F4B59F185",
            "uris": ["https://www.chia.net/img/branding/chia-logo.svg"],
            "mu": ["https://www.chia.net/img/branding/chia-logo.svg"],
            "did_id": hmr_did_id,
        }
    )
    sb = await make_new_block_with(resp, full_node_api, ph)
    await wait_rpc_state_condition(
        30, api_0.nft_get_nfts, [{"wallet_id": nft_wallet_0_id}], lambda x: len(x["nft_list"]) == 2
    )
    resp = await api_0.nft_mint_nft(
        {
            "wallet_id": nft_wallet_1_id,
            "hash": "0xD4584AD463139FA8C0D9F68F4B59F186",
            "uris": ["https://www.chia.net/img/branding/chia-logo.svg"],
            "mu": ["https://www.chia.net/img/branding/chia-logo.svg"],
            "did_id": "",
        }
    )
    sb = await make_new_block_with(resp, full_node_api, ph)
    # ensure hints are generated
    assert len(compute_memos(sb)) > 0

    # Check DID NFT
    coins_response = await wait_rpc_state_condition(
        30, api_0.nft_get_nfts, [{"wallet_id": nft_wallet_0_id}], lambda x: len(x["nft_list"]) == 2
    )
    coins: List[NFTInfo] = coins_response["nft_list"]
    nft1 = coins[0]
    nft12 = coins[1]
    assert len(coins) == 2
    assert coins[0].owner_did is not None
    assert coins[1].owner_did is not None
    coins_response = await wait_rpc_state_condition(
        30, api_0.nft_get_nfts, [{"wallet_id": nft_wallet_1_id}], lambda x: len(x["nft_list"]) == 1
    )
    coins = coins_response["nft_list"]
    nft2 = coins[0]
    assert len(coins) == 1
    assert coins[0].owner_did is None
    nft_coin_list = [
        {"wallet_id": nft_wallet_0_id, "nft_coin_id": nft1.nft_coin_id.hex()},
        {"wallet_id": nft_wallet_0_id, "nft_coin_id": nft12.nft_coin_id.hex()},
        {"wallet_id": nft_wallet_1_id, "nft_coin_id": nft2.nft_coin_id.hex()},
        {"wallet_id": nft_wallet_1_id},
        {"nft_coin_id": nft2.nft_coin_id.hex()},
    ]
    resp = await api_0.nft_transfer_bulk(dict(target_address=address, nft_coin_list=nft_coin_list, fee=1000))
    assert len(resp["spend_bundle"].coin_spends) == 4
    assert resp["tx_num"] == 4
    sb = await make_new_block_with(resp, full_node_api, ph)
    # ensure hints are generated
    assert len(compute_memos(sb)) > 0
    await time_out_assert(30, get_wallet_number, 2, wallet_node_1.wallet_state_manager)
    coins_response = await wait_rpc_state_condition(
        30, api_1.nft_get_nfts, [{"wallet_id": 2}], lambda x: len(x["nft_list"]) == 3
    )
    coins = coins_response["nft_list"]
    nft_set = {nft1.launcher_id, nft12.launcher_id, nft2.launcher_id}
    assert coins[2].launcher_id in nft_set
    assert coins[1].launcher_id in nft_set
    assert coins[0].launcher_id in nft_set
    assert coins[0].owner_did is None
    assert coins[1].owner_did is None
    assert coins[2].owner_did is None


@pytest.mark.limit_consensus_modes(allowed=[ConsensusMode.PLAIN, ConsensusMode.HARD_FORK_2_0], reason="save time")
@pytest.mark.parametrize("trusted", [True, False])
@pytest.mark.anyio
async def test_nft_set_did(self_hostname: str, two_wallet_nodes: OldSimulatorsAndWallets, trusted: bool) -> None:
    num_blocks = 3
    full_nodes, wallets, _ = two_wallet_nodes
    full_node_api = full_nodes[0]
    full_node_server = full_node_api.server
    wallet_node_0, server_0 = wallets[0]
    wallet_node_1, server_1 = wallets[1]
    wallet_0 = wallet_node_0.wallet_state_manager.main_wallet
    api_0 = WalletRpcApi(wallet_node_0)
    ph = await wallet_0.get_new_puzzlehash()

    if trusted:
        wallet_node_0.config["trusted_peers"] = {
            full_node_api.full_node.server.node_id.hex(): full_node_api.full_node.server.node_id.hex()
        }
        wallet_node_1.config["trusted_peers"] = {
            full_node_api.full_node.server.node_id.hex(): full_node_api.full_node.server.node_id.hex()
        }
    else:
        wallet_node_0.config["trusted_peers"] = {}
        wallet_node_1.config["trusted_peers"] = {}

    await server_0.start_client(PeerInfo(self_hostname, full_node_server.get_port()), None)
    await server_1.start_client(PeerInfo(self_hostname, full_node_server.get_port()), None)

    for _ in range(1, num_blocks):
        await full_node_api.farm_new_transaction_block(FarmNewBlockProtocol(ph))

    await full_node_api.wait_for_wallet_synced(wallet_node_0)

    funds = sum(
        [calculate_pool_reward(uint32(i)) + calculate_base_farmer_reward(uint32(i)) for i in range(1, num_blocks - 1)]
    )

    await time_out_assert(30, wallet_0.get_unconfirmed_balance, funds)
    await time_out_assert(30, wallet_0.get_confirmed_balance, funds)
    did_wallet = await DIDWallet.create_new_did_wallet(wallet_node_0.wallet_state_manager, wallet_0, uint64(1))
    spend_bundle_list = await wallet_node_0.wallet_state_manager.tx_store.get_unconfirmed_for_wallet(did_wallet.id())
    spend_bundle = spend_bundle_list[0].spend_bundle
    assert spend_bundle is not None
    await time_out_assert_not_none(30, full_node_api.full_node.mempool_manager.get_spendbundle, spend_bundle.name())

    for _ in range(1, num_blocks):
        await full_node_api.farm_new_transaction_block(FarmNewBlockProtocol(ph))
    await time_out_assert(30, wallet_0.get_pending_change_balance, 0)
    hex_did_id = did_wallet.get_my_DID()
    hmr_did_id = encode_puzzle_hash(bytes32.from_hexstr(hex_did_id), AddressType.DID.hrp(wallet_node_0.config))

    await full_node_api.wait_for_wallet_synced(wallet_node=wallet_node_0, timeout=30)

    res = await api_0.create_new_wallet(dict(wallet_type="nft_wallet", name="NFT WALLET 1"))
    assert isinstance(res, dict)
    assert res.get("success")
    nft_wallet_0_id = res["wallet_id"]

    await time_out_assert(30, did_wallet.get_confirmed_balance, 1)

    # Create a NFT without DID
    resp = await api_0.nft_mint_nft(
        {
            "wallet_id": nft_wallet_0_id,
            "hash": "0xD4584AD463139FA8C0D9F68F4B59F185",
            "uris": ["https://www.chia.net/img/branding/chia-logo.svg"],
            "mu": ["https://www.chia.net/img/branding/chia-logo.svg"],
            "did_id": "",
        }
    )
    sb = await make_new_block_with(resp, full_node_api, ph)
    # ensure hints are generated
    assert len(compute_memos(sb)) > 0

    # Check DID NFT
    coins_response = await wait_rpc_state_condition(
        30, api_0.nft_get_nfts, [{"wallet_id": nft_wallet_0_id}], lambda x: len(x["nft_list"]) > 0
    )
    coins: List[NFTInfo] = coins_response["nft_list"]
    assert len(coins) == 1
    assert coins[0].owner_did is None
    nft_coin_id = coins[0].nft_coin_id

    # Test set None -> DID1
    did_wallet1 = await DIDWallet.create_new_did_wallet(wallet_node_0.wallet_state_manager, wallet_0, uint64(1))
    spend_bundle_list = await wallet_node_0.wallet_state_manager.tx_store.get_unconfirmed_for_wallet(did_wallet1.id())

    spend_bundle = spend_bundle_list[0].spend_bundle
    assert spend_bundle is not None
    await time_out_assert_not_none(30, full_node_api.full_node.mempool_manager.get_spendbundle, spend_bundle.name())

    await full_node_api.farm_new_transaction_block(FarmNewBlockProtocol(ph))
    await time_out_assert(30, did_wallet1.get_spendable_balance, 1)
    resp = await api_0.nft_set_nft_did(
        dict(wallet_id=nft_wallet_0_id, did_id=hmr_did_id, nft_coin_id=nft_coin_id.hex())
    )
    txs = [TransactionRecord.from_json_dict_convenience(tx) for tx in resp["transactions"]]
<<<<<<< HEAD
    await did_wallet1.wallet_state_manager.add_pending_transactions(txs)
=======
    txs = await did_wallet1.wallet_state_manager.add_pending_transactions(txs)
>>>>>>> f81e867c
    await make_new_block_with(resp, full_node_api, ph)
    coins_response = await wait_rpc_state_condition(
        30, api_0.nft_get_by_did, [dict(did_id=hmr_did_id)], lambda x: x.get("wallet_id", 0) > 0
    )

    nft_wallet_1_id = coins_response.get("wallet_id")
    assert nft_wallet_1_id
    resp = await wait_rpc_state_condition(
        30,
        api_0.nft_get_nfts,
        [dict(wallet_id=nft_wallet_1_id)],
        lambda x: len(x["nft_list"]) > 0 and x["nft_list"][0].owner_did,
    )
    nft_wallet_to_check = wallet_node_0.wallet_state_manager.wallets[nft_wallet_0_id]
    assert isinstance(nft_wallet_to_check, NFTWallet)
    assert len(await nft_wallet_to_check.get_current_nfts()) == 0

    coins = resp["nft_list"]
    assert len(coins) == 1
    assert coins[0].owner_did is not None
    assert coins[0].owner_did.hex() == hex_did_id
    nft_coin_id = coins[0].nft_coin_id

    resp = await api_0.nft_get_info(dict(coin_id=nft_coin_id.hex(), latest=True))
    assert resp["success"]
    assert coins[0] == resp["nft_info"]

    # Test set DID1 -> DID2
    hex_did_id = did_wallet1.get_my_DID()
    hmr_did_id = encode_puzzle_hash(bytes32.from_hexstr(hex_did_id), AddressType.DID.hrp(wallet_node_0.config))
    resp = await api_0.nft_set_nft_did(
        dict(wallet_id=nft_wallet_1_id, did_id=hmr_did_id, nft_coin_id=nft_coin_id.hex())
    )
    txs = [TransactionRecord.from_json_dict_convenience(tx) for tx in resp["transactions"]]
<<<<<<< HEAD
    await did_wallet1.wallet_state_manager.add_pending_transactions(txs)
=======
    txs = await did_wallet1.wallet_state_manager.add_pending_transactions(txs)
>>>>>>> f81e867c
    await make_new_block_with(resp, full_node_api, ph)
    coins_response = await wait_rpc_state_condition(
        30, api_0.nft_get_by_did, [dict(did_id=hmr_did_id)], lambda x: x.get("wallet_id") is not None
    )

    nft_wallet_2_id = coins_response.get("wallet_id")
    assert nft_wallet_2_id
    await time_out_assert(30, len, 6, wallet_node_0.wallet_state_manager.wallets)

    # Check NFT DID
    resp = await wait_rpc_state_condition(
        30, api_0.nft_get_nfts, [dict(wallet_id=nft_wallet_2_id)], lambda x: len(x["nft_list"]) > 0
    )
    assert resp.get("success")
    coins = resp["nft_list"]
    assert len(coins) == 1
    assert coins[0].owner_did is not None
    assert coins[0].owner_did.hex() == hex_did_id
    nft_coin_id = coins[0].nft_coin_id
    resp = await api_0.nft_get_info(dict(coin_id=nft_coin_id.hex(), latest=True))
    assert resp["success"]
    assert coins[0] == resp["nft_info"]
    # Test set DID2 -> None
    resp = await api_0.nft_set_nft_did(dict(wallet_id=nft_wallet_2_id, nft_coin_id=nft_coin_id.hex()))
    txs = [TransactionRecord.from_json_dict_convenience(tx) for tx in resp["transactions"]]
<<<<<<< HEAD
    await did_wallet1.wallet_state_manager.add_pending_transactions(txs)
=======
    txs = await did_wallet1.wallet_state_manager.add_pending_transactions(txs)
>>>>>>> f81e867c
    await make_new_block_with(resp, full_node_api, ph)

    # Check NFT DID
    resp = await wait_rpc_state_condition(
        30, api_0.nft_get_nfts, [dict(wallet_id=nft_wallet_0_id)], lambda x: x["nft_list"]
    )
    coins = resp["nft_list"]
    assert len(coins) == 1
    assert coins[0].owner_did is None
    assert nft_wallet_2_id in wallet_node_0.wallet_state_manager.wallets.keys()
    nft_coin_id = coins[0].nft_coin_id
    resp = await api_0.nft_get_info(dict(coin_id=nft_coin_id.hex(), latest=True))
    assert resp["success"]
    assert coins[0] == resp["nft_info"]


@pytest.mark.parametrize("trusted", [True, False])
@pytest.mark.anyio
async def test_set_nft_status(self_hostname: str, two_wallet_nodes: OldSimulatorsAndWallets, trusted: bool) -> None:
    num_blocks = 5
    full_nodes, wallets, _ = two_wallet_nodes
    full_node_api = full_nodes[0]
    full_node_server = full_node_api.server
    wallet_node_0, server_0 = wallets[0]
    wallet_node_1, server_1 = wallets[1]
    wallet_0 = wallet_node_0.wallet_state_manager.main_wallet
    api_0 = WalletRpcApi(wallet_node_0)
    ph = await wallet_0.get_new_puzzlehash()

    if trusted:
        wallet_node_0.config["trusted_peers"] = {
            full_node_api.full_node.server.node_id.hex(): full_node_api.full_node.server.node_id.hex()
        }
        wallet_node_1.config["trusted_peers"] = {
            full_node_api.full_node.server.node_id.hex(): full_node_api.full_node.server.node_id.hex()
        }
    else:
        wallet_node_0.config["trusted_peers"] = {}
        wallet_node_1.config["trusted_peers"] = {}

    await server_0.start_client(PeerInfo(self_hostname, full_node_server.get_port()), None)
    await server_1.start_client(PeerInfo(self_hostname, full_node_server.get_port()), None)

    for _ in range(1, num_blocks):
        await full_node_api.farm_new_transaction_block(FarmNewBlockProtocol(ph))

    funds = sum(
        [calculate_pool_reward(uint32(i)) + calculate_base_farmer_reward(uint32(i)) for i in range(1, num_blocks - 1)]
    )

    await time_out_assert(30, wallet_0.get_unconfirmed_balance, funds)
    await time_out_assert(30, wallet_0.get_confirmed_balance, funds)
    await full_node_api.wait_for_wallet_synced(wallet_node=wallet_node_0, timeout=30)

    res = await api_0.create_new_wallet(dict(wallet_type="nft_wallet", name="NFT WALLET 1"))
    assert isinstance(res, dict)
    assert res.get("success")
    nft_wallet_0_id = res["wallet_id"]

    # Create a NFT without DID
    resp = await api_0.nft_mint_nft(
        {
            "wallet_id": nft_wallet_0_id,
            "hash": "0xD4584AD463139FA8C0D9F68F4B59F185",
            "uris": ["https://www.chia.net/img/branding/chia-logo.svg"],
            "mu": ["https://www.chia.net/img/branding/chia-logo.svg"],
        }
    )
    assert resp.get("success")
    sb = resp["spend_bundle"]

    # ensure hints are generated
    assert len(compute_memos(sb)) > 0
    await time_out_assert_not_none(30, full_node_api.full_node.mempool_manager.get_spendbundle, sb.name())
    await make_new_block_with(resp, full_node_api, ph)

    # Check DID NFT
    coins_response = await wait_rpc_state_condition(
        30, api_0.nft_get_nfts, [dict(wallet_id=nft_wallet_0_id)], lambda x: len(x["nft_list"]) > 0
    )
    assert coins_response["nft_list"], isinstance(coins_response, dict)
    assert coins_response.get("success")
    coins: List[NFTInfo] = coins_response["nft_list"]
    assert len(coins) == 1
    assert coins[0].owner_did is None
    assert not coins[0].pending_transaction
    nft_coin_id = coins[0].nft_coin_id
    # Set status
    resp = await api_0.nft_set_nft_status(
        dict(wallet_id=nft_wallet_0_id, coin_id=nft_coin_id.hex(), in_transaction=True)
    )
    assert resp.get("success")
    coins_response = await api_0.nft_get_nfts(dict(wallet_id=nft_wallet_0_id))
    assert coins_response["nft_list"], isinstance(coins_response, dict)
    assert coins_response.get("success")
    coins = coins_response["nft_list"]
    assert coins[0].pending_transaction


@pytest.mark.parametrize("trusted", [True, False])
@pytest.mark.anyio
async def test_nft_sign_message(self_hostname: str, two_wallet_nodes: OldSimulatorsAndWallets, trusted: bool) -> None:
    num_blocks = 5
    full_nodes, wallets, _ = two_wallet_nodes
    full_node_api = full_nodes[0]
    full_node_server = full_node_api.server
    wallet_node_0, server_0 = wallets[0]
    wallet_node_1, server_1 = wallets[1]
    wallet_0 = wallet_node_0.wallet_state_manager.main_wallet
    api_0 = WalletRpcApi(wallet_node_0)
    ph = await wallet_0.get_new_puzzlehash()

    if trusted:
        wallet_node_0.config["trusted_peers"] = {
            full_node_api.full_node.server.node_id.hex(): full_node_api.full_node.server.node_id.hex()
        }
        wallet_node_1.config["trusted_peers"] = {
            full_node_api.full_node.server.node_id.hex(): full_node_api.full_node.server.node_id.hex()
        }
    else:
        wallet_node_0.config["trusted_peers"] = {}
        wallet_node_1.config["trusted_peers"] = {}

    await server_0.start_client(PeerInfo(self_hostname, full_node_server.get_port()), None)
    await server_1.start_client(PeerInfo(self_hostname, full_node_server.get_port()), None)

    for _ in range(1, num_blocks):
        await full_node_api.farm_new_transaction_block(FarmNewBlockProtocol(ph))

    funds = sum(
        [calculate_pool_reward(uint32(i)) + calculate_base_farmer_reward(uint32(i)) for i in range(1, num_blocks - 1)]
    )

    await time_out_assert(30, wallet_0.get_unconfirmed_balance, funds)
    await time_out_assert(30, wallet_0.get_confirmed_balance, funds)
    await full_node_api.wait_for_wallet_synced(wallet_node=wallet_node_0, timeout=30)

    res = await api_0.create_new_wallet(dict(wallet_type="nft_wallet", name="NFT WALLET 1"))
    assert isinstance(res, dict)
    assert res.get("success")
    nft_wallet_0_id = res["wallet_id"]

    # Create a NFT without DID
    resp = await api_0.nft_mint_nft(
        {
            "wallet_id": nft_wallet_0_id,
            "hash": "0xD4584AD463139FA8C0D9F68F4B59F185",
            "uris": ["https://www.chia.net/img/branding/chia-logo.svg"],
            "mu": ["https://www.chia.net/img/branding/chia-logo.svg"],
        }
    )
    assert resp.get("success")
    sb = resp["spend_bundle"]

    # ensure hints are generated
    assert len(compute_memos(sb)) > 0
    await time_out_assert_not_none(30, full_node_api.full_node.mempool_manager.get_spendbundle, sb.name())
    await make_new_block_with(resp, full_node_api, ph)

    # Check DID NFT
    coins_response = await wait_rpc_state_condition(
        30, api_0.nft_get_nfts, [dict(wallet_id=nft_wallet_0_id)], lambda x: len(x["nft_list"]) > 0
    )
    assert coins_response["nft_list"], isinstance(coins_response, dict)
    assert coins_response.get("success")
    coins: List[NFTInfo] = coins_response["nft_list"]
    assert len(coins) == 1
    assert coins[0].owner_did is None
    assert not coins[0].pending_transaction
    # Test general string
    message = "Hello World"
    response = await api_0.sign_message_by_id(
        {"id": encode_puzzle_hash(coins[0].launcher_id, AddressType.NFT.value), "message": message}
    )
    puzzle = Program.to((CHIP_0002_SIGN_MESSAGE_PREFIX, message))
    assert AugSchemeMPL.verify(
        G1Element.from_bytes(bytes.fromhex(response["pubkey"])),
        puzzle.get_tree_hash(),
        G2Element.from_bytes(bytes.fromhex(response["signature"])),
    )
    # Test hex string
    message = "0123456789ABCDEF"
    response = await api_0.sign_message_by_id(
        {"id": encode_puzzle_hash(coins[0].launcher_id, AddressType.NFT.value), "message": message, "is_hex": True}
    )
    puzzle = Program.to((CHIP_0002_SIGN_MESSAGE_PREFIX, bytes.fromhex(message)))
    assert AugSchemeMPL.verify(
        G1Element.from_bytes(bytes.fromhex(response["pubkey"])),
        puzzle.get_tree_hash(),
        G2Element.from_bytes(bytes.fromhex(response["signature"])),
    )
    # Test BLS sign string
    message = "Hello World"
    response = await api_0.sign_message_by_id(
        {
            "id": encode_puzzle_hash(coins[0].launcher_id, AddressType.NFT.value),
            "message": message,
            "is_hex": "False",
            "safe_mode": "False",
        }
    )

    assert AugSchemeMPL.verify(
        G1Element.from_bytes(bytes.fromhex(response["pubkey"])),
        bytes(message, "utf-8"),
        G2Element.from_bytes(bytes.fromhex(response["signature"])),
    )
    # Test BLS sign hex
    message = "0123456789ABCDEF"
    response = await api_0.sign_message_by_id(
        {
            "id": encode_puzzle_hash(coins[0].launcher_id, AddressType.NFT.value),
            "message": message,
            "is_hex": True,
            "safe_mode": False,
        }
    )

    assert AugSchemeMPL.verify(
        G1Element.from_bytes(bytes.fromhex(response["pubkey"])),
        bytes.fromhex(message),
        G2Element.from_bytes(bytes.fromhex(response["signature"])),
    )<|MERGE_RESOLUTION|>--- conflicted
+++ resolved
@@ -141,11 +141,7 @@
     )
 
     txs = await nft_wallet_0.generate_new_nft(metadata, DEFAULT_TX_CONFIG)
-<<<<<<< HEAD
-    await nft_wallet_0.wallet_state_manager.add_pending_transactions(txs)
-=======
     txs = await nft_wallet_0.wallet_state_manager.add_pending_transactions(txs)
->>>>>>> f81e867c
     for tx in txs:
         if tx.spend_bundle is not None:
             await time_out_assert_not_none(
@@ -165,10 +161,6 @@
     assert len(txs) == 1
     txs = await wallet_node_0.wallet_state_manager.add_pending_transactions(txs)
     assert txs[0].spend_bundle is not None
-<<<<<<< HEAD
-    await wallet_node_0.wallet_state_manager.add_pending_transactions(txs)
-=======
->>>>>>> f81e867c
     await time_out_assert_not_none(
         30, full_node_api.full_node.mempool_manager.get_spendbundle, txs[0].spend_bundle.name()
     )
@@ -218,28 +210,12 @@
     metadata = Program.to(
         [("u", ["https://www.chia.net/img/branding/chia-logo.svg"]), ("h", "0xD4584AD463139FA8C0D9F68F4B59F185")]
     )
-<<<<<<< HEAD
-
-    await time_out_assert(30, wallet_0.get_unconfirmed_balance, 2000000000000)
-    await time_out_assert(30, wallet_0.get_confirmed_balance, 2000000000000)
-    txs = await nft_wallet_0.generate_new_nft(metadata, DEFAULT_TX_CONFIG)
-    await nft_wallet_0.wallet_state_manager.add_pending_transactions(txs)
-=======
     txs = await nft_wallet_0.generate_new_nft(metadata, DEFAULT_TX_CONFIG)
     txs = await nft_wallet_0.wallet_state_manager.add_pending_transactions(txs)
->>>>>>> f81e867c
     for tx in txs:
         if tx.spend_bundle is not None:
             # ensure hints are generated
             assert len(compute_memos(tx.spend_bundle)) > 0
-<<<<<<< HEAD
-            await time_out_assert_not_none(
-                30, full_node_api.full_node.mempool_manager.get_spendbundle, tx.spend_bundle.name()
-            )
-
-    for _ in range(1, num_blocks):
-        await full_node_api.farm_new_transaction_block(FarmNewBlockProtocol(ph))
-=======
 
     await wallet_environments.process_pending_states(
         [
@@ -284,7 +260,6 @@
             WalletStateTransition(),
         ]
     )
->>>>>>> f81e867c
 
     await time_out_assert(10, get_nft_count, 1, nft_wallet_0)
 
@@ -359,28 +334,6 @@
         ]
     )
 
-<<<<<<< HEAD
-    metadata = Program.to([("u", ["https://www.test.net/logo.svg"]), ("h", "0xD4584AD463139FA8C0D9F68F4B59F181")])
-
-    await time_out_assert(10, wallet_0.get_unconfirmed_balance, 4000000000000 - 1)
-    await time_out_assert(10, wallet_0.get_confirmed_balance, 4000000000000)
-
-    txs = await nft_wallet_0.generate_new_nft(metadata, DEFAULT_TX_CONFIG)
-    await nft_wallet_0.wallet_state_manager.add_pending_transactions(txs)
-    for tx in txs:
-        if tx.spend_bundle is not None:
-            # ensure hints are generated
-            assert len(compute_memos(tx.spend_bundle)) > 0
-            await time_out_assert_not_none(
-                20, full_node_api.full_node.mempool_manager.get_spendbundle, tx.spend_bundle.name()
-            )
-
-    await time_out_assert(30, wallet_node_0.wallet_state_manager.lock.locked, False)
-    for _ in range(1, num_blocks * 2):
-        await full_node_api.farm_new_transaction_block(FarmNewBlockProtocol(ph1))
-
-=======
->>>>>>> f81e867c
     await time_out_assert(30, get_nft_count, 2, nft_wallet_0)
     coins = await nft_wallet_0.get_current_nfts()
     assert len(coins) == 2, "nft not generated"
@@ -396,15 +349,8 @@
     )
     assert len(txs) == 1
     assert txs[0].spend_bundle is not None
-<<<<<<< HEAD
-    await wallet_node_0.wallet_state_manager.add_pending_transactions(txs)
-    await time_out_assert_not_none(
-        30, full_node_api.full_node.mempool_manager.get_spendbundle, txs[0].spend_bundle.name()
-    )
-=======
     txs = await wallet_node_0.wallet_state_manager.add_pending_transactions(txs)
     assert txs[0].spend_bundle is not None
->>>>>>> f81e867c
     assert len(compute_memos(txs[0].spend_bundle)) > 0
 
     await wallet_environments.process_pending_states(
@@ -459,15 +405,8 @@
     )
     assert len(txs) == 1
     assert txs[0].spend_bundle is not None
-<<<<<<< HEAD
-    await wallet_node_1.wallet_state_manager.add_pending_transactions(txs)
-    await time_out_assert_not_none(
-        30, full_node_api.full_node.mempool_manager.get_spendbundle, txs[0].spend_bundle.name()
-    )
-=======
     txs = await wallet_node_1.wallet_state_manager.add_pending_transactions(txs)
     assert txs[0].spend_bundle is not None
->>>>>>> f81e867c
     assert len(compute_memos(txs[0].spend_bundle)) > 0
 
     await wallet_environments.process_pending_states(
@@ -1175,11 +1114,7 @@
     await full_node_api.wait_for_wallet_synced(wallet_node_1, 20)
     # transfer DID to the other wallet
     txs = await did_wallet.transfer_did(ph1, uint64(0), True, DEFAULT_TX_CONFIG)
-<<<<<<< HEAD
-    await did_wallet.wallet_state_manager.add_pending_transactions(txs)
-=======
     txs = await did_wallet.wallet_state_manager.add_pending_transactions(txs)
->>>>>>> f81e867c
     for tx in txs:
         if tx.spend_bundle is not None:
             await time_out_assert_not_none(
@@ -1231,11 +1166,7 @@
         dict(wallet_id=nft_wallet_id_1, did_id=hmr_did_id, nft_coin_id=nft_coin_id.hex(), fee=fee)
     )
     txs = [TransactionRecord.from_json_dict_convenience(tx) for tx in resp["transactions"]]
-<<<<<<< HEAD
-    await did_wallet.wallet_state_manager.add_pending_transactions(txs)
-=======
     txs = await did_wallet.wallet_state_manager.add_pending_transactions(txs)
->>>>>>> f81e867c
     await make_new_block_with(resp, full_node_api, ph)
 
     coins_response = await wait_rpc_state_condition(
@@ -1809,11 +1740,7 @@
         dict(wallet_id=nft_wallet_0_id, did_id=hmr_did_id, nft_coin_id=nft_coin_id.hex())
     )
     txs = [TransactionRecord.from_json_dict_convenience(tx) for tx in resp["transactions"]]
-<<<<<<< HEAD
-    await did_wallet1.wallet_state_manager.add_pending_transactions(txs)
-=======
     txs = await did_wallet1.wallet_state_manager.add_pending_transactions(txs)
->>>>>>> f81e867c
     await make_new_block_with(resp, full_node_api, ph)
     coins_response = await wait_rpc_state_condition(
         30, api_0.nft_get_by_did, [dict(did_id=hmr_did_id)], lambda x: x.get("wallet_id", 0) > 0
@@ -1848,11 +1775,7 @@
         dict(wallet_id=nft_wallet_1_id, did_id=hmr_did_id, nft_coin_id=nft_coin_id.hex())
     )
     txs = [TransactionRecord.from_json_dict_convenience(tx) for tx in resp["transactions"]]
-<<<<<<< HEAD
-    await did_wallet1.wallet_state_manager.add_pending_transactions(txs)
-=======
     txs = await did_wallet1.wallet_state_manager.add_pending_transactions(txs)
->>>>>>> f81e867c
     await make_new_block_with(resp, full_node_api, ph)
     coins_response = await wait_rpc_state_condition(
         30, api_0.nft_get_by_did, [dict(did_id=hmr_did_id)], lambda x: x.get("wallet_id") is not None
@@ -1878,11 +1801,7 @@
     # Test set DID2 -> None
     resp = await api_0.nft_set_nft_did(dict(wallet_id=nft_wallet_2_id, nft_coin_id=nft_coin_id.hex()))
     txs = [TransactionRecord.from_json_dict_convenience(tx) for tx in resp["transactions"]]
-<<<<<<< HEAD
-    await did_wallet1.wallet_state_manager.add_pending_transactions(txs)
-=======
     txs = await did_wallet1.wallet_state_manager.add_pending_transactions(txs)
->>>>>>> f81e867c
     await make_new_block_with(resp, full_node_api, ph)
 
     # Check NFT DID
