--- conflicted
+++ resolved
@@ -103,11 +103,7 @@
     )
 
     txs = await nft_wallet_maker.generate_new_nft(metadata, tx_config)
-<<<<<<< HEAD
-    await nft_wallet_maker.wallet_state_manager.add_pending_transactions(txs)
-=======
     txs = await nft_wallet_maker.wallet_state_manager.add_pending_transactions(txs)
->>>>>>> f81e867c
     for tx in txs:
         if tx.spend_bundle is not None:
             await time_out_assert_not_none(
@@ -155,11 +151,7 @@
         tx_config,
         fee=taker_fee,
     )
-<<<<<<< HEAD
-    await trade_manager_taker.wallet_state_manager.add_pending_transactions(tx_records)
-=======
     tx_records = await trade_manager_taker.wallet_state_manager.add_pending_transactions(tx_records)
->>>>>>> f81e867c
     assert trade_take is not None
     assert tx_records is not None
 
@@ -227,11 +219,7 @@
     trade_take, tx_records = await trade_manager_taker.respond_to_offer(
         Offer.from_bytes(trade_make.offer), peer, tx_config, fee=taker_fee
     )
-<<<<<<< HEAD
-    await trade_manager_taker.wallet_state_manager.add_pending_transactions(tx_records)
-=======
     tx_records = await trade_manager_taker.wallet_state_manager.add_pending_transactions(tx_records)
->>>>>>> f81e867c
     assert trade_take is not None
     assert tx_records is not None
 
@@ -312,11 +300,7 @@
     )
 
     txs = await nft_wallet_maker.generate_new_nft(metadata, DEFAULT_TX_CONFIG)
-<<<<<<< HEAD
-    await nft_wallet_maker.wallet_state_manager.add_pending_transactions(txs)
-=======
     txs = await nft_wallet_maker.wallet_state_manager.add_pending_transactions(txs)
->>>>>>> f81e867c
     for tx in txs:
         if tx.spend_bundle is not None:
             await time_out_assert_not_none(
@@ -356,11 +340,7 @@
     txs = await trade_manager_maker.cancel_pending_offers(
         [trade_make.trade_id], DEFAULT_TX_CONFIG, fee=cancel_fee, secure=True
     )
-<<<<<<< HEAD
-    await trade_manager_maker.wallet_state_manager.add_pending_transactions(txs)
-=======
     txs = await trade_manager_maker.wallet_state_manager.add_pending_transactions(txs)
->>>>>>> f81e867c
 
     await time_out_assert(20, get_trade_and_status, TradeStatus.PENDING_CANCEL, trade_manager_maker, trade_make)
     await full_node_api.process_transaction_records(records=txs)
@@ -442,11 +422,7 @@
     )
 
     txs = await nft_wallet_maker.generate_new_nft(metadata, DEFAULT_TX_CONFIG)
-<<<<<<< HEAD
-    await nft_wallet_maker.wallet_state_manager.add_pending_transactions(txs)
-=======
     txs = await nft_wallet_maker.wallet_state_manager.add_pending_transactions(txs)
->>>>>>> f81e867c
     for tx in txs:
         if tx.spend_bundle is not None:
             await time_out_assert_not_none(
@@ -466,11 +442,7 @@
     fee_for_update = uint64(10)
     txs = await nft_wallet_maker.update_metadata(nft_to_update, key, url_to_add, DEFAULT_TX_CONFIG, fee=fee_for_update)
     mempool_mgr = full_node_api.full_node.mempool_manager
-<<<<<<< HEAD
-    await nft_wallet_maker.wallet_state_manager.add_pending_transactions(txs)
-=======
     txs = await nft_wallet_maker.wallet_state_manager.add_pending_transactions(txs)
->>>>>>> f81e867c
     for tx in txs:
         if tx.spend_bundle is not None:
             await time_out_assert_not_none(20, mempool_mgr.get_spendbundle, tx.spend_bundle.name())
@@ -510,11 +482,7 @@
     trade_take, tx_records = await trade_manager_taker.respond_to_offer(
         Offer.from_bytes(trade_make.offer), peer, DEFAULT_TX_CONFIG, fee=taker_fee
     )
-<<<<<<< HEAD
-    await trade_manager_taker.wallet_state_manager.add_pending_transactions(tx_records)
-=======
     tx_records = await trade_manager_taker.wallet_state_manager.add_pending_transactions(tx_records)
->>>>>>> f81e867c
     assert trade_take is not None
     assert tx_records is not None
 
@@ -601,11 +569,7 @@
     )
 
     txs = await nft_wallet_maker.generate_new_nft(metadata, tx_config)
-<<<<<<< HEAD
-    await nft_wallet_maker.wallet_state_manager.add_pending_transactions(txs)
-=======
     txs = await nft_wallet_maker.wallet_state_manager.add_pending_transactions(txs)
->>>>>>> f81e867c
     for tx in txs:
         if tx.spend_bundle is not None:
             await time_out_assert_not_none(
@@ -696,11 +660,7 @@
         tx_config,
         fee=taker_fee,
     )
-<<<<<<< HEAD
-    await trade_manager_taker.wallet_state_manager.add_pending_transactions(tx_records)
-=======
     tx_records = await trade_manager_taker.wallet_state_manager.add_pending_transactions(tx_records)
->>>>>>> f81e867c
     assert trade_take is not None
     assert tx_records is not None
 
@@ -780,11 +740,7 @@
     trade_take, tx_records = await trade_manager_taker.respond_to_offer(
         Offer.from_bytes(trade_make.offer), peer, tx_config, fee=taker_fee
     )
-<<<<<<< HEAD
-    await trade_manager_taker.wallet_state_manager.add_pending_transactions(tx_records)
-=======
     tx_records = await trade_manager_taker.wallet_state_manager.add_pending_transactions(tx_records)
->>>>>>> f81e867c
     assert trade_take is not None
     assert tx_records is not None
 
@@ -873,11 +829,7 @@
     )
 
     txs = await nft_wallet_maker.generate_new_nft(metadata, DEFAULT_TX_CONFIG)
-<<<<<<< HEAD
-    await nft_wallet_maker.wallet_state_manager.add_pending_transactions(txs)
-=======
     txs = await nft_wallet_maker.wallet_state_manager.add_pending_transactions(txs)
->>>>>>> f81e867c
     for tx in txs:
         if tx.spend_bundle is not None:
             await time_out_assert_not_none(
@@ -892,11 +844,7 @@
     )
 
     txs = await nft_wallet_taker.generate_new_nft(metadata_2, DEFAULT_TX_CONFIG)
-<<<<<<< HEAD
-    await nft_wallet_maker.wallet_state_manager.add_pending_transactions(txs)
-=======
     txs = await nft_wallet_maker.wallet_state_manager.add_pending_transactions(txs)
->>>>>>> f81e867c
     for tx in txs:
         if tx.spend_bundle is not None:
             await time_out_assert_not_none(
@@ -943,11 +891,7 @@
     trade_take, tx_records = await trade_manager_taker.respond_to_offer(
         Offer.from_bytes(trade_make.offer), peer, DEFAULT_TX_CONFIG, fee=taker_fee
     )
-<<<<<<< HEAD
-    await trade_manager_taker.wallet_state_manager.add_pending_transactions(tx_records)
-=======
     tx_records = await trade_manager_taker.wallet_state_manager.add_pending_transactions(tx_records)
->>>>>>> f81e867c
     assert trade_take is not None
     assert tx_records is not None
 
@@ -1034,11 +978,7 @@
     )
 
     txs = await nft_wallet_maker.generate_new_nft(metadata, tx_config)
-<<<<<<< HEAD
-    await nft_wallet_maker.wallet_state_manager.add_pending_transactions(txs)
-=======
     txs = await nft_wallet_maker.wallet_state_manager.add_pending_transactions(txs)
->>>>>>> f81e867c
     for tx in txs:
         if tx.spend_bundle is not None:
             await time_out_assert_not_none(
@@ -1139,11 +1079,7 @@
     assert trade_take is not None
     assert tx_records is not None
 
-<<<<<<< HEAD
-    await nft_wallet_maker.wallet_state_manager.add_pending_transactions(tx_records)
-=======
     tx_records = await nft_wallet_maker.wallet_state_manager.add_pending_transactions(tx_records)
->>>>>>> f81e867c
     for tx in tx_records:
         if tx.spend_bundle is not None:
             await time_out_assert_not_none(
@@ -1230,11 +1166,7 @@
     assert trade_take is not None
     assert tx_records is not None
 
-<<<<<<< HEAD
-    await nft_wallet_maker.wallet_state_manager.add_pending_transactions(tx_records)
-=======
     tx_records = await nft_wallet_maker.wallet_state_manager.add_pending_transactions(tx_records)
->>>>>>> f81e867c
     for tx in tx_records:
         if tx.spend_bundle is not None:
             await time_out_assert_not_none(
