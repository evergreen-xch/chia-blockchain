from __future__ import annotations

<<<<<<< HEAD
=======
import asyncio
>>>>>>> cd4874c5
import dataclasses
import logging
import time
from typing import TYPE_CHECKING, Any, Dict, List, Optional, Set, Tuple, cast

from blspy import G1Element, G2Element, PrivateKey
from typing_extensions import final

from chia.pools.pool_config import PoolWalletConfig, load_pool_config, update_pool_config
from chia.pools.pool_puzzles import (
    SINGLETON_LAUNCHER,
    create_absorb_spend,
    create_full_puzzle,
    create_pooling_inner_puzzle,
    create_travel_spend,
    create_waiting_room_inner_puzzle,
    get_delayed_puz_info_from_launcher_spend,
    get_most_recent_singleton_coin_from_coin_spend,
    is_pool_member_inner_puzzle,
    is_pool_waitingroom_inner_puzzle,
    launcher_id_to_p2_puzzle_hash,
    pool_state_to_inner_puzzle,
    solution_to_pool_state,
    uncurry_pool_member_inner_puzzle,
    uncurry_pool_waitingroom_inner_puzzle,
)
from chia.pools.pool_wallet_info import (
    FARMING_TO_POOL,
    LEAVING_POOL,
    SELF_POOLING,
    PoolSingletonState,
    PoolState,
    PoolWalletInfo,
    create_pool_state,
)
from chia.protocols.pool_protocol import POOL_PROTOCOL_VERSION
from chia.server.ws_connection import WSChiaConnection
from chia.types.announcement import Announcement
from chia.types.blockchain_format.coin import Coin
from chia.types.blockchain_format.program import Program, SerializedProgram
from chia.types.blockchain_format.sized_bytes import bytes32
from chia.types.coin_record import CoinRecord
from chia.types.coin_spend import CoinSpend
from chia.types.spend_bundle import SpendBundle
from chia.util.ints import uint8, uint32, uint64, uint128
from chia.wallet.derive_keys import find_owner_sk
from chia.wallet.sign_coin_spends import sign_coin_spends
from chia.wallet.transaction_record import TransactionRecord
from chia.wallet.util.transaction_type import TransactionType
from chia.wallet.util.wallet_types import WalletType
from chia.wallet.wallet import Wallet
from chia.wallet.wallet_coin_record import WalletCoinRecord
from chia.wallet.wallet_info import WalletInfo


@final
@dataclasses.dataclass
class PoolWallet:
    MINIMUM_INITIAL_BALANCE = 1
    MINIMUM_RELATIVE_LOCK_HEIGHT = 5
    MAXIMUM_RELATIVE_LOCK_HEIGHT = 1000
    DEFAULT_MAX_CLAIM_SPENDS = 100

    wallet_state_manager: Any
    log: logging.Logger
    wallet_info: WalletInfo
    standard_wallet: Wallet
    wallet_id: int
    next_transaction_fee: uint64 = uint64(0)
    target_state: Optional[PoolState] = None
    _owner_sk_and_index: Optional[Tuple[PrivateKey, uint32]] = None

    """
    From the user's perspective, this is not a wallet at all, but a way to control
    whether their pooling-enabled plots are being self-farmed, or farmed by a pool,
    and by which pool. Self-pooling and joint pooling rewards are swept into the
    users' regular wallet.

    If this wallet is in SELF_POOLING state, the coin ID associated with the current
    pool wallet contains the rewards gained while self-farming, so care must be taken
    to disallow joining a new pool while we still have money on the pooling singleton UTXO.

    Pools can be joined anonymously, without an account or prior signup.

    The ability to change the farm-to target prevents abuse from pools
    by giving the user the ability to quickly change pools, or self-farm.

    The pool is also protected, by not allowing members to cheat by quickly leaving a pool,
    and claiming a block that was pledged to the pool.

    The pooling protocol and smart coin prevents a user from quickly leaving a pool
    by enforcing a wait time when leaving the pool. A minimum number of blocks must pass
    after the user declares that they are leaving the pool, and before they can start to
    self-claim rewards again.

    Control of switching states is granted to the owner public key.

    We reveal the inner_puzzle to the pool during setup of the pooling protocol.
    The pool can prove to itself that the inner puzzle pays to the pooling address,
    and it can follow state changes in the pooling puzzle by tracing destruction and
    creation of coins associate with this pooling singleton (the singleton controlling
    this pool group).

    The user trusts the pool to send mining rewards to the <XXX address XXX>
    TODO: We should mark which address is receiving funds for our current state.

    If the pool misbehaves, it is the user's responsibility to leave the pool

    It is the Pool's responsibility to claim the rewards sent to the pool_puzzlehash.

    The timeout for leaving the pool is expressed in number of blocks from the time
    the user expresses their intent to leave.



    """

    @classmethod
    def type(cls) -> uint8:
        return uint8(WalletType.POOLING_WALLET)

    def id(self):
        return self.wallet_info.id

    @classmethod
    def _verify_self_pooled(cls, state) -> Optional[str]:
        err = ""
        if state.pool_url not in [None, ""]:
            err += " Unneeded pool_url for self-pooling"

        if state.relative_lock_height != 0:
            err += " Incorrect relative_lock_height for self-pooling"

        return None if err == "" else err

    @classmethod
    def _verify_pooling_state(cls, state) -> Optional[str]:
        err = ""
        if state.relative_lock_height < cls.MINIMUM_RELATIVE_LOCK_HEIGHT:
            err += (
                f" Pool relative_lock_height ({state.relative_lock_height})"
                f"is less than recommended minimum ({cls.MINIMUM_RELATIVE_LOCK_HEIGHT})"
            )
        elif state.relative_lock_height > cls.MAXIMUM_RELATIVE_LOCK_HEIGHT:
            err += (
                f" Pool relative_lock_height ({state.relative_lock_height})"
                f"is greater than recommended maximum ({cls.MAXIMUM_RELATIVE_LOCK_HEIGHT})"
            )

        if state.pool_url in [None, ""]:
            err += " Empty pool url in pooling state"
        return err

    @classmethod
    def _verify_pool_state(cls, state: PoolState) -> Optional[str]:
        if state.target_puzzle_hash is None:
            return "Invalid puzzle_hash"

        if state.version > POOL_PROTOCOL_VERSION:
            return (
                f"Detected pool protocol version {state.version}, which is "
                f"newer than this wallet's version ({POOL_PROTOCOL_VERSION}). Please upgrade "
                f"to use this pooling wallet"
            )

        if state.state == PoolSingletonState.SELF_POOLING:
            return cls._verify_self_pooled(state)
        elif state.state == PoolSingletonState.FARMING_TO_POOL or state.state == PoolSingletonState.LEAVING_POOL:
            return cls._verify_pooling_state(state)
        else:
            return "Internal Error"

    @classmethod
    def _verify_initial_target_state(cls, initial_target_state):
        err = cls._verify_pool_state(initial_target_state)
        if err:
            raise ValueError(f"Invalid internal Pool State: {err}: {initial_target_state}")

    async def get_spend_history(self) -> List[Tuple[uint32, CoinSpend]]:
        return await self.wallet_state_manager.pool_store.get_spends_for_wallet(self.wallet_id)

    async def get_current_state(self) -> PoolWalletInfo:
        history: List[Tuple[uint32, CoinSpend]] = await self.get_spend_history()
        all_spends: List[CoinSpend] = [cs for _, cs in history]

        # We must have at least the launcher spend
        assert len(all_spends) >= 1

        launcher_coin: Coin = all_spends[0].coin
        delayed_seconds, delayed_puzhash = get_delayed_puz_info_from_launcher_spend(all_spends[0])
        tip_singleton_coin: Optional[Coin] = get_most_recent_singleton_coin_from_coin_spend(all_spends[-1])
        launcher_id: bytes32 = launcher_coin.name()
        p2_singleton_puzzle_hash = launcher_id_to_p2_puzzle_hash(launcher_id, delayed_seconds, delayed_puzhash)
        assert tip_singleton_coin is not None

        curr_spend_i = len(all_spends) - 1
        pool_state: Optional[PoolState] = None
        last_singleton_spend_height = uint32(0)
        while pool_state is None:
            full_spend: CoinSpend = all_spends[curr_spend_i]
            pool_state = solution_to_pool_state(full_spend)
            last_singleton_spend_height = uint32(history[curr_spend_i][0])
            curr_spend_i -= 1

        assert pool_state is not None
        current_inner = pool_state_to_inner_puzzle(
            pool_state,
            launcher_coin.name(),
            self.wallet_state_manager.constants.GENESIS_CHALLENGE,
            delayed_seconds,
            delayed_puzhash,
        )
        return PoolWalletInfo(
            pool_state,
            self.target_state,
            launcher_coin,
            launcher_id,
            p2_singleton_puzzle_hash,
            current_inner,
            tip_singleton_coin.name(),
            last_singleton_spend_height,
        )

    async def get_unconfirmed_transactions(self) -> List[TransactionRecord]:
        return await self.wallet_state_manager.tx_store.get_unconfirmed_for_wallet(self.wallet_id)

    async def get_tip(self) -> Tuple[uint32, CoinSpend]:
        return (await self.wallet_state_manager.pool_store.get_spends_for_wallet(self.wallet_id))[-1]

    async def update_pool_config(self) -> None:
        current_state: PoolWalletInfo = await self.get_current_state()
        pool_config_list: List[PoolWalletConfig] = load_pool_config(self.wallet_state_manager.root_path)
        pool_config_dict: Dict[bytes32, PoolWalletConfig] = {c.launcher_id: c for c in pool_config_list}
        existing_config: Optional[PoolWalletConfig] = pool_config_dict.get(current_state.launcher_id, None)
        payout_instructions: str = existing_config.payout_instructions if existing_config is not None else ""

        if len(payout_instructions) == 0:
            payout_instructions = (await self.standard_wallet.get_new_puzzlehash()).hex()
            self.log.info(f"New config entry. Generated payout_instructions puzzle hash: {payout_instructions}")

        new_config: PoolWalletConfig = PoolWalletConfig(
            current_state.launcher_id,
            current_state.current.pool_url if current_state.current.pool_url else "",
            payout_instructions,
            current_state.current.target_puzzle_hash,
            current_state.p2_singleton_puzzle_hash,
            current_state.current.owner_pubkey,
        )
        pool_config_dict[new_config.launcher_id] = new_config
        await update_pool_config(self.wallet_state_manager.root_path, list(pool_config_dict.values()))

    @staticmethod
    def get_next_interesting_coin(spend: CoinSpend) -> Optional[Coin]:
        # CoinSpend of one of the coins that we cared about. This coin was spent in a block, but might be in a reorg
        # If we return a value, it is a coin that we are also interested in (to support two transitions per block)
        return get_most_recent_singleton_coin_from_coin_spend(spend)

    async def apply_state_transition(self, new_state: CoinSpend, block_height: uint32) -> bool:
        """
        Updates the Pool state (including DB) with new singleton spends.
        The DB must be committed after calling this method. All validation should be done here. Returns True iff
        the spend is a valid transition spend for the singleton, False otherwise.
        """
        tip: Tuple[uint32, CoinSpend] = await self.get_tip()
        tip_spend = tip[1]

        tip_coin: Optional[Coin] = get_most_recent_singleton_coin_from_coin_spend(tip_spend)
        assert tip_coin is not None
        spent_coin_name: bytes32 = tip_coin.name()

        if spent_coin_name != new_state.coin.name():
            history: List[Tuple[uint32, CoinSpend]] = await self.get_spend_history()
            if new_state.coin.name() in [sp.coin.name() for _, sp in history]:
                self.log.info(f"Already have state transition: {new_state.coin.name().hex()}")
            else:
                self.log.warning(
                    f"Failed to apply state transition. tip: {tip_coin} new_state: {new_state} height {block_height}"
                )
            return False

        await self.wallet_state_manager.pool_store.add_spend(self.wallet_id, new_state, block_height)
        tip_spend = (await self.get_tip())[1]
        self.log.info(f"New PoolWallet singleton tip_coin: {tip_spend} farmed at height {block_height}")

        # If we have reached the target state, resets it to None. Loops back to get current state
        for _, added_spend in reversed(
            await self.wallet_state_manager.pool_store.get_spends_for_wallet(self.wallet_id)
        ):
            latest_state: Optional[PoolState] = solution_to_pool_state(added_spend)
            if latest_state is not None:
                if self.target_state == latest_state:
                    self.target_state = None
                    self.next_transaction_fee = uint64(0)
                break

        await self.update_pool_config()
        return True

    async def rewind(self, block_height: int) -> bool:
        """
        Rolls back all transactions after block_height, and if creation was after block_height, deletes the wallet.
        Returns True if the wallet should be removed.
        """
        try:
            history: List[Tuple[uint32, CoinSpend]] = await self.wallet_state_manager.pool_store.get_spends_for_wallet(
                self.wallet_id
            )
            prev_state: PoolWalletInfo = await self.get_current_state()
            await self.wallet_state_manager.pool_store.rollback(block_height, self.wallet_id)

            if len(history) > 0 and history[0][0] > block_height:
                return True
            else:
                if await self.get_current_state() != prev_state:
                    await self.update_pool_config()
                return False
        except Exception as e:
            self.log.error(f"Exception rewinding: {e}")
            return False

    @classmethod
    async def create(
        cls,
        wallet_state_manager: Any,
        wallet: Wallet,
        launcher_coin_id: bytes32,
        block_spends: List[CoinSpend],
        block_height: uint32,
        *,
        name: str = None,
    ) -> PoolWallet:
        """
        This creates a new PoolWallet with only one spend: the launcher spend. The DB MUST be committed after calling
        this method.
        """
        wallet_info = await wallet_state_manager.user_store.create_wallet(
            "Pool wallet", WalletType.POOLING_WALLET.value, ""
        )

        pool_wallet = cls(
            wallet_state_manager=wallet_state_manager,
            log=logging.getLogger(name if name else __name__),
            wallet_info=wallet_info,
            wallet_id=wallet_info.id,
            standard_wallet=wallet,
        )

        launcher_spend: Optional[CoinSpend] = None
        for spend in block_spends:
            if spend.coin.name() == launcher_coin_id:
                launcher_spend = spend
        assert launcher_spend is not None
        await wallet_state_manager.pool_store.add_spend(pool_wallet.wallet_id, launcher_spend, block_height)
        await pool_wallet.update_pool_config()

        p2_puzzle_hash: bytes32 = (await pool_wallet.get_current_state()).p2_singleton_puzzle_hash
        await wallet_state_manager.add_new_wallet(pool_wallet, pool_wallet.wallet_id, create_puzzle_hashes=False)
        await wallet_state_manager.add_interested_puzzle_hashes([p2_puzzle_hash], [pool_wallet.wallet_id])

        return pool_wallet

    @classmethod
    async def create_from_db(
        cls,
        wallet_state_manager: Any,
        wallet: Wallet,
        wallet_info: WalletInfo,
        name: str = None,
    ) -> PoolWallet:
        """
        This creates a PoolWallet from DB. However, all data is already handled by WalletPoolStore, so we don't need
        to do anything here.
        """
        pool_wallet = cls(
            wallet_state_manager=wallet_state_manager,
            log=logging.getLogger(name if name else __name__),
            wallet_info=wallet_info,
            wallet_id=wallet_info.id,
            standard_wallet=wallet,
        )
        return pool_wallet

    @staticmethod
    async def create_new_pool_wallet_transaction(
        wallet_state_manager: Any,
        main_wallet: Wallet,
        initial_target_state: PoolState,
        fee: uint64 = uint64(0),
        p2_singleton_delay_time: Optional[uint64] = None,
        p2_singleton_delayed_ph: Optional[bytes32] = None,
    ) -> Tuple[TransactionRecord, bytes32, bytes32]:
        """
        A "plot NFT", or pool wallet, represents the idea of a set of plots that all pay to
        the same pooling puzzle. This puzzle is a `chia singleton` that is
        parameterized with a public key controlled by the user's wallet
        (a `smart coin`). It contains an inner puzzle that can switch between
        paying block rewards to a pool, or to a user's own wallet.

        Call under the wallet state manager lock
        """
        amount = 1
        standard_wallet = main_wallet

        if p2_singleton_delayed_ph is None:
            p2_singleton_delayed_ph = await main_wallet.get_new_puzzlehash()
        if p2_singleton_delay_time is None:
            p2_singleton_delay_time = uint64(604800)

        unspent_records = await wallet_state_manager.coin_store.get_unspent_coins_for_wallet(standard_wallet.wallet_id)
        balance = await standard_wallet.get_confirmed_balance(unspent_records)
        if balance < PoolWallet.MINIMUM_INITIAL_BALANCE:
            raise ValueError("Not enough balance in main wallet to create a managed plotting pool.")
        if balance < PoolWallet.MINIMUM_INITIAL_BALANCE + fee:
            raise ValueError("Not enough balance in main wallet to create a managed plotting pool with fee {fee}.")

        # Verify Parameters - raise if invalid
        PoolWallet._verify_initial_target_state(initial_target_state)

        spend_bundle, singleton_puzzle_hash, launcher_coin_id = await PoolWallet.generate_launcher_spend(
            standard_wallet,
            uint64(1),
            fee,
            initial_target_state,
            wallet_state_manager.constants.GENESIS_CHALLENGE,
            p2_singleton_delay_time,
            p2_singleton_delayed_ph,
        )

        if spend_bundle is None:
            raise ValueError("failed to generate ID for wallet")

        standard_wallet_record = TransactionRecord(
            confirmed_at_height=uint32(0),
            created_at_time=uint64(int(time.time())),
            to_puzzle_hash=singleton_puzzle_hash,
            amount=uint64(amount),
            fee_amount=fee,
            confirmed=False,
            sent=uint32(0),
            spend_bundle=spend_bundle,
            additions=spend_bundle.additions(),
            removals=spend_bundle.removals(),
            wallet_id=wallet_state_manager.main_wallet.id(),
            sent_to=[],
            memos=[],
            trade_id=None,
            type=uint32(TransactionType.OUTGOING_TX.value),
            name=spend_bundle.name(),
        )
        await standard_wallet.push_transaction(standard_wallet_record)
        p2_singleton_puzzle_hash: bytes32 = launcher_id_to_p2_puzzle_hash(
            launcher_coin_id, p2_singleton_delay_time, p2_singleton_delayed_ph
        )
        return standard_wallet_record, p2_singleton_puzzle_hash, launcher_coin_id

    async def _get_owner_key_cache(self) -> Tuple[PrivateKey, uint32]:
        if self._owner_sk_and_index is None:
            self._owner_sk_and_index = find_owner_sk(
                [self.wallet_state_manager.private_key], (await self.get_current_state()).current.owner_pubkey
            )
        assert self._owner_sk_and_index is not None
        return self._owner_sk_and_index

    async def get_pool_wallet_index(self) -> uint32:
        return (await self._get_owner_key_cache())[1]

    async def sign(self, coin_spend: CoinSpend) -> SpendBundle:
        async def pk_to_sk(pk: G1Element) -> PrivateKey:
            s = find_owner_sk([self.wallet_state_manager.private_key], pk)
            if s is None:
                return self.standard_wallet.secret_key_store.secret_key_for_public_key(pk)
            else:
                # Note that pool_wallet_index may be from another wallet than self.wallet_id
                owner_sk, pool_wallet_index = s
            if owner_sk is None:
                return self.standard_wallet.secret_key_store.secret_key_for_public_key(pk)
            return owner_sk

        return await sign_coin_spends(
            [coin_spend],
            pk_to_sk,
            self.wallet_state_manager.constants.AGG_SIG_ME_ADDITIONAL_DATA,
            self.wallet_state_manager.constants.MAX_BLOCK_COST_CLVM,
        )

    async def generate_fee_transaction(self, fee: uint64, coin_announcements=None) -> TransactionRecord:
        fee_tx = await self.standard_wallet.generate_signed_transaction(
            uint64(0),
            (await self.standard_wallet.get_new_puzzlehash()),
            fee=fee,
            origin_id=None,
            coins=None,
            primaries=None,
            ignore_max_send_amount=False,
            coin_announcements_to_consume=coin_announcements,
        )
        return fee_tx

    async def publish_transactions(self, travel_tx: TransactionRecord, fee_tx: Optional[TransactionRecord]):
        # We create two transaction records, one for the pool wallet to keep track of the travel TX, and another
        # for the standard wallet to keep track of the fee. However, we will only submit the first one to the
        # blockchain, and this one has the fee inside it as well.
        # The fee tx, if present, will be added to the DB with no spend_bundle set, which has the effect that it
        # will not be sent to full nodes.

        await self.wallet_state_manager.add_pending_transaction(travel_tx)
        if fee_tx is not None:
            await self.wallet_state_manager.add_pending_transaction(dataclasses.replace(fee_tx, spend_bundle=None))

    async def generate_travel_transactions(self, fee: uint64) -> Tuple[TransactionRecord, Optional[TransactionRecord]]:
        # target_state is contained within pool_wallet_state
        pool_wallet_info: PoolWalletInfo = await self.get_current_state()

        spend_history = await self.get_spend_history()
        last_coin_spend: CoinSpend = spend_history[-1][1]
        delayed_seconds, delayed_puzhash = get_delayed_puz_info_from_launcher_spend(spend_history[0][1])
        assert pool_wallet_info.target is not None
        next_state = pool_wallet_info.target
        if pool_wallet_info.current.state in [FARMING_TO_POOL]:
            next_state = create_pool_state(
                LEAVING_POOL,
                pool_wallet_info.current.target_puzzle_hash,
                pool_wallet_info.current.owner_pubkey,
                pool_wallet_info.current.pool_url,
                pool_wallet_info.current.relative_lock_height,
            )

        new_inner_puzzle = pool_state_to_inner_puzzle(
            next_state,
            pool_wallet_info.launcher_coin.name(),
            self.wallet_state_manager.constants.GENESIS_CHALLENGE,
            delayed_seconds,
            delayed_puzhash,
        )
        new_full_puzzle: SerializedProgram = SerializedProgram.from_program(
            create_full_puzzle(new_inner_puzzle, pool_wallet_info.launcher_coin.name())
        )

        outgoing_coin_spend, inner_puzzle = create_travel_spend(
            last_coin_spend,
            pool_wallet_info.launcher_coin,
            pool_wallet_info.current,
            next_state,
            self.wallet_state_manager.constants.GENESIS_CHALLENGE,
            delayed_seconds,
            delayed_puzhash,
        )

        tip = (await self.get_tip())[1]
        tip_coin = tip.coin
        singleton = tip.additions()[0]
        singleton_id = singleton.name()
        assert outgoing_coin_spend.coin.parent_coin_info == tip_coin.name()
        assert outgoing_coin_spend.coin.name() == singleton_id
        assert new_inner_puzzle != inner_puzzle
        if is_pool_member_inner_puzzle(inner_puzzle):
            (
                inner_f,
                target_puzzle_hash,
                p2_singleton_hash,
                pubkey_as_program,
                pool_reward_prefix,
                escape_puzzle_hash,
            ) = uncurry_pool_member_inner_puzzle(inner_puzzle)
            pk_bytes: bytes = bytes(pubkey_as_program.as_atom())
            assert len(pk_bytes) == 48
            owner_pubkey = G1Element.from_bytes(pk_bytes)
            assert owner_pubkey == pool_wallet_info.current.owner_pubkey
        elif is_pool_waitingroom_inner_puzzle(inner_puzzle):
            (
                target_puzzle_hash,  # payout_puzzle_hash
                relative_lock_height,
                owner_pubkey,
                p2_singleton_hash,
            ) = uncurry_pool_waitingroom_inner_puzzle(inner_puzzle)
            pk_bytes = bytes(owner_pubkey.as_atom())
            assert len(pk_bytes) == 48
            assert owner_pubkey == pool_wallet_info.current.owner_pubkey
        else:
            raise RuntimeError("Invalid state")

        signed_spend_bundle = await self.sign(outgoing_coin_spend)
        assert signed_spend_bundle.removals()[0].puzzle_hash == singleton.puzzle_hash
        assert signed_spend_bundle.removals()[0].name() == singleton.name()
        assert signed_spend_bundle is not None
        fee_tx: Optional[TransactionRecord] = None
        if fee > 0:
            fee_tx = await self.generate_fee_transaction(fee)
            signed_spend_bundle = SpendBundle.aggregate([signed_spend_bundle, fee_tx.spend_bundle])

        tx_record = TransactionRecord(
            confirmed_at_height=uint32(0),
            created_at_time=uint64(int(time.time())),
            to_puzzle_hash=new_full_puzzle.get_tree_hash(),
            amount=uint64(1),
            fee_amount=fee,
            confirmed=False,
            sent=uint32(0),
            spend_bundle=signed_spend_bundle,
            additions=signed_spend_bundle.additions(),
            removals=signed_spend_bundle.removals(),
            wallet_id=self.id(),
            sent_to=[],
            trade_id=None,
            memos=[],
            type=uint32(TransactionType.OUTGOING_TX.value),
            name=signed_spend_bundle.name(),
        )

        await self.publish_transactions(tx_record, fee_tx)
        return tx_record, fee_tx

    @staticmethod
    async def generate_launcher_spend(
        standard_wallet: Wallet,
        amount: uint64,
        fee: uint64,
        initial_target_state: PoolState,
        genesis_challenge: bytes32,
        delay_time: uint64,
        delay_ph: bytes32,
    ) -> Tuple[SpendBundle, bytes32, bytes32]:
        """
        Creates the initial singleton, which includes spending an origin coin, the launcher, and creating a singleton
        with the "pooling" inner state, which can be either self pooling or using a pool
        """
        coins: Set[Coin] = await standard_wallet.select_coins(uint64(amount + fee))
        if coins is None:
            raise ValueError("Not enough coins to create pool wallet")

        launcher_parent: Coin = coins.copy().pop()
        genesis_launcher_puz: Program = SINGLETON_LAUNCHER
        launcher_coin: Coin = Coin(launcher_parent.name(), genesis_launcher_puz.get_tree_hash(), amount)

        escaping_inner_puzzle: Program = create_waiting_room_inner_puzzle(
            initial_target_state.target_puzzle_hash,
            initial_target_state.relative_lock_height,
            initial_target_state.owner_pubkey,
            launcher_coin.name(),
            genesis_challenge,
            delay_time,
            delay_ph,
        )
        escaping_inner_puzzle_hash = escaping_inner_puzzle.get_tree_hash()

        self_pooling_inner_puzzle: Program = create_pooling_inner_puzzle(
            initial_target_state.target_puzzle_hash,
            escaping_inner_puzzle_hash,
            initial_target_state.owner_pubkey,
            launcher_coin.name(),
            genesis_challenge,
            delay_time,
            delay_ph,
        )

        if initial_target_state.state == SELF_POOLING:
            puzzle = escaping_inner_puzzle
        elif initial_target_state.state == FARMING_TO_POOL:
            puzzle = self_pooling_inner_puzzle
        else:
            raise ValueError("Invalid initial state")
        full_pooling_puzzle: Program = create_full_puzzle(puzzle, launcher_id=launcher_coin.name())

        puzzle_hash: bytes32 = full_pooling_puzzle.get_tree_hash()
        pool_state_bytes = Program.to([("p", bytes(initial_target_state)), ("t", delay_time), ("h", delay_ph)])
        announcement_set: Set[Announcement] = set()
        announcement_message = Program.to([puzzle_hash, amount, pool_state_bytes]).get_tree_hash()
        announcement_set.add(Announcement(launcher_coin.name(), announcement_message))

        create_launcher_tx_record: Optional[TransactionRecord] = await standard_wallet.generate_signed_transaction(
            amount,
            genesis_launcher_puz.get_tree_hash(),
            fee,
            launcher_parent.name(),
            coins,
            None,
            False,
            announcement_set,
        )
        assert create_launcher_tx_record is not None and create_launcher_tx_record.spend_bundle is not None

        genesis_launcher_solution: Program = Program.to([puzzle_hash, amount, pool_state_bytes])

        launcher_cs: CoinSpend = CoinSpend(
            launcher_coin,
            SerializedProgram.from_program(genesis_launcher_puz),
            SerializedProgram.from_program(genesis_launcher_solution),
        )
        launcher_sb: SpendBundle = SpendBundle([launcher_cs], G2Element())

        # Current inner will be updated when state is verified on the blockchain
        full_spend: SpendBundle = SpendBundle.aggregate([create_launcher_tx_record.spend_bundle, launcher_sb])
        return full_spend, puzzle_hash, launcher_coin.name()

    async def join_pool(
        self, target_state: PoolState, fee: uint64
    ) -> Tuple[uint64, TransactionRecord, Optional[TransactionRecord]]:
        if target_state.state != FARMING_TO_POOL:
            raise ValueError(f"join_pool must be called with target_state={FARMING_TO_POOL} (FARMING_TO_POOL)")
        if self.target_state is not None:
            raise ValueError(f"Cannot join a pool while waiting for target state: {self.target_state}")
        if await self.have_unconfirmed_transaction():
            raise ValueError(
                "Cannot join pool due to unconfirmed transaction. If this is stuck, delete the unconfirmed transaction."
            )

        current_state: PoolWalletInfo = await self.get_current_state()

        total_fee = fee
        if current_state.current == target_state:
            self.target_state = None
            msg = f"Asked to change to current state. Target = {target_state}"
            self.log.info(msg)
            raise ValueError(msg)
        elif current_state.current.state in [SELF_POOLING, LEAVING_POOL]:
            total_fee = fee
        elif current_state.current.state == FARMING_TO_POOL:
            total_fee = uint64(fee * 2)

        if self.target_state is not None:
            raise ValueError(
                f"Cannot change to state {target_state} when already having target state: {self.target_state}"
            )
        PoolWallet._verify_initial_target_state(target_state)
        if current_state.current.state == LEAVING_POOL:
            history: List[Tuple[uint32, CoinSpend]] = await self.get_spend_history()
            last_height: uint32 = history[-1][0]
            if (
                await self.wallet_state_manager.blockchain.get_finished_sync_up_to()
                <= last_height + current_state.current.relative_lock_height
            ):
                raise ValueError(
                    f"Cannot join a pool until height {last_height + current_state.current.relative_lock_height}"
                )

        self.target_state = target_state
        self.next_transaction_fee = fee
        travel_tx, fee_tx = await self.generate_travel_transactions(fee)
        return total_fee, travel_tx, fee_tx

    async def self_pool(self, fee: uint64) -> Tuple[uint64, TransactionRecord, Optional[TransactionRecord]]:
        if await self.have_unconfirmed_transaction():
            raise ValueError(
                "Cannot self pool due to unconfirmed transaction. If this is stuck, delete the unconfirmed transaction."
            )
        pool_wallet_info: PoolWalletInfo = await self.get_current_state()
        if pool_wallet_info.current.state == SELF_POOLING:
            raise ValueError("Attempted to self pool when already self pooling")

        if self.target_state is not None:
            raise ValueError(f"Cannot self pool when already having target state: {self.target_state}")

        # Note the implications of getting owner_puzzlehash from our local wallet right now
        # vs. having pre-arranged the target self-pooling address
        owner_puzzlehash = await self.standard_wallet.get_new_puzzlehash()
        owner_pubkey = pool_wallet_info.current.owner_pubkey
        current_state: PoolWalletInfo = await self.get_current_state()
        total_fee = uint64(fee * 2)

        if current_state.current.state == LEAVING_POOL:
            total_fee = fee
            history: List[Tuple[uint32, CoinSpend]] = await self.get_spend_history()
            last_height: uint32 = history[-1][0]
            if (
                await self.wallet_state_manager.blockchain.get_finished_sync_up_to()
                <= last_height + current_state.current.relative_lock_height
            ):
                raise ValueError(
                    f"Cannot self pool until height {last_height + current_state.current.relative_lock_height}"
                )
        self.target_state = create_pool_state(
            SELF_POOLING, owner_puzzlehash, owner_pubkey, pool_url=None, relative_lock_height=uint32(0)
        )
        self.next_transaction_fee = fee
        travel_tx, fee_tx = await self.generate_travel_transactions(fee)
        return total_fee, travel_tx, fee_tx

    async def claim_pool_rewards(
        self, fee: uint64, max_spends_in_tx: Optional[int]
    ) -> Tuple[TransactionRecord, Optional[TransactionRecord]]:
        # Search for p2_puzzle_hash coins, and spend them with the singleton
        if await self.have_unconfirmed_transaction():
            raise ValueError(
                "Cannot claim due to unconfirmed transaction. If this is stuck, delete the unconfirmed transaction."
            )

        if max_spends_in_tx is None:
            max_spends_in_tx = self.DEFAULT_MAX_CLAIM_SPENDS
        elif max_spends_in_tx <= 0:
            self.log.info(f"Bad max_spends_in_tx value of {max_spends_in_tx}. Set to {self.DEFAULT_MAX_CLAIM_SPENDS}.")
            max_spends_in_tx = self.DEFAULT_MAX_CLAIM_SPENDS

        unspent_coin_records: List[CoinRecord] = list(
            await self.wallet_state_manager.coin_store.get_unspent_coins_for_wallet(self.wallet_id)
        )
        if len(unspent_coin_records) == 0:
            raise ValueError("Nothing to claim, no transactions to p2_singleton_puzzle_hash")
        farming_rewards: List[TransactionRecord] = await self.wallet_state_manager.tx_store.get_farming_rewards()
        coin_to_height_farmed: Dict[Coin, uint32] = {}
        for tx_record in farming_rewards:
            height_farmed: Optional[uint32] = tx_record.height_farmed(
                self.wallet_state_manager.constants.GENESIS_CHALLENGE
            )
            assert height_farmed is not None
            coin_to_height_farmed[tx_record.additions[0]] = height_farmed
        history: List[Tuple[uint32, CoinSpend]] = await self.get_spend_history()
        assert len(history) > 0
        delayed_seconds, delayed_puzhash = get_delayed_puz_info_from_launcher_spend(history[0][1])
        current_state: PoolWalletInfo = await self.get_current_state()
        last_solution: CoinSpend = history[-1][1]

        all_spends: List[CoinSpend] = []
        total_amount = 0

        # The coins being claimed are gathered into the `SpendBundle`, :absorb_spend:
        # We use an announcement in the fee spend to ensure that the claim spend is spent in the same block as the fee
        # We only need to do this for one of the coins, because each `SpendBundle` can only be spent as a unit

        first_coin_record = None
        for coin_record in unspent_coin_records:
            if coin_record.coin not in coin_to_height_farmed:
                continue
            if first_coin_record is None:
                first_coin_record = coin_record
            if len(all_spends) >= max_spends_in_tx:
                # Limit the total number of spends, so the SpendBundle fits into the block
                self.log.info(f"pool wallet truncating absorb to {max_spends_in_tx} spends to fit into block")
                print(f"pool wallet truncating absorb to {max_spends_in_tx} spends to fit into block")
                break
            absorb_spend: List[CoinSpend] = create_absorb_spend(
                last_solution,
                current_state.current,
                current_state.launcher_coin,
                coin_to_height_farmed[coin_record.coin],
                self.wallet_state_manager.constants.GENESIS_CHALLENGE,
                delayed_seconds,
                delayed_puzhash,
            )
            last_solution = absorb_spend[0]
            all_spends += absorb_spend
            total_amount += coin_record.coin.amount
            self.log.info(
                f"Farmer coin: {coin_record.coin} {coin_record.coin.name()} {coin_to_height_farmed[coin_record.coin]}"
            )
        if len(all_spends) == 0 or first_coin_record is None:
            raise ValueError("Nothing to claim, no unspent coinbase rewards")

        claim_spend: SpendBundle = SpendBundle(all_spends, G2Element())

        # If fee is 0, no signatures are required to absorb
        full_spend: SpendBundle = claim_spend

        fee_tx = None
        if fee > 0:
            absorb_announce = Announcement(first_coin_record.coin.name(), b"$")
            fee_tx = await self.generate_fee_transaction(fee, coin_announcements=[absorb_announce])
            full_spend = SpendBundle.aggregate([fee_tx.spend_bundle, claim_spend])

        assert full_spend.fees() == fee
        current_time = uint64(int(time.time()))
        # The claim spend, minus the fee amount from the main wallet
        absorb_transaction: TransactionRecord = TransactionRecord(
            confirmed_at_height=uint32(0),
            created_at_time=current_time,
            to_puzzle_hash=current_state.current.target_puzzle_hash,
            amount=uint64(total_amount),
            fee_amount=fee,  # This will not be double counted in self.standard_wallet
            confirmed=False,
            sent=uint32(0),
            spend_bundle=full_spend,
            additions=full_spend.additions(),
            removals=full_spend.removals(),
            wallet_id=uint32(self.wallet_id),
            sent_to=[],
            memos=[],
            trade_id=None,
            type=uint32(TransactionType.OUTGOING_TX.value),
            name=full_spend.name(),
        )

        await self.publish_transactions(absorb_transaction, fee_tx)
        return absorb_transaction, fee_tx

    async def new_peak(self, peak_height: uint64) -> None:
        # This gets called from the WalletStateManager whenever there is a new peak

        pool_wallet_info: PoolWalletInfo = await self.get_current_state()
        tip_height, tip_spend = await self.get_tip()

        if self.target_state is None:
            return
        if self.target_state == pool_wallet_info.current.state:
            self.target_state = None
            raise ValueError("Internal error")

        if (
            self.target_state.state in [FARMING_TO_POOL, SELF_POOLING]
            and pool_wallet_info.current.state == LEAVING_POOL
        ):
            leave_height = tip_height + pool_wallet_info.current.relative_lock_height

            # Add some buffer (+2) to reduce chances of a reorg
            if peak_height > leave_height + 2:
                unconfirmed: List[
                    TransactionRecord
                ] = await self.wallet_state_manager.tx_store.get_unconfirmed_for_wallet(self.wallet_id)
                next_tip: Optional[Coin] = get_most_recent_singleton_coin_from_coin_spend(tip_spend)
                assert next_tip is not None

                if any([rem.name() == next_tip.name() for tx_rec in unconfirmed for rem in tx_rec.removals]):
                    self.log.info("Already submitted second transaction, will not resubmit.")
                    return

                self.log.info(f"Attempting to leave from\n{pool_wallet_info.current}\nto\n{self.target_state}")
                assert self.target_state.version == POOL_PROTOCOL_VERSION
                assert pool_wallet_info.current.state == LEAVING_POOL
                assert self.target_state.target_puzzle_hash is not None

                if self.target_state.state == SELF_POOLING:
                    assert self.target_state.relative_lock_height == 0
                    assert self.target_state.pool_url is None
                elif self.target_state.state == FARMING_TO_POOL:
                    assert self.target_state.relative_lock_height >= self.MINIMUM_RELATIVE_LOCK_HEIGHT
                    assert self.target_state.pool_url is not None

                await self.generate_travel_transactions(self.next_transaction_fee)

    async def have_unconfirmed_transaction(self) -> bool:
        unconfirmed: List[TransactionRecord] = await self.wallet_state_manager.tx_store.get_unconfirmed_for_wallet(
            self.wallet_id
        )
        return len(unconfirmed) > 0

    async def get_confirmed_balance(self, _=None) -> uint128:
        amount: uint128 = uint128(0)
        if (await self.get_current_state()).current.state == SELF_POOLING:
            unspent_coin_records: List[WalletCoinRecord] = list(
                await self.wallet_state_manager.coin_store.get_unspent_coins_for_wallet(self.wallet_id)
            )
            for record in unspent_coin_records:
                if record.coinbase:
                    amount = uint128(amount + record.coin.amount)
        return amount

    async def get_unconfirmed_balance(self, record_list=None) -> uint128:
        return await self.get_confirmed_balance(record_list)

    async def get_spendable_balance(self, record_list=None) -> uint128:
        return await self.get_confirmed_balance(record_list)

    async def get_pending_change_balance(self) -> uint64:
        return uint64(0)

    async def get_max_send_amount(self, records: Optional[Set[WalletCoinRecord]] = None) -> uint128:
        return uint128(0)

    async def coin_added(self, coin: Coin, height: uint32, peer: WSChiaConnection) -> None:
        pass

    async def select_coins(
        self,
        amount: uint64,
        exclude: Optional[List[Coin]] = None,
        min_coin_amount: Optional[uint64] = None,
        max_coin_amount: Optional[uint64] = None,
        excluded_coin_amounts: Optional[List[uint64]] = None,
    ) -> Set[Coin]:
        raise RuntimeError("PoolWallet does not support select_coins()")

    def require_derivation_paths(self) -> bool:
        return False

    def puzzle_hash_for_pk(self, pubkey: G1Element) -> bytes32:
        raise RuntimeError("PoolWallet does not support puzzle_hash_for_pk")


if TYPE_CHECKING:
    from chia.wallet.wallet_protocol import WalletProtocol

    _dummy: WalletProtocol = cast(PoolWallet, None)<|MERGE_RESOLUTION|>--- conflicted
+++ resolved
@@ -1,9 +1,5 @@
 from __future__ import annotations
 
-<<<<<<< HEAD
-=======
-import asyncio
->>>>>>> cd4874c5
 import dataclasses
 import logging
 import time
