from typing import Dict, List, Optional, Any, Tuple, Union

from chia.data_layer.data_layer_wallet import Mirror, SingletonRecord
from chia.pools.pool_wallet_info import PoolWalletInfo
from chia.rpc.rpc_client import RpcClient
from chia.types.announcement import Announcement
from chia.types.blockchain_format.coin import Coin
from chia.types.blockchain_format.sized_bytes import bytes32
from chia.util.ints import uint32, uint64
from chia.wallet.trade_record import TradeRecord
from chia.wallet.trading.offer import Offer
from chia.wallet.transaction_record import TransactionRecord
from chia.wallet.transaction_sorting import SortKey
from chia.wallet.util.wallet_types import WalletType


def parse_result_transactions(result: Dict[str, Any]) -> Dict[str, Any]:
    result["transaction"] = TransactionRecord.from_json_dict(result["transaction"])
    if result["fee_transaction"]:
        result["fee_transaction"] = TransactionRecord.from_json_dict(result["fee_transaction"])
    return result


class WalletRpcClient(RpcClient):
    """
    Client to Chia RPC, connects to a local wallet. Uses HTTP/JSON, and converts back from
    JSON into native python objects before returning. All api calls use POST requests.
    Note that this is not the same as the peer protocol, or wallet protocol (which run Chia's
    protocol on top of TCP), it's a separate protocol on top of HTTP that provides easy access
    to the full node.
    """

    # Key Management APIs
    async def log_in(self, fingerprint: int) -> Dict:
        try:
            return await self.fetch(
                "log_in",
                {"fingerprint": fingerprint, "type": "start"},
            )

        except ValueError as e:
            return e.args[0]

    async def get_logged_in_fingerprint(self) -> int:
        return (await self.fetch("get_logged_in_fingerprint", {}))["fingerprint"]

    async def get_public_keys(self) -> List[int]:
        return (await self.fetch("get_public_keys", {}))["public_key_fingerprints"]

    async def get_private_key(self, fingerprint: int) -> Dict:
        return (await self.fetch("get_private_key", {"fingerprint": fingerprint}))["private_key"]

    async def generate_mnemonic(self) -> List[str]:
        return (await self.fetch("generate_mnemonic", {}))["mnemonic"]

    async def add_key(self, mnemonic: List[str], request_type: str = "new_wallet") -> Dict[str, Any]:
        return await self.fetch("add_key", {"mnemonic": mnemonic, "type": request_type})

    async def delete_key(self, fingerprint: int) -> Dict[str, Any]:
        return await self.fetch("delete_key", {"fingerprint": fingerprint})

    async def check_delete_key(self, fingerprint: int, max_ph_to_search: int = 100) -> Dict[str, Any]:
        return await self.fetch("check_delete_key", {"fingerprint": fingerprint, "max_ph_to_search": max_ph_to_search})

    async def delete_all_keys(self) -> Dict[str, Any]:
        return await self.fetch("delete_all_keys", {})

    # Wallet Node APIs
    async def get_sync_status(self) -> bool:
        return (await self.fetch("get_sync_status", {}))["syncing"]

    async def get_synced(self) -> bool:
        return (await self.fetch("get_sync_status", {}))["synced"]

    async def get_height_info(self) -> uint32:
        return (await self.fetch("get_height_info", {}))["height"]

    async def push_tx(self, spend_bundle):
        return await self.fetch("push_tx", {"spend_bundle": bytes(spend_bundle).hex()})

    async def farm_block(self, address: str) -> Dict[str, Any]:
        return await self.fetch("farm_block", {"address": address})

    # Wallet Management APIs
    async def get_wallets(self, wallet_type: Optional[WalletType] = None) -> Dict:
        request: Dict[str, Any] = {}
        if wallet_type is not None:
            request["type"] = wallet_type
        return (await self.fetch("get_wallets", request))["wallets"]

    # Wallet APIs
    async def get_wallet_balance(self, wallet_id: str) -> Dict:
        return (await self.fetch("get_wallet_balance", {"wallet_id": wallet_id}))["wallet_balance"]

    async def get_transaction(self, wallet_id: str, transaction_id: bytes32) -> TransactionRecord:
        res = await self.fetch(
            "get_transaction",
            {"walled_id": wallet_id, "transaction_id": transaction_id.hex()},
        )
        return TransactionRecord.from_json_dict_convenience(res["transaction"])

    async def get_transactions(
        self,
        wallet_id: str,
        start: int = None,
        end: int = None,
        sort_key: SortKey = None,
        reverse: bool = False,
        to_address: Optional[str] = None,
    ) -> List[TransactionRecord]:
        request: Dict[str, Any] = {"wallet_id": wallet_id}

        if start is not None:
            request["start"] = start
        if end is not None:
            request["end"] = end
        if sort_key is not None:
            request["sort_key"] = sort_key.name
        request["reverse"] = reverse

        if to_address is not None:
            request["to_address"] = to_address

        res = await self.fetch(
            "get_transactions",
            request,
        )
        return [TransactionRecord.from_json_dict_convenience(tx) for tx in res["transactions"]]

    async def get_transaction_count(
        self,
        wallet_id: str,
    ) -> List[TransactionRecord]:
        res = await self.fetch(
            "get_transaction_count",
            {"wallet_id": wallet_id},
        )
        return res["count"]

    async def get_next_address(self, wallet_id: str, new_address: bool) -> str:
        return (await self.fetch("get_next_address", {"wallet_id": wallet_id, "new_address": new_address}))["address"]

    async def send_transaction(
        self,
        wallet_id: str,
        amount: uint64,
        address: str,
        fee: uint64 = uint64(0),
        memos: Optional[List[str]] = None,
        min_coin_amount: uint64 = uint64(0),
    ) -> TransactionRecord:
        if memos is None:
            send_dict: Dict = {
                "wallet_id": wallet_id,
                "amount": amount,
                "address": address,
                "fee": fee,
                "min_coin_amount": min_coin_amount,
            }
        else:
            send_dict = {
                "wallet_id": wallet_id,
                "amount": amount,
                "address": address,
                "fee": fee,
                "memos": memos,
                "min_coin_amount": min_coin_amount,
            }
        res = await self.fetch("send_transaction", send_dict)
        return TransactionRecord.from_json_dict_convenience(res["transaction"])

    async def send_transaction_multi(
        self, wallet_id: str, additions: List[Dict], coins: List[Coin] = None, fee: uint64 = uint64(0)
    ) -> TransactionRecord:
        # Converts bytes to hex for puzzle hashes
        additions_hex = []
        for ad in additions:
            additions_hex.append({"amount": ad["amount"], "puzzle_hash": ad["puzzle_hash"].hex()})
            if "memos" in ad:
                additions_hex[-1]["memos"] = ad["memos"]
        if coins is not None and len(coins) > 0:
            coins_json = [c.to_json_dict() for c in coins]
            response: Dict = await self.fetch(
                "send_transaction_multi",
                {"wallet_id": wallet_id, "additions": additions_hex, "coins": coins_json, "fee": fee},
            )
        else:
            response = await self.fetch(
                "send_transaction_multi", {"wallet_id": wallet_id, "additions": additions_hex, "fee": fee}
            )

        return TransactionRecord.from_json_dict_convenience(response["transaction"])

    async def delete_unconfirmed_transactions(self, wallet_id: str) -> None:
        await self.fetch(
            "delete_unconfirmed_transactions",
            {"wallet_id": wallet_id},
        )
        return None

    async def get_farmed_amount(self) -> Dict:
        return await self.fetch("get_farmed_amount", {})

    async def create_signed_transaction(
        self,
        additions: List[Dict],
        coins: List[Coin] = None,
        fee: uint64 = uint64(0),
        coin_announcements: Optional[List[Announcement]] = None,
        puzzle_announcements: Optional[List[Announcement]] = None,
        min_coin_amount: uint64 = uint64(0),
    ) -> TransactionRecord:
        # Converts bytes to hex for puzzle hashes
        additions_hex = []
        for ad in additions:
            additions_hex.append({"amount": ad["amount"], "puzzle_hash": ad["puzzle_hash"].hex()})
            if "memos" in ad:
                additions_hex[-1]["memos"] = ad["memos"]

        request: Dict[str, Any] = {
            "additions": additions_hex,
            "fee": fee,
            "min_coin_amount": min_coin_amount,
        }

        if coin_announcements is not None and len(coin_announcements) > 0:
            request["coin_announcements"] = [
                {
                    "coin_id": ann.origin_info.hex(),
                    "message": ann.message.hex(),
                    "morph_bytes": ann.morph_bytes.hex() if ann.morph_bytes is not None else b"".hex(),
                }
                for ann in coin_announcements
            ]

        if puzzle_announcements is not None and len(puzzle_announcements) > 0:
            request["puzzle_announcements"] = [
                {
                    "puzzle_hash": ann.origin_info.hex(),
                    "message": ann.message.hex(),
                    "morph_bytes": ann.morph_bytes.hex() if ann.morph_bytes is not None else b"".hex(),
                }
                for ann in puzzle_announcements
            ]

        if coins is not None and len(coins) > 0:
            coins_json = [c.to_json_dict() for c in coins]
            request["coins"] = coins_json

        response: Dict = await self.fetch("create_signed_transaction", request)
        return TransactionRecord.from_json_dict_convenience(response["signed_tx"])

    async def select_coins(
        self,
        *,
        amount: int,
        wallet_id: int,
        excluded_coins: Optional[List[Coin]] = None,
        min_coin_amount: uint64 = uint64(0),
    ) -> List[Coin]:
        if excluded_coins is None:
            excluded_coins = []
        request = {
            "amount": amount,
            "wallet_id": wallet_id,
            "min_coin_amount": min_coin_amount,
            "excluded_coins": [excluded_coin.to_json_dict() for excluded_coin in excluded_coins],
        }
        response: Dict[str, List[Dict]] = await self.fetch("select_coins", request)
        return [Coin.from_json_dict(coin) for coin in response["coins"]]

    # DID wallet
    async def create_new_did_wallet(
        self,
        amount: int,
        fee: int = 0,
        name: Optional[str] = "DID Wallet",
        backup_ids: List[str] = [],
        required_num: int = 0,
    ) -> Dict:
        request: Dict[str, Any] = {
            "wallet_type": "did_wallet",
            "did_type": "new",
            "backup_dids": backup_ids,
            "num_of_backup_ids_needed": required_num,
            "amount": amount,
            "fee": fee,
            "wallet_name": name,
        }
        response = await self.fetch("create_new_wallet", request)
        return response

    async def get_did_id(self, wallet_id: int) -> Dict:
        request: Dict[str, Any] = {
            "wallet_id": wallet_id,
        }
        response = await self.fetch("did_get_did", request)
        return response

    async def create_did_backup_file(self, wallet_id: int, filename: str) -> Dict:
        request: Dict[str, Any] = {
            "wallet_id": wallet_id,
            "filename": filename,
        }
        response = await self.fetch("did_create_backup_file", request)
        return response

    async def update_did_recovery_list(self, wallet_id: int, recovery_list: List[str], num_verification: int) -> Dict:
        request: Dict[str, Any] = {
            "wallet_id": wallet_id,
            "new_list": recovery_list,
            "num_verifications_required": num_verification,
        }
        response = await self.fetch("did_update_recovery_ids", request)
        return response

    async def get_did_recovery_list(self, wallet_id: int) -> Dict:
        request: Dict[str, Any] = {
            "wallet_id": wallet_id,
        }
        response = await self.fetch("did_get_recovery_list", request)
        return response

    async def update_did_metadata(self, wallet_id: int, metadata: Dict) -> Dict:
        request: Dict[str, Any] = {
            "wallet_id": wallet_id,
            "metadata": metadata,
        }
        response = await self.fetch("did_update_metadata", request)
        return response

    async def get_did_metadata(self, wallet_id: int) -> Dict:
        request: Dict[str, Any] = {
            "wallet_id": wallet_id,
        }
        response = await self.fetch("did_get_metadata", request)
        return response

    async def create_new_did_wallet_from_recovery(self, filename: str) -> Dict:
        request: Dict[str, Any] = {
            "wallet_type": "did_wallet",
            "did_type": "recovery",
            "filename": filename,
        }
        response = await self.fetch("create_new_wallet", request)
        return response

    async def did_create_attest(
        self, wallet_id: int, coin_name: str, pubkey: str, puzhash: str, file_name: str
    ) -> Dict:
        request: Dict[str, Any] = {
            "wallet_id": wallet_id,
            "coin_name": coin_name,
            "pubkey": pubkey,
            "puzhash": puzhash,
            "filename": file_name,
        }
        response = await self.fetch("did_create_attest", request)
        return response

    async def did_recovery_spend(self, wallet_id: int, attest_filenames: str) -> Dict:
        request: Dict[str, Any] = {
            "wallet_id": wallet_id,
            "attest_filenames": attest_filenames,
        }
        response = await self.fetch("did_recovery_spend", request)
        return response

    async def did_transfer_did(self, wallet_id: int, address: str, fee: int, with_recovery: bool) -> Dict:
        request: Dict[str, Any] = {
            "wallet_id": wallet_id,
            "inner_address": address,
            "fee": fee,
            "with_recovery_info": with_recovery,
        }
        response = await self.fetch("did_transfer_did", request)
        return response

    async def did_set_wallet_name(self, wallet_id: int, name: str) -> Dict:
        request = {"wallet_id": wallet_id, "name": name}
        response = await self.fetch("did_set_wallet_name", request)
        return response

    async def did_get_wallet_name(self, wallet_id: int) -> Dict:
        request = {"wallet_id": wallet_id}
        response = await self.fetch("did_get_wallet_name", request)
        return response

    # TODO: test all invocations of create_new_pool_wallet with new fee arg.
    async def create_new_pool_wallet(
        self,
        target_puzzlehash: Optional[bytes32],
        pool_url: Optional[str],
        relative_lock_height: uint32,
        backup_host: str,
        mode: str,
        state: str,
        fee: uint64,
        p2_singleton_delay_time: Optional[uint64] = None,
        p2_singleton_delayed_ph: Optional[bytes32] = None,
    ) -> TransactionRecord:

        request: Dict[str, Any] = {
            "wallet_type": "pool_wallet",
            "mode": mode,
            "initial_target_state": {
                "target_puzzle_hash": target_puzzlehash.hex() if target_puzzlehash else None,
                "relative_lock_height": relative_lock_height,
                "pool_url": pool_url,
                "state": state,
            },
            "fee": fee,
        }
        if p2_singleton_delay_time is not None:
            request["p2_singleton_delay_time"] = p2_singleton_delay_time
        if p2_singleton_delayed_ph is not None:
            request["p2_singleton_delayed_ph"] = p2_singleton_delayed_ph.hex()
        res = await self.fetch("create_new_wallet", request)
        return TransactionRecord.from_json_dict(res["transaction"])

    async def pw_self_pool(self, wallet_id: str, fee: uint64) -> Dict:
        reply = await self.fetch("pw_self_pool", {"wallet_id": wallet_id, "fee": fee})
        reply = parse_result_transactions(reply)
        return reply

    async def pw_join_pool(
        self, wallet_id: str, target_puzzlehash: bytes32, pool_url: str, relative_lock_height: uint32, fee: uint64
    ) -> Dict:
        request = {
            "wallet_id": int(wallet_id),
            "target_puzzlehash": target_puzzlehash.hex(),
            "relative_lock_height": relative_lock_height,
            "pool_url": pool_url,
            "fee": fee,
        }

        reply = await self.fetch("pw_join_pool", request)
        reply = parse_result_transactions(reply)
        return reply

    async def pw_absorb_rewards(
        self, wallet_id: str, fee: uint64 = uint64(0), max_spends_in_tx: Optional[int] = None
    ) -> Dict:
        reply = await self.fetch(
            "pw_absorb_rewards", {"wallet_id": wallet_id, "fee": fee, "max_spends_in_tx": max_spends_in_tx}
        )
        reply["state"] = PoolWalletInfo.from_json_dict(reply["state"])
        reply = parse_result_transactions(reply)
        return reply

    async def pw_status(self, wallet_id: str) -> Tuple[PoolWalletInfo, List[TransactionRecord]]:
        json_dict = await self.fetch("pw_status", {"wallet_id": wallet_id})
        return (
            PoolWalletInfo.from_json_dict(json_dict["state"]),
            [TransactionRecord.from_json_dict(tr) for tr in json_dict["unconfirmed_transactions"]],
        )

    # CATS
    async def create_new_cat_and_wallet(self, amount: uint64) -> Dict:
        request: Dict[str, Any] = {
            "wallet_type": "cat_wallet",
            "mode": "new",
            "amount": amount,
        }
        return await self.fetch("create_new_wallet", request)

    async def create_wallet_for_existing_cat(self, asset_id: bytes) -> Dict:
        request: Dict[str, Any] = {
            "wallet_type": "cat_wallet",
            "asset_id": asset_id.hex(),
            "mode": "existing",
        }
        return await self.fetch("create_new_wallet", request)

    async def get_cat_asset_id(self, wallet_id: str) -> bytes32:
        request: Dict[str, Any] = {
            "wallet_id": wallet_id,
        }
        return bytes32.from_hexstr((await self.fetch("cat_get_asset_id", request))["asset_id"])

    async def get_stray_cats(self) -> Dict:
        response = await self.fetch("get_stray_cats", {})
        return response["stray_cats"]

    async def cat_asset_id_to_name(self, asset_id: bytes32) -> Optional[Tuple[Optional[uint32], str]]:
        request: Dict[str, Any] = {
            "asset_id": asset_id.hex(),
        }
        try:
            res = await self.fetch("cat_asset_id_to_name", request)
        except ValueError:
            return None

        wallet_id: Optional[uint32] = None if res["wallet_id"] is None else uint32(int(res["wallet_id"]))
        return wallet_id, res["name"]

    async def get_cat_name(self, wallet_id: str) -> str:
        request: Dict[str, Any] = {
            "wallet_id": wallet_id,
        }
        return (await self.fetch("cat_get_name", request))["name"]

    async def set_cat_name(self, wallet_id: str, name: str) -> None:
        request: Dict[str, Any] = {
            "wallet_id": wallet_id,
            "name": name,
        }
        await self.fetch("cat_set_name", request)

    async def cat_spend(
        self,
        wallet_id: str,
        amount: uint64,
        inner_address: str,
        fee: uint64 = uint64(0),
        memos: Optional[List[str]] = None,
        min_coin_amount: uint64 = uint64(0),
    ) -> TransactionRecord:
        send_dict = {
            "wallet_id": wallet_id,
            "amount": amount,
            "inner_address": inner_address,
            "fee": fee,
            "memos": memos if memos else [],
            "min_coin_amount": min_coin_amount,
        }
        res = await self.fetch("cat_spend", send_dict)
        return TransactionRecord.from_json_dict_convenience(res["transaction"])

    # Offers
    async def create_offer_for_ids(
        self,
        offer_dict: Dict[Union[uint32, str], int],
        driver_dict: Dict[str, Any] = None,
        solver: Dict[str, Any] = None,
        fee=uint64(0),
        validate_only: bool = False,
        min_coin_amount: uint64 = uint64(0),
    ) -> Tuple[Optional[Offer], TradeRecord]:
        send_dict: Dict[str, int] = {}
        for key in offer_dict:
            send_dict[str(key)] = offer_dict[key]

        req = {
            "offer": send_dict,
            "validate_only": validate_only,
            "fee": fee,
            "min_coin_amount": min_coin_amount,
        }
        if driver_dict is not None:
            req["driver_dict"] = driver_dict
        if solver is not None:
            req["solver"] = solver
        res = await self.fetch("create_offer_for_ids", req)
        offer: Optional[Offer] = None if validate_only else Offer.from_bech32(res["offer"])
        offer_str: str = "" if offer is None else bytes(offer).hex()
        return offer, TradeRecord.from_json_dict_convenience(res["trade_record"], offer_str)

    async def get_offer_summary(self, offer: Offer, advanced: bool = False) -> Dict[str, Dict[str, int]]:
        res = await self.fetch("get_offer_summary", {"offer": offer.to_bech32(), "advanced": advanced})
        return res["summary"]

    async def check_offer_validity(self, offer: Offer) -> bool:
        res = await self.fetch("check_offer_validity", {"offer": offer.to_bech32()})
        return res["valid"]

<<<<<<< HEAD
    async def take_offer(
        self, offer: Offer, solver: Dict[str, Any] = None, fee=uint64(0), min_coin_amount: uint128 = uint128(0)
    ) -> TradeRecord:
        req = {"offer": offer.to_bech32(), "fee": fee, "min_coin_amount": min_coin_amount}
        if solver is not None:
            req["solver"] = solver
        res = await self.fetch("take_offer", req)
=======
    async def take_offer(self, offer: Offer, fee=uint64(0), min_coin_amount: uint64 = uint64(0)) -> TradeRecord:
        res = await self.fetch(
            "take_offer", {"offer": offer.to_bech32(), "fee": fee, "min_coin_amount": min_coin_amount}
        )
>>>>>>> d5bf4d8b
        return TradeRecord.from_json_dict_convenience(res["trade_record"])

    async def get_offer(self, trade_id: bytes32, file_contents: bool = False) -> TradeRecord:
        res = await self.fetch("get_offer", {"trade_id": trade_id.hex(), "file_contents": file_contents})
        offer_str = bytes(Offer.from_bech32(res["offer"])).hex() if file_contents else ""
        return TradeRecord.from_json_dict_convenience(res["trade_record"], offer_str)

    async def get_all_offers(
        self,
        start: int = 0,
        end: int = 50,
        sort_key: str = None,
        reverse: bool = False,
        file_contents: bool = False,
        exclude_my_offers: bool = False,
        exclude_taken_offers: bool = False,
        include_completed: bool = False,
    ) -> List[TradeRecord]:
        res = await self.fetch(
            "get_all_offers",
            {
                "start": start,
                "end": end,
                "sort_key": sort_key,
                "reverse": reverse,
                "file_contents": file_contents,
                "exclude_my_offers": exclude_my_offers,
                "exclude_taken_offers": exclude_taken_offers,
                "include_completed": include_completed,
            },
        )

        records = []
        if file_contents:
            optional_offers = [bytes(Offer.from_bech32(o)).hex() for o in res["offers"]]
        else:
            optional_offers = [""] * len(res["trade_records"])
        for record, offer in zip(res["trade_records"], optional_offers):
            records.append(TradeRecord.from_json_dict_convenience(record, offer))

        return records

    async def cancel_offer(self, trade_id: bytes32, fee=uint64(0), secure: bool = True):
        await self.fetch("cancel_offer", {"trade_id": trade_id.hex(), "secure": secure, "fee": fee})

    # NFT wallet
    async def create_new_nft_wallet(self, did_id, name=None):
        request: Dict[str, Any] = {
            "wallet_type": "nft_wallet",
            "did_id": did_id,
            "name": name,
        }
        response = await self.fetch("create_new_wallet", request)
        return response

    async def mint_nft(
        self,
        wallet_id,
        royalty_address,
        target_address,
        hash,
        uris,
        meta_hash="",
        meta_uris=[],
        license_hash="",
        license_uris=[],
        series_total=1,
        series_number=1,
        fee=0,
        royalty_percentage=0,
        did_id=None,
    ):
        request: Dict[str, Any] = {
            "wallet_id": wallet_id,
            "royalty_address": royalty_address,
            "target_address": target_address,
            "hash": hash,
            "uris": uris,
            "meta_hash": meta_hash,
            "meta_uris": meta_uris,
            "license_hash": license_hash,
            "license_uris": license_uris,
            "series_number": series_number,
            "series_total": series_total,
            "royalty_percentage": royalty_percentage,
            "did_id": did_id,
            "fee": fee,
        }
        response = await self.fetch("nft_mint_nft", request)
        return response

    async def add_uri_to_nft(self, wallet_id, nft_coin_id, key, uri, fee):
        request: Dict[str, Any] = {
            "wallet_id": wallet_id,
            "nft_coin_id": nft_coin_id,
            "uri": uri,
            "key": key,
            "fee": fee,
        }
        response = await self.fetch("nft_add_uri", request)
        return response

    async def get_nft_info(self, coin_id: str, latest: bool = True):
        request: Dict[str, Any] = {"coin_id": coin_id, "latest": latest}
        response = await self.fetch("nft_get_info", request)
        return response

    async def transfer_nft(self, wallet_id, nft_coin_id, target_address, fee):
        request: Dict[str, Any] = {
            "wallet_id": wallet_id,
            "nft_coin_id": nft_coin_id,
            "target_address": target_address,
            "fee": fee,
        }
        response = await self.fetch("nft_transfer_nft", request)
        return response

    async def list_nfts(self, wallet_id):
        request: Dict[str, Any] = {"wallet_id": wallet_id}
        response = await self.fetch("nft_get_nfts", request)
        return response

    async def set_nft_did(self, wallet_id, did_id, nft_coin_id, fee):
        request: Dict[str, Any] = {"wallet_id": wallet_id, "did_id": did_id, "nft_coin_id": nft_coin_id, "fee": fee}
        response = await self.fetch("nft_set_nft_did", request)
        return response

    async def get_nft_wallet_did(self, wallet_id):
        request: Dict[str, Any] = {"wallet_id": wallet_id}
        response = await self.fetch("nft_get_wallet_did", request)
        return response

    # DataLayer
    async def create_new_dl(self, root: bytes32, fee: uint64) -> Tuple[List[TransactionRecord], bytes32]:
        request = {"root": root.hex(), "fee": fee}
        response = await self.fetch("create_new_dl", request)
        txs: List[TransactionRecord] = [
            TransactionRecord.from_json_dict_convenience(tx) for tx in response["transactions"]
        ]
        launcher_id: bytes32 = bytes32.from_hexstr(response["launcher_id"])
        return txs, launcher_id

    async def dl_track_new(self, launcher_id: bytes32) -> None:
        request = {"launcher_id": launcher_id.hex()}
        await self.fetch("dl_track_new", request)
        return None

    async def dl_stop_tracking(self, launcher_id: bytes32) -> None:
        request = {"launcher_id": launcher_id.hex()}
        await self.fetch("dl_stop_tracking", request)
        return None

    async def dl_latest_singleton(
        self, launcher_id: bytes32, only_confirmed: bool = False
    ) -> Optional[SingletonRecord]:
        request = {"launcher_id": launcher_id.hex(), "only_confirmed": only_confirmed}
        response = await self.fetch("dl_latest_singleton", request)
        return None if response["singleton"] is None else SingletonRecord.from_json_dict(response["singleton"])

    async def dl_singletons_by_root(self, launcher_id: bytes32, root: bytes32) -> List[SingletonRecord]:
        request = {"launcher_id": launcher_id.hex(), "root": root.hex()}
        response = await self.fetch("dl_singletons_by_root", request)
        return [SingletonRecord.from_json_dict(single) for single in response["singletons"]]

    async def dl_update_root(self, launcher_id: bytes32, new_root: bytes32, fee: uint64) -> TransactionRecord:
        request = {"launcher_id": launcher_id.hex(), "new_root": new_root.hex(), "fee": fee}
        response = await self.fetch("dl_update_root", request)
        return TransactionRecord.from_json_dict_convenience(response["tx_record"])

    async def dl_update_multiple(self, update_dictionary: Dict[bytes32, bytes32]) -> List[TransactionRecord]:
        updates_as_strings: Dict[str, str] = {}
        for lid, root in update_dictionary.items():
            updates_as_strings[str(lid)] = str(root)
        request = {"updates": updates_as_strings}
        response = await self.fetch("dl_update_multiple", request)
        return [TransactionRecord.from_json_dict_convenience(tx) for tx in response["tx_records"]]

    async def dl_history(
        self,
        launcher_id: bytes32,
        min_generation: Optional[uint32] = None,
        max_generation: Optional[uint32] = None,
        num_results: Optional[uint32] = None,
    ) -> List[SingletonRecord]:
        request = {"launcher_id": launcher_id.hex()}

        if min_generation is not None:
            request["min_generation"] = str(min_generation)
        if max_generation is not None:
            request["max_generation"] = str(max_generation)
        if num_results is not None:
            request["num_results"] = str(num_results)

        response = await self.fetch("dl_history", request)
        return [SingletonRecord.from_json_dict(single) for single in response["history"]]

    async def dl_owned_singletons(self) -> List[SingletonRecord]:
        response = await self.fetch(path="dl_owned_singletons", request_json={})
        return [SingletonRecord.from_json_dict(singleton) for singleton in response["singletons"]]

    async def dl_get_mirrors(self, launcher_id: bytes32) -> List[Mirror]:
        response = await self.fetch(path="dl_get_mirrors", request_json={"launcher_id": launcher_id.hex()})
        return [Mirror.from_json_dict(mirror) for mirror in response["mirrors"]]

    async def dl_new_mirror(
        self, launcher_id: bytes32, amount: uint64, urls: List[bytes], fee: uint64 = uint64(0)
    ) -> List[TransactionRecord]:
        response = await self.fetch(
            path="dl_new_mirror",
            request_json={
                "launcher_id": launcher_id.hex(),
                "amount": amount,
                "urls": [url.decode("utf8") for url in urls],
                "fee": fee,
            },
        )
        return [TransactionRecord.from_json_dict_convenience(tx) for tx in response["transactions"]]

    async def dl_delete_mirror(self, coin_id: bytes32, fee: uint64 = uint64(0)) -> List[TransactionRecord]:
        response = await self.fetch(
            path="dl_delete_mirror",
            request_json={
                "coin_id": coin_id.hex(),
                "fee": fee,
            },
        )
        return [TransactionRecord.from_json_dict_convenience(tx) for tx in response["transactions"]]<|MERGE_RESOLUTION|>--- conflicted
+++ resolved
@@ -564,20 +564,13 @@
         res = await self.fetch("check_offer_validity", {"offer": offer.to_bech32()})
         return res["valid"]
 
-<<<<<<< HEAD
     async def take_offer(
-        self, offer: Offer, solver: Dict[str, Any] = None, fee=uint64(0), min_coin_amount: uint128 = uint128(0)
+        self, offer: Offer, solver: Dict[str, Any] = None, fee=uint64(0), min_coin_amount: uint64 = uint64(0)
     ) -> TradeRecord:
         req = {"offer": offer.to_bech32(), "fee": fee, "min_coin_amount": min_coin_amount}
         if solver is not None:
             req["solver"] = solver
         res = await self.fetch("take_offer", req)
-=======
-    async def take_offer(self, offer: Offer, fee=uint64(0), min_coin_amount: uint64 = uint64(0)) -> TradeRecord:
-        res = await self.fetch(
-            "take_offer", {"offer": offer.to_bech32(), "fee": fee, "min_coin_amount": min_coin_amount}
-        )
->>>>>>> d5bf4d8b
         return TradeRecord.from_json_dict_convenience(res["trade_record"])
 
     async def get_offer(self, trade_id: bytes32, file_contents: bool = False) -> TradeRecord:
