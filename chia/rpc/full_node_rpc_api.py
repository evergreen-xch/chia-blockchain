--- conflicted
+++ resolved
@@ -108,15 +108,12 @@
             "/get_unfinished_block_headers": self.get_unfinished_block_headers,
             "/get_network_space": self.get_network_space,
             "/get_additions_and_removals": self.get_additions_and_removals,
-<<<<<<< HEAD
             "/get_additions_and_removals_with_hints": self.get_additions_and_removals_with_hints,
             # this function is just here for backwards-compatibility. It will probably
             # be removed in the future
             "/get_initial_freeze_period": self.get_initial_freeze_period,
             "/get_network_info": self.get_network_info,
-=======
             "/get_aggsig_additional_data": self.get_aggsig_additional_data,
->>>>>>> 76e877f5
             "/get_recent_signage_point_or_eos": self.get_recent_signage_point_or_eos,
             # Coins
             "/get_coin_records_by_puzzle_hash": self.get_coin_records_by_puzzle_hash,
@@ -660,7 +657,6 @@
 
         return {"coin_records": [coin_record_dict_backwards_compat(cr.to_json_dict()) for cr in coin_records]}
 
-<<<<<<< HEAD
     async def attach_spends_to_coins(self, coin_records: List[CoinRecord]):
         coin_record_with_spends = []
 
@@ -753,10 +749,7 @@
 
         return {"coin_records": coin_records_with_spends, "last_id": last_id_hex, 'total_coin_count': total_coin_count}
 
-    async def get_coin_record_by_name(self, request: Dict[str, Any]) -> EndpointResult:
-=======
     async def get_coin_record_by_name(self, request: dict[str, Any]) -> EndpointResult:
->>>>>>> 76e877f5
         """
         Retrieves a coin record by its name.
         """
@@ -792,7 +785,6 @@
 
         return {"coin_records": [coin_record_dict_backwards_compat(cr.to_json_dict()) for cr in coin_records]}
 
-<<<<<<< HEAD
     async def get_coin_records_by_hints(self, request: Dict[str, Any]) -> EndpointResult:
         """
         Retrieves coins by hints, by default returns unspent coins.
@@ -859,11 +851,8 @@
         for coin_id in coin_id_hints_dict:
             json_dict[coin_id.hex()] = coin_id_hints_dict[coin_id].hex()
         return {"coin_id_hints": json_dict}
-
-    async def get_coin_records_by_parent_ids(self, request: Dict[str, Any]) -> EndpointResult:
-=======
+ 
     async def get_coin_records_by_parent_ids(self, request: dict[str, Any]) -> EndpointResult:
->>>>>>> 76e877f5
         """
         Retrieves the coins for given parent coin IDs, by default returns unspent coins.
         """
@@ -963,7 +952,6 @@
         )
         return {"coin_solution": CoinSpend(coin_record.coin, spend_info.puzzle, spend_info.solution)}
 
-<<<<<<< HEAD
     async def get_puzzles_and_solutions_by_names(self, request: Dict[str, Any]) -> EndpointResult:
         if "names" not in request:
             raise ValueError("Names not in request")
@@ -1050,11 +1038,8 @@
             "coin_record": coin_record_dict_backwards_compat(singleton_coin_record.to_json_dict()),
             "parent_spend": singleton_parent_spend.to_json_dict()
         }
-
-    async def get_additions_and_removals(self, request: Dict[str, Any]) -> EndpointResult:
-=======
+ 
     async def get_additions_and_removals(self, request: dict[str, Any]) -> EndpointResult:
->>>>>>> 76e877f5
         if "header_hash" not in request:
             raise ValueError("No header_hash in request")
         header_hash = bytes32.from_hexstr(request["header_hash"])
@@ -1074,7 +1059,6 @@
             "removals": [coin_record_dict_backwards_compat(cr.to_json_dict()) for cr in removals],
         }
 
-<<<<<<< HEAD
     async def get_additions_and_removals_with_hints(self, request: Dict[str, Any]) -> EndpointResult:
         if "header_hash" not in request:
             raise ValueError("No header_hash in request")
@@ -1119,8 +1103,7 @@
         ids = list(self.service.mempool_manager.mempool.all_item_ids())
         return {"tx_ids": ids}
 
-    async def get_all_mempool_items(self, request: Dict[str, Any]) -> EndpointResult:
-=======
+  
     async def get_aggsig_additional_data(self, _: dict[str, Any]) -> EndpointResult:
         return {"additional_data": self.service.constants.AGG_SIG_ME_ADDITIONAL_DATA.hex()}
 
@@ -1128,8 +1111,7 @@
         ids = list(self.service.mempool_manager.mempool.all_item_ids())
         return {"tx_ids": ids}
 
-    async def get_all_mempool_items(self, _: dict[str, Any]) -> EndpointResult:
->>>>>>> 76e877f5
+    async def get_all_mempool_items(self, request: Dict[str, Any]) -> EndpointResult:
         spends = {}
         send_additions_and_removals = True
         if "send_additions_and_removals" in request:
