--- conflicted
+++ resolved
@@ -2,11 +2,7 @@
 
 from chia.rpc.rpc_client import RpcClient
 from chia.types.blockchain_format.sized_bytes import bytes32
-<<<<<<< HEAD
-from chia.util.ints import uint16
-=======
-from chia.util.ints import uint64
->>>>>>> 4bec4159
+from chia.util.ints import uint16, uint64
 
 
 class DataLayerRpcClient(RpcClient):
