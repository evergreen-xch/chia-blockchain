from __future__ import annotations

import json
import logging
import time
from typing import Any, Dict, List, Optional, Union

import aiohttp
from chia_rs import AugSchemeMPL, G2Element, PrivateKey

from chia import __version__
from chia.consensus.pot_iterations import calculate_iterations_quality, calculate_sp_interval_iters
from chia.farmer.farmer import Farmer, increment_pool_stats, strip_old_entries
from chia.harvester.harvester_api import HarvesterAPI
from chia.protocols import farmer_protocol, harvester_protocol
from chia.protocols.farmer_protocol import DeclareProofOfSpace, SignedValues
from chia.protocols.harvester_protocol import (
    PlotSyncDone,
    PlotSyncPathList,
    PlotSyncPlotList,
    PlotSyncStart,
    PoolDifficulty,
    SignatureRequestSourceData,
    SigningDataKind,
)
from chia.protocols.pool_protocol import (
    PoolErrorCode,
    PostPartialPayload,
    PostPartialRequest,
    get_current_authentication_token,
)
from chia.protocols.protocol_message_types import ProtocolMessageTypes
from chia.server.outbound_message import Message, NodeType, make_msg
from chia.server.server import ssl_context_for_root
from chia.server.ws_connection import WSChiaConnection
from chia.ssl.create_ssl import get_mozilla_ca_crt
from chia.types.blockchain_format.pool_target import PoolTarget
from chia.types.blockchain_format.proof_of_space import (
    calculate_prefix_bits,
    generate_plot_public_key,
    generate_taproot_sk,
    get_plot_id,
    verify_and_get_quality_string,
)
from chia.types.blockchain_format.sized_bytes import bytes32
from chia.util.api_decorators import api_request
from chia.util.ints import uint8, uint16, uint32, uint64


class FarmerAPI:
    log: logging.Logger
    farmer: Farmer

    def __init__(self, farmer: Farmer) -> None:
        self.log = logging.getLogger(__name__)
        self.farmer = farmer

    def ready(self) -> bool:
        return self.farmer.started

    @api_request(peer_required=True)
    async def new_proof_of_space(
        self, new_proof_of_space: harvester_protocol.NewProofOfSpace, peer: WSChiaConnection
    ) -> None:
        """
        This is a response from the harvester, for a NewSignagePointHarvester.
        Here we check if the proof of space is sufficiently good, and if so, we
        ask for the whole proof.
        """
        if new_proof_of_space.sp_hash not in self.farmer.number_of_responses:
            self.farmer.number_of_responses[new_proof_of_space.sp_hash] = 0
            self.farmer.cache_add_time[new_proof_of_space.sp_hash] = uint64(int(time.time()))

        max_pos_per_sp = 5

        if self.farmer.config.get("selected_network") != "mainnet":
            # This is meant to make testnets more stable, when difficulty is very low
            if self.farmer.number_of_responses[new_proof_of_space.sp_hash] > max_pos_per_sp:
                self.farmer.log.info(
                    f"Surpassed {max_pos_per_sp} PoSpace for one SP, no longer submitting PoSpace for signage point "
                    f"{new_proof_of_space.sp_hash}"
                )
                return None

        if new_proof_of_space.sp_hash not in self.farmer.sps:
            self.farmer.log.warning(
                f"Received response for a signage point that we do not have {new_proof_of_space.sp_hash}"
            )
            return None

        sps = self.farmer.sps[new_proof_of_space.sp_hash]
        for sp in sps:
            computed_quality_string = verify_and_get_quality_string(
                new_proof_of_space.proof,
                self.farmer.constants,
                new_proof_of_space.challenge_hash,
                new_proof_of_space.sp_hash,
                height=sp.peak_height,
            )
            if computed_quality_string is None:
                plotid: bytes32 = get_plot_id(new_proof_of_space.proof)
                self.farmer.log.error(f"Invalid proof of space: {plotid.hex()} proof: {new_proof_of_space.proof}")
                return None

            self.farmer.number_of_responses[new_proof_of_space.sp_hash] += 1

            required_iters: uint64 = calculate_iterations_quality(
                self.farmer.constants.DIFFICULTY_CONSTANT_FACTOR,
                computed_quality_string,
                new_proof_of_space.proof.size,
                sp.difficulty,
                new_proof_of_space.sp_hash,
            )

            # If the iters are good enough to make a block, proceed with the block making flow
            if required_iters < calculate_sp_interval_iters(self.farmer.constants, sp.sub_slot_iters):
                if new_proof_of_space.farmer_reward_address_override is not None:
                    self.farmer.notify_farmer_reward_taken_by_harvester_as_fee(sp, new_proof_of_space)

                sp_src_data: Optional[List[Optional[SignatureRequestSourceData]]] = None
                if (
<<<<<<< HEAD
                        new_proof_of_space.include_source_signature_data
                        or new_proof_of_space.farmer_reward_address_override is not None
=======
                    new_proof_of_space.include_source_signature_data
                    or new_proof_of_space.farmer_reward_address_override is not None
>>>>>>> bdb03840
                ):
                    assert sp.sp_source_data

                    cc_data: SignatureRequestSourceData
                    rc_data: SignatureRequestSourceData
                    if sp.sp_source_data.vdf_data is not None:
                        cc_data = SignatureRequestSourceData(
                            uint8(SigningDataKind.CHALLENGE_CHAIN_VDF), bytes(sp.sp_source_data.vdf_data.cc_vdf)
                        )
                        rc_data = SignatureRequestSourceData(
                            uint8(SigningDataKind.REWARD_CHAIN_VDF), bytes(sp.sp_source_data.vdf_data.rc_vdf)
                        )
                    else:
                        assert sp.sp_source_data.sub_slot_data is not None
                        cc_data = SignatureRequestSourceData(
                            uint8(SigningDataKind.CHALLENGE_CHAIN_SUB_SLOT),
                            bytes(sp.sp_source_data.sub_slot_data.cc_sub_slot),
                        )
                        rc_data = SignatureRequestSourceData(
                            uint8(SigningDataKind.REWARD_CHAIN_SUB_SLOT),
                            bytes(sp.sp_source_data.sub_slot_data.rc_sub_slot),
                        )

                    sp_src_data = [cc_data, rc_data]
<<<<<<< HEAD
=======

>>>>>>> bdb03840
                # Proceed at getting the signatures for this PoSpace
                request = harvester_protocol.RequestSignatures(
                    new_proof_of_space.plot_identifier,
                    new_proof_of_space.challenge_hash,
                    new_proof_of_space.sp_hash,
                    [sp.challenge_chain_sp, sp.reward_chain_sp],
                    message_data=sp_src_data,
                )

                if new_proof_of_space.sp_hash not in self.farmer.proofs_of_space:
                    self.farmer.proofs_of_space[new_proof_of_space.sp_hash] = []
                self.farmer.proofs_of_space[new_proof_of_space.sp_hash].append(
                    (
                        new_proof_of_space.plot_identifier,
                        new_proof_of_space.proof,
                    )
                )
                self.farmer.cache_add_time[new_proof_of_space.sp_hash] = uint64(int(time.time()))
                self.farmer.quality_str_to_identifiers[computed_quality_string] = (
                    new_proof_of_space.plot_identifier,
                    new_proof_of_space.challenge_hash,
                    new_proof_of_space.sp_hash,
                    peer.peer_node_id,
                )
                self.farmer.cache_add_time[computed_quality_string] = uint64(int(time.time()))

                await peer.send_message(make_msg(ProtocolMessageTypes.request_signatures, request))

            p2_singleton_puzzle_hash = new_proof_of_space.proof.pool_contract_puzzle_hash
            if p2_singleton_puzzle_hash is not None:
                # Otherwise, send the proof of space to the pool
                # When we win a block, we also send the partial to the pool
                if p2_singleton_puzzle_hash not in self.farmer.pool_state:
                    self.farmer.log.info(f"Did not find pool info for {p2_singleton_puzzle_hash}")
                    return
                pool_state_dict: Dict[str, Any] = self.farmer.pool_state[p2_singleton_puzzle_hash]
                pool_url = pool_state_dict["pool_config"].pool_url
                if pool_url == "":
                    increment_pool_stats(
                        self.farmer.pool_state,
                        p2_singleton_puzzle_hash,
                        "missing_partials",
                        time.time(),
                    )
                    self.farmer.state_changed(
                        "failed_partial",
                        {"p2_singleton_puzzle_hash": p2_singleton_puzzle_hash.hex()},
                    )
                    return

                if pool_state_dict["current_difficulty"] is None:
                    self.farmer.log.warning(
                        f"No pool specific difficulty has been set for {p2_singleton_puzzle_hash}, "
                        f"check communication with the pool, skipping this partial to {pool_url}."
                    )
                    increment_pool_stats(
                        self.farmer.pool_state,
                        p2_singleton_puzzle_hash,
                        "missing_partials",
                        time.time(),
                    )
                    self.farmer.state_changed(
                        "failed_partial",
                        {"p2_singleton_puzzle_hash": p2_singleton_puzzle_hash.hex()},
                    )
                    return

                required_iters = calculate_iterations_quality(
                    self.farmer.constants.DIFFICULTY_CONSTANT_FACTOR,
                    computed_quality_string,
                    new_proof_of_space.proof.size,
                    pool_state_dict["current_difficulty"],
                    new_proof_of_space.sp_hash,
                )
                if required_iters >= calculate_sp_interval_iters(
                    self.farmer.constants, self.farmer.constants.POOL_SUB_SLOT_ITERS
                ):
                    self.farmer.log.info(
                        f"Proof of space not good enough for pool {pool_url}: {pool_state_dict['current_difficulty']}"
                    )
                    increment_pool_stats(
                        self.farmer.pool_state,
                        p2_singleton_puzzle_hash,
                        "insufficient_partials",
                        time.time(),
                    )
                    self.farmer.state_changed(
                        "failed_partial",
                        {"p2_singleton_puzzle_hash": p2_singleton_puzzle_hash.hex()},
                    )
                    return

                authentication_token_timeout = pool_state_dict["authentication_token_timeout"]
                if authentication_token_timeout is None:
                    self.farmer.log.warning(
                        f"No pool specific authentication_token_timeout has been set for {p2_singleton_puzzle_hash}"
                        f", check communication with the pool."
                    )
                    increment_pool_stats(
                        self.farmer.pool_state,
                        p2_singleton_puzzle_hash,
                        "missing_partials",
                        time.time(),
                    )
                    self.farmer.state_changed(
                        "failed_partial",
                        {"p2_singleton_puzzle_hash": p2_singleton_puzzle_hash.hex()},
                    )
                    return

                # Submit partial to pool
                is_eos = new_proof_of_space.signage_point_index == 0

                payload = PostPartialPayload(
                    pool_state_dict["pool_config"].launcher_id,
                    get_current_authentication_token(authentication_token_timeout),
                    new_proof_of_space.proof,
                    new_proof_of_space.sp_hash,
                    is_eos,
                    peer.peer_node_id,
                )

                # The plot key is 2/2 so we need the harvester's half of the signature
                m_to_sign = payload.get_hash()
                m_src_data: Optional[List[Optional[SignatureRequestSourceData]]] = None

<<<<<<< HEAD
                if (
                        new_proof_of_space.include_source_signature_data
                        or new_proof_of_space.farmer_reward_address_override is not None
=======
                if (  # pragma: no cover
                    new_proof_of_space.include_source_signature_data
                    or new_proof_of_space.farmer_reward_address_override is not None
>>>>>>> bdb03840
                ):
                    m_src_data = [SignatureRequestSourceData(uint8(SigningDataKind.PARTIAL), bytes(payload))]

                request = harvester_protocol.RequestSignatures(
                    new_proof_of_space.plot_identifier,
                    new_proof_of_space.challenge_hash,
                    new_proof_of_space.sp_hash,
                    [m_to_sign],
                    message_data=m_src_data,
                )
                response: Any = await peer.call_api(HarvesterAPI.request_signatures, request)
                if not isinstance(response, harvester_protocol.RespondSignatures):
                    self.farmer.log.error(f"Invalid response from harvester: {response}")
                    increment_pool_stats(
                        self.farmer.pool_state,
                        p2_singleton_puzzle_hash,
                        "invalid_partials",
                        time.time(),
                    )
                    self.farmer.state_changed(
                        "failed_partial",
                        {"p2_singleton_puzzle_hash": p2_singleton_puzzle_hash.hex()},
                    )
                    return

                assert len(response.message_signatures) == 1

                plot_signature: Optional[G2Element] = None
                for sk in self.farmer.get_private_keys():
                    pk = sk.get_g1()
                    if pk == response.farmer_pk:
                        agg_pk = generate_plot_public_key(response.local_pk, pk, True)
                        assert agg_pk == new_proof_of_space.proof.plot_public_key
                        sig_farmer = AugSchemeMPL.sign(sk, m_to_sign, agg_pk)
                        taproot_sk: PrivateKey = generate_taproot_sk(response.local_pk, pk)
                        taproot_sig: G2Element = AugSchemeMPL.sign(taproot_sk, m_to_sign, agg_pk)

                        plot_signature = AugSchemeMPL.aggregate(
                            [sig_farmer, response.message_signatures[0][1], taproot_sig]
                        )
                        assert AugSchemeMPL.verify(agg_pk, m_to_sign, plot_signature)

                authentication_sk: Optional[PrivateKey] = self.farmer.get_authentication_sk(
                    pool_state_dict["pool_config"]
                )
                if authentication_sk is None:
                    self.farmer.log.error(f"No authentication sk for {p2_singleton_puzzle_hash}")
                    increment_pool_stats(
                        self.farmer.pool_state,
                        p2_singleton_puzzle_hash,
                        "missing_partials",
                        time.time(),
                    )
                    self.farmer.state_changed(
                        "failed_partial",
                        {"p2_singleton_puzzle_hash": p2_singleton_puzzle_hash.hex()},
                    )
                    return

                authentication_signature = AugSchemeMPL.sign(authentication_sk, m_to_sign)

                assert plot_signature is not None

                agg_sig: G2Element = AugSchemeMPL.aggregate([plot_signature, authentication_signature])

                post_partial_request: PostPartialRequest = PostPartialRequest(payload, agg_sig)
                self.farmer.log.info(
                    f"Submitting partial for {post_partial_request.payload.launcher_id.hex()} to {pool_url}"
                )
                increment_pool_stats(
                    self.farmer.pool_state,
                    p2_singleton_puzzle_hash,
                    "points_found",
                    time.time(),
                    count=pool_state_dict["current_difficulty"],
                    value=pool_state_dict["current_difficulty"],
                )
                self.farmer.log.debug(f"POST /partial request {post_partial_request}")
                try:
                    async with aiohttp.ClientSession() as session:
                        async with session.post(
                            f"{pool_url}/partial",
                            json=post_partial_request.to_json_dict(),
                            ssl=ssl_context_for_root(get_mozilla_ca_crt(), log=self.farmer.log),
                            headers={"User-Agent": f"Chia Blockchain v.{__version__}"},
                        ) as resp:
                            if not resp.ok:
                                self.farmer.log.error(f"Error sending partial to {pool_url}, {resp.status}")
                                increment_pool_stats(
                                    self.farmer.pool_state,
                                    p2_singleton_puzzle_hash,
                                    "invalid_partials",
                                    time.time(),
                                )
                                return

                            pool_response: Dict[str, Any] = json.loads(await resp.text())
                            self.farmer.log.info(f"Pool response: {pool_response}")
                            if "error_code" in pool_response:
                                self.farmer.log.error(
                                    f"Error in pooling: "
                                    f"{pool_response['error_code'], pool_response['error_message']}"
                                )

                                increment_pool_stats(
                                    self.farmer.pool_state,
                                    p2_singleton_puzzle_hash,
                                    "pool_errors",
                                    time.time(),
                                    value=pool_response,
                                )

                                if pool_response["error_code"] == PoolErrorCode.TOO_LATE.value:
                                    increment_pool_stats(
                                        self.farmer.pool_state,
                                        p2_singleton_puzzle_hash,
                                        "stale_partials",
                                        time.time(),
                                    )
                                elif pool_response["error_code"] == PoolErrorCode.PROOF_NOT_GOOD_ENOUGH.value:
                                    self.farmer.log.error(
                                        "Partial not good enough, forcing pool farmer update to "
                                        "get our current difficulty."
                                    )
                                    increment_pool_stats(
                                        self.farmer.pool_state,
                                        p2_singleton_puzzle_hash,
                                        "insufficient_partials",
                                        time.time(),
                                    )
                                    pool_state_dict["next_farmer_update"] = 0
                                    await self.farmer.update_pool_state()
                                else:
                                    increment_pool_stats(
                                        self.farmer.pool_state,
                                        p2_singleton_puzzle_hash,
                                        "invalid_partials",
                                        time.time(),
                                    )
                                return

                            increment_pool_stats(
                                self.farmer.pool_state,
                                p2_singleton_puzzle_hash,
                                "valid_partials",
                                time.time(),
                            )
                            new_difficulty = pool_response["new_difficulty"]
                            increment_pool_stats(
                                self.farmer.pool_state,
                                p2_singleton_puzzle_hash,
                                "points_acknowledged",
                                time.time(),
                                new_difficulty,
                                new_difficulty,
                            )
                            pool_state_dict["current_difficulty"] = new_difficulty
                except Exception as e:
                    self.farmer.log.error(f"Error connecting to pool: {e}")

                    error_resp = {"error_code": uint16(PoolErrorCode.REQUEST_FAILED.value), "error_message": str(e)}
                    increment_pool_stats(
                        self.farmer.pool_state,
                        p2_singleton_puzzle_hash,
                        "pool_errors",
                        time.time(),
                        value=error_resp,
                    )
                    increment_pool_stats(
                        self.farmer.pool_state,
                        p2_singleton_puzzle_hash,
                        "invalid_partials",
                        time.time(),
                    )
                    self.farmer.state_changed(
                        "failed_partial",
                        {"p2_singleton_puzzle_hash": p2_singleton_puzzle_hash.hex()},
                    )
                    return

                self.farmer.state_changed(
                    "submitted_partial",
                    {
                        "launcher_id": post_partial_request.payload.launcher_id.hex(),
                        "pool_url": pool_url,
                        "current_difficulty": pool_state_dict["current_difficulty"],
                        "points_acknowledged_since_start": pool_state_dict["points_acknowledged_since_start"],
                        "points_acknowledged_24h": pool_state_dict["points_acknowledged_24h"],
                    },
                )

                return

    @api_request()
    async def respond_signatures(self, response: harvester_protocol.RespondSignatures) -> None:
        request = self._process_respond_signatures(response)
        if request is None:
            return None

        message: Message | None = None
        if isinstance(request, DeclareProofOfSpace):
            self.farmer.state_changed("proof", {"proof": request, "passed_filter": True})
            message = make_msg(ProtocolMessageTypes.declare_proof_of_space, request)
        if isinstance(request, SignedValues):
            message = make_msg(ProtocolMessageTypes.signed_values, request)
        await self.farmer.server.send_to_all([message], NodeType.FULL_NODE)

    """
    FARMER PROTOCOL (FARMER <-> FULL NODE)
    """

    @api_request()
    async def new_signage_point(self, new_signage_point: farmer_protocol.NewSignagePoint) -> None:
        if new_signage_point.challenge_chain_sp not in self.farmer.sps:
            self.farmer.sps[new_signage_point.challenge_chain_sp] = []
        if new_signage_point in self.farmer.sps[new_signage_point.challenge_chain_sp]:
            self.farmer.log.debug(f"Duplicate signage point {new_signage_point.signage_point_index}")
            return

        # Mark this SP as known, so we do not process it multiple times
        self.farmer.sps[new_signage_point.challenge_chain_sp].append(new_signage_point)

        try:
            pool_difficulties: List[PoolDifficulty] = []
            for p2_singleton_puzzle_hash, pool_dict in self.farmer.pool_state.items():
                if pool_dict["pool_config"].pool_url == "":
                    # Self pooling
                    continue

                if pool_dict["current_difficulty"] is None:
                    self.farmer.log.warning(
                        f"No pool specific difficulty has been set for {p2_singleton_puzzle_hash}, "
                        f"check communication with the pool, skipping this signage point, pool: "
                        f"{pool_dict['pool_config'].pool_url} "
                    )
                    continue
                pool_difficulties.append(
                    PoolDifficulty(
                        pool_dict["current_difficulty"],
                        self.farmer.constants.POOL_SUB_SLOT_ITERS,
                        p2_singleton_puzzle_hash,
                    )
                )
            message = harvester_protocol.NewSignagePointHarvester(
                new_signage_point.challenge_hash,
                new_signage_point.difficulty,
                new_signage_point.sub_slot_iters,
                new_signage_point.signage_point_index,
                new_signage_point.challenge_chain_sp,
                pool_difficulties,
                uint8(calculate_prefix_bits(self.farmer.constants, new_signage_point.peak_height)),
            )

            msg = make_msg(ProtocolMessageTypes.new_signage_point_harvester, message)
            await self.farmer.server.send_to_all([msg], NodeType.HARVESTER)
        except Exception as exception:
            # Remove here, as we want to reprocess the SP should it be sent again
            self.farmer.sps[new_signage_point.challenge_chain_sp].remove(new_signage_point)

            raise exception
        finally:
            # Age out old 24h information for every signage point regardless
            # of any failures.  Note that this still lets old data remain if
            # the client isn't receiving signage points.
            cutoff_24h = time.time() - (24 * 60 * 60)
            for p2_singleton_puzzle_hash, pool_dict in self.farmer.pool_state.items():
                for key in ["points_found_24h", "points_acknowledged_24h"]:
                    if key not in pool_dict:
                        continue

                    pool_dict[key] = strip_old_entries(pairs=pool_dict[key], before=cutoff_24h)

        now = uint64(int(time.time()))
        self.farmer.cache_add_time[new_signage_point.challenge_chain_sp] = now
        missing_signage_points = self.farmer.check_missing_signage_points(now, new_signage_point)
        self.farmer.state_changed(
            "new_signage_point",
            {"sp_hash": new_signage_point.challenge_chain_sp, "missing_signage_points": missing_signage_points},
        )

    @api_request()
    async def request_signed_values(self, full_node_request: farmer_protocol.RequestSignedValues) -> Optional[Message]:
        if full_node_request.quality_string not in self.farmer.quality_str_to_identifiers:
            self.farmer.log.error(f"Do not have quality string {full_node_request.quality_string}")
            return None

        (plot_identifier, challenge_hash, sp_hash, node_id) = self.farmer.quality_str_to_identifiers[
            full_node_request.quality_string
        ]

        foliage_block_data: Optional[SignatureRequestSourceData] = None
        foliage_transaction_block_data: Optional[SignatureRequestSourceData] = None
        include_source_data = False

        if full_node_request.foliage_block_data is not None:
            include_source_data = True
            foliage_block_data = SignatureRequestSourceData(
                uint8(SigningDataKind.FOLIAGE_BLOCK_DATA), bytes(full_node_request.foliage_block_data)
            )

        if full_node_request.foliage_transaction_block_data is not None:
            assert foliage_block_data
            include_source_data = True
            foliage_transaction_block_data = SignatureRequestSourceData(
                uint8(SigningDataKind.FOLIAGE_TRANSACTION_BLOCK),
                bytes(full_node_request.foliage_transaction_block_data),
            )

        request = harvester_protocol.RequestSignatures(
            plot_identifier,
            challenge_hash,
            sp_hash,
            [full_node_request.foliage_block_data_hash, full_node_request.foliage_transaction_block_hash],
            message_data=[foliage_block_data, foliage_transaction_block_data] if include_source_data else None,
        )

        response = await self.farmer.server.call_api_of_specific(HarvesterAPI.request_signatures, request, node_id)
        if response is None or not isinstance(response, harvester_protocol.RespondSignatures):
            self.farmer.log.error(f"Invalid response from harvester {node_id} for request_signatures: {response}")
            return None

        # Use the same processing as for unsolicited respond signature requests
        signed_values = self._process_respond_signatures(response)
        if signed_values is None:
            return None
        assert isinstance(signed_values, SignedValues)

        return make_msg(ProtocolMessageTypes.signed_values, signed_values)

    @api_request(peer_required=True)
    async def farming_info(self, request: farmer_protocol.FarmingInfo, peer: WSChiaConnection) -> None:
        self.farmer.state_changed(
            "new_farming_info",
            {
                "farming_info": {
                    "challenge_hash": request.challenge_hash,
                    "signage_point": request.sp_hash,
                    "passed_filter": request.passed,
                    "proofs": request.proofs,
                    "total_plots": request.total_plots,
                    "timestamp": request.timestamp,
                    "node_id": peer.peer_node_id,
                    "lookup_time": request.lookup_time,
                }
            },
        )

    @api_request(peer_required=True)
    async def respond_plots(self, _: harvester_protocol.RespondPlots, peer: WSChiaConnection) -> None:
        self.farmer.log.warning(f"Respond plots came too late from: {peer.get_peer_logging()}")

    @api_request(peer_required=True)
    async def plot_sync_start(self, message: PlotSyncStart, peer: WSChiaConnection) -> None:
        await self.farmer.plot_sync_receivers[peer.peer_node_id].sync_started(message)

    @api_request(peer_required=True)
    async def plot_sync_loaded(self, message: PlotSyncPlotList, peer: WSChiaConnection) -> None:
        await self.farmer.plot_sync_receivers[peer.peer_node_id].process_loaded(message)

    @api_request(peer_required=True)
    async def plot_sync_removed(self, message: PlotSyncPathList, peer: WSChiaConnection) -> None:
        await self.farmer.plot_sync_receivers[peer.peer_node_id].process_removed(message)

    @api_request(peer_required=True)
    async def plot_sync_invalid(self, message: PlotSyncPathList, peer: WSChiaConnection) -> None:
        await self.farmer.plot_sync_receivers[peer.peer_node_id].process_invalid(message)

    @api_request(peer_required=True)
    async def plot_sync_keys_missing(self, message: PlotSyncPathList, peer: WSChiaConnection) -> None:
        await self.farmer.plot_sync_receivers[peer.peer_node_id].process_keys_missing(message)

    @api_request(peer_required=True)
    async def plot_sync_duplicates(self, message: PlotSyncPathList, peer: WSChiaConnection) -> None:
        await self.farmer.plot_sync_receivers[peer.peer_node_id].process_duplicates(message)

    @api_request(peer_required=True)
    async def plot_sync_done(self, message: PlotSyncDone, peer: WSChiaConnection) -> None:
        await self.farmer.plot_sync_receivers[peer.peer_node_id].sync_done(message)

    def _process_respond_signatures(
        self, response: harvester_protocol.RespondSignatures
    ) -> Optional[Union[DeclareProofOfSpace, SignedValues]]:
        """
        Processing the responded signatures happens when receiving an unsolicited request for an SP or when receiving
        the signature response for a block from a harvester.
        """
        if response.sp_hash not in self.farmer.sps:
            self.farmer.log.warning(f"Do not have challenge hash {response.challenge_hash}")
            return None
        is_sp_signatures: bool = False
        sps = self.farmer.sps[response.sp_hash]
        peak_height = sps[0].peak_height
        signage_point_index = sps[0].signage_point_index
        found_sp_hash_debug = False
        for sp_candidate in sps:
            if response.sp_hash == response.message_signatures[0][0]:
                found_sp_hash_debug = True
                if sp_candidate.reward_chain_sp == response.message_signatures[1][0]:
                    is_sp_signatures = True
        if found_sp_hash_debug:
            assert is_sp_signatures

        pospace = None
        for plot_identifier, candidate_pospace in self.farmer.proofs_of_space[response.sp_hash]:
            if plot_identifier == response.plot_identifier:
                pospace = candidate_pospace
        assert pospace is not None
        include_taproot: bool = pospace.pool_contract_puzzle_hash is not None

        computed_quality_string = verify_and_get_quality_string(
            pospace, self.farmer.constants, response.challenge_hash, response.sp_hash, height=peak_height
        )
        if computed_quality_string is None:
            self.farmer.log.warning(f"Have invalid PoSpace {pospace}")
            return None

        if is_sp_signatures:
            (
                challenge_chain_sp,
                challenge_chain_sp_harv_sig,
            ) = response.message_signatures[0]
            reward_chain_sp, reward_chain_sp_harv_sig = response.message_signatures[1]
            for sk in self.farmer.get_private_keys():
                pk = sk.get_g1()
                if pk == response.farmer_pk:
                    agg_pk = generate_plot_public_key(response.local_pk, pk, include_taproot)
                    assert agg_pk == pospace.plot_public_key
                    if include_taproot:
                        taproot_sk: PrivateKey = generate_taproot_sk(response.local_pk, pk)
                        taproot_share_cc_sp: G2Element = AugSchemeMPL.sign(taproot_sk, challenge_chain_sp, agg_pk)
                        taproot_share_rc_sp: G2Element = AugSchemeMPL.sign(taproot_sk, reward_chain_sp, agg_pk)
                    else:
                        taproot_share_cc_sp = G2Element()
                        taproot_share_rc_sp = G2Element()
                    farmer_share_cc_sp = AugSchemeMPL.sign(sk, challenge_chain_sp, agg_pk)
                    agg_sig_cc_sp = AugSchemeMPL.aggregate(
                        [challenge_chain_sp_harv_sig, farmer_share_cc_sp, taproot_share_cc_sp]
                    )
                    assert AugSchemeMPL.verify(agg_pk, challenge_chain_sp, agg_sig_cc_sp)

                    # This means it passes the sp filter
                    farmer_share_rc_sp = AugSchemeMPL.sign(sk, reward_chain_sp, agg_pk)
                    agg_sig_rc_sp = AugSchemeMPL.aggregate(
                        [reward_chain_sp_harv_sig, farmer_share_rc_sp, taproot_share_rc_sp]
                    )
                    assert AugSchemeMPL.verify(agg_pk, reward_chain_sp, agg_sig_rc_sp)

                    if pospace.pool_public_key is not None:
                        assert pospace.pool_contract_puzzle_hash is None
                        pool_pk = bytes(pospace.pool_public_key)
                        if pool_pk not in self.farmer.pool_sks_map:
                            self.farmer.log.error(
                                f"Don't have the private key for the pool key used by harvester: {pool_pk.hex()}"
                            )
                            return None

                        pool_target: Optional[PoolTarget] = PoolTarget(self.farmer.pool_target, uint32(0))
                        assert pool_target is not None
                        pool_target_signature: Optional[G2Element] = AugSchemeMPL.sign(
                            self.farmer.pool_sks_map[pool_pk], bytes(pool_target)
                        )
                    else:
                        assert pospace.pool_contract_puzzle_hash is not None
                        pool_target = None
                        pool_target_signature = None

                    include_source_signature_data = response.include_source_signature_data

                    farmer_reward_address = self.farmer.farmer_target
                    if response.farmer_reward_address_override is not None:
                        farmer_reward_address = response.farmer_reward_address_override
                        include_source_signature_data = True

                    return farmer_protocol.DeclareProofOfSpace(
                        response.challenge_hash,
                        challenge_chain_sp,
                        signage_point_index,
                        reward_chain_sp,
                        pospace,
                        agg_sig_cc_sp,
                        agg_sig_rc_sp,
                        farmer_reward_address,
                        pool_target,
                        pool_target_signature,
                        include_signature_source_data=include_source_signature_data,
                    )
        else:
            # This is a response with block signatures
            for sk in self.farmer.get_private_keys():
                (
                    foliage_block_data_hash,
                    foliage_sig_harvester,
                ) = response.message_signatures[0]
                (
                    foliage_transaction_block_hash,
                    foliage_transaction_block_sig_harvester,
                ) = response.message_signatures[1]
                pk = sk.get_g1()
                if pk == response.farmer_pk:
                    agg_pk = generate_plot_public_key(response.local_pk, pk, include_taproot)
                    assert agg_pk == pospace.plot_public_key
                    if include_taproot:
                        taproot_sk = generate_taproot_sk(response.local_pk, pk)
                        foliage_sig_taproot: G2Element = AugSchemeMPL.sign(taproot_sk, foliage_block_data_hash, agg_pk)
                        foliage_transaction_block_sig_taproot: G2Element = AugSchemeMPL.sign(
                            taproot_sk, foliage_transaction_block_hash, agg_pk
                        )
                    else:
                        foliage_sig_taproot = G2Element()
                        foliage_transaction_block_sig_taproot = G2Element()

                    foliage_sig_farmer = AugSchemeMPL.sign(sk, foliage_block_data_hash, agg_pk)
                    foliage_transaction_block_sig_farmer = AugSchemeMPL.sign(sk, foliage_transaction_block_hash, agg_pk)

                    foliage_agg_sig = AugSchemeMPL.aggregate(
                        [foliage_sig_harvester, foliage_sig_farmer, foliage_sig_taproot]
                    )
                    foliage_block_agg_sig = AugSchemeMPL.aggregate(
                        [
                            foliage_transaction_block_sig_harvester,
                            foliage_transaction_block_sig_farmer,
                            foliage_transaction_block_sig_taproot,
                        ]
                    )
                    assert AugSchemeMPL.verify(agg_pk, foliage_block_data_hash, foliage_agg_sig)
                    assert AugSchemeMPL.verify(agg_pk, foliage_transaction_block_hash, foliage_block_agg_sig)

                    return farmer_protocol.SignedValues(
                        computed_quality_string,
                        foliage_agg_sig,
                        foliage_block_agg_sig,
                    )

        return None<|MERGE_RESOLUTION|>--- conflicted
+++ resolved
@@ -119,13 +119,8 @@
 
                 sp_src_data: Optional[List[Optional[SignatureRequestSourceData]]] = None
                 if (
-<<<<<<< HEAD
-                        new_proof_of_space.include_source_signature_data
-                        or new_proof_of_space.farmer_reward_address_override is not None
-=======
                     new_proof_of_space.include_source_signature_data
                     or new_proof_of_space.farmer_reward_address_override is not None
->>>>>>> bdb03840
                 ):
                     assert sp.sp_source_data
 
@@ -150,10 +145,7 @@
                         )
 
                     sp_src_data = [cc_data, rc_data]
-<<<<<<< HEAD
-=======
-
->>>>>>> bdb03840
+
                 # Proceed at getting the signatures for this PoSpace
                 request = harvester_protocol.RequestSignatures(
                     new_proof_of_space.plot_identifier,
@@ -161,6 +153,7 @@
                     new_proof_of_space.sp_hash,
                     [sp.challenge_chain_sp, sp.reward_chain_sp],
                     message_data=sp_src_data,
+                    rc_block_unfinished=None,
                 )
 
                 if new_proof_of_space.sp_hash not in self.farmer.proofs_of_space:
@@ -280,15 +273,9 @@
                 m_to_sign = payload.get_hash()
                 m_src_data: Optional[List[Optional[SignatureRequestSourceData]]] = None
 
-<<<<<<< HEAD
-                if (
+                if (  # pragma: no cover
                         new_proof_of_space.include_source_signature_data
                         or new_proof_of_space.farmer_reward_address_override is not None
-=======
-                if (  # pragma: no cover
-                    new_proof_of_space.include_source_signature_data
-                    or new_proof_of_space.farmer_reward_address_override is not None
->>>>>>> bdb03840
                 ):
                     m_src_data = [SignatureRequestSourceData(uint8(SigningDataKind.PARTIAL), bytes(payload))]
 
