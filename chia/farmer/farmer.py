from __future__ import annotations

import asyncio
import contextlib
import json
import logging
import time
import traceback
from dataclasses import dataclass
from math import floor
from pathlib import Path
from typing import TYPE_CHECKING, Any, AsyncIterator, ClassVar, Dict, List, Optional, Set, Tuple, Union, cast

import aiohttp
from chia_rs import AugSchemeMPL, G1Element, G2Element, PrivateKey

from chia.consensus.constants import ConsensusConstants
from chia.daemon.keychain_proxy import KeychainProxy, connect_to_keychain_and_validate, wrap_local_keychain
from chia.plot_sync.delta import Delta
from chia.plot_sync.receiver import Receiver
from chia.pools.pool_config import PoolWalletConfig, add_auth_key, load_pool_config, update_pool_url
from chia.protocols import farmer_protocol, harvester_protocol
from chia.protocols.pool_protocol import (
    AuthenticationPayload,
    ErrorResponse,
    GetFarmerResponse,
    PoolErrorCode,
    PostFarmerPayload,
    PostFarmerRequest,
    PutFarmerPayload,
    PutFarmerRequest,
    get_current_authentication_token,
)
from chia.protocols.protocol_message_types import ProtocolMessageTypes
from chia.rpc.rpc_server import StateChangedProtocol, default_get_connections
from chia.server.outbound_message import NodeType, make_msg
from chia.server.server import ChiaServer, ssl_context_for_root
from chia.server.ws_connection import WSChiaConnection
from chia.ssl.create_ssl import get_mozilla_ca_crt
from chia.types.blockchain_format.proof_of_space import ProofOfSpace
from chia.types.blockchain_format.sized_bytes import bytes32
from chia.util.bech32m import decode_puzzle_hash, encode_puzzle_hash
from chia.util.byte_types import hexstr_to_bytes
from chia.util.config import config_path_for_filename, load_config, lock_and_load_config, save_config
from chia.util.errors import KeychainProxyConnectionFailure
from chia.util.hash import std_hash
from chia.util.ints import uint8, uint16, uint32, uint64
from chia.util.keychain import Keychain
from chia.util.logging import TimedDuplicateFilter
from chia.wallet.derive_keys import (
    find_authentication_sk,
    find_owner_sk,
    master_sk_to_farmer_sk,
    master_sk_to_pool_sk,
    match_address_to_sk,
)
from chia.wallet.puzzles.singleton_top_layer import SINGLETON_MOD

singleton_mod_hash = SINGLETON_MOD.get_tree_hash()

log = logging.getLogger(__name__)

UPDATE_POOL_INFO_INTERVAL: int = 3600
UPDATE_POOL_INFO_FAILURE_RETRY_INTERVAL: int = 120
UPDATE_POOL_FARMER_INFO_INTERVAL: int = 300


@dataclass(frozen=True)
class GetPoolInfoResult:
    pool_info: Dict[str, Any]
    new_pool_url: Optional[str]


def strip_old_entries(pairs: List[Tuple[float, Any]], before: float) -> List[Tuple[float, Any]]:
    for index, [timestamp, points] in enumerate(pairs):
        if timestamp >= before:
            if index == 0:
                return pairs
            if index > 0:
                return pairs[index:]
    return []


def increment_pool_stats(
    pool_states: Dict[bytes32, Any],
    p2_singleton_puzzlehash: bytes32,
    name: str,
    current_time: float,
    count: int = 1,
    value: Optional[Union[int, Dict[str, Any]]] = None,
) -> None:
    if p2_singleton_puzzlehash not in pool_states:
        return
    pool_state = pool_states[p2_singleton_puzzlehash]
    if f"{name}_since_start" in pool_state:
        pool_state[f"{name}_since_start"] += count
    if f"{name}_24h" in pool_state:
        if value is None:
            pool_state[f"{name}_24h"].append((uint32(current_time), pool_state["current_difficulty"]))
        else:
            pool_state[f"{name}_24h"].append((uint32(current_time), value))

        # Age out old 24h information for every signage point regardless
        # of any failures.  Note that this still lets old data remain if
        # the client isn't receiving signage points.
        cutoff_24h = current_time - (24 * 60 * 60)
        pool_state[f"{name}_24h"] = strip_old_entries(pairs=pool_state[f"{name}_24h"], before=cutoff_24h)
    return


"""
HARVESTER PROTOCOL (FARMER <-> HARVESTER)
"""


class Farmer:
    if TYPE_CHECKING:
        from chia.rpc.rpc_server import RpcServiceProtocol

        _protocol_check: ClassVar[RpcServiceProtocol] = cast("Farmer", None)

    def __init__(
        self,
        root_path: Path,
        farmer_config: Dict[str, Any],
        pool_config: Dict[str, Any],
        consensus_constants: ConsensusConstants,
        local_keychain: Optional[Keychain] = None,
    ):
        self.keychain_proxy: Optional[KeychainProxy] = None
        self.local_keychain = local_keychain
        self._root_path = root_path
        self.config = farmer_config
        self.pool_config = pool_config
        # Keep track of all sps, keyed on challenge chain signage point hash
        self.sps: Dict[bytes32, List[farmer_protocol.NewSignagePoint]] = {}

        # Keep track of harvester plot identifier (str), target sp index, and PoSpace for each challenge
        self.proofs_of_space: Dict[bytes32, List[Tuple[str, ProofOfSpace]]] = {}

        # Quality string to plot identifier and challenge_hash, for use with harvester.RequestSignatures
        self.quality_str_to_identifiers: Dict[bytes32, Tuple[str, bytes32, bytes32, bytes32]] = {}

        # number of responses to each signage point
        self.number_of_responses: Dict[bytes32, int] = {}

        # A dictionary of keys to time added. These keys refer to keys in the above 4 dictionaries. This is used
        # to periodically clear the memory
        self.cache_add_time: Dict[bytes32, uint64] = {}

        self.plot_sync_receivers: Dict[bytes32, Receiver] = {}

        self.cache_clear_task: Optional[asyncio.Task[None]] = None
        self.update_pool_state_task: Optional[asyncio.Task[None]] = None
        self.constants = consensus_constants
        self._shut_down = False
        self.server: Any = None
        self.state_changed_callback: Optional[StateChangedProtocol] = None
        self.log = log
        self.log.addFilter(TimedDuplicateFilter("No pool specific authentication_token_timeout.*", 60 * 10))
        self.log.addFilter(TimedDuplicateFilter("No pool specific difficulty has been set.*", 60 * 10))

        self.started = False
        self.harvester_handshake_task: Optional[asyncio.Task[None]] = None

        # From p2_singleton_puzzle_hash to pool state dict
        self.pool_state: Dict[bytes32, Dict[str, Any]] = {}

        # From p2_singleton to auth PrivateKey
        self.authentication_keys: Dict[bytes32, PrivateKey] = {}

        # Last time we updated pool_state based on the config file
        self.last_config_access_time: float = 0

        self.all_root_sks: List[PrivateKey] = []

        # Use to find missing signage points. (new_signage_point, time)
        self.prev_signage_point: Optional[Tuple[uint64, farmer_protocol.NewSignagePoint]] = None

    @contextlib.asynccontextmanager
    async def manage(self) -> AsyncIterator[None]:
        async def start_task() -> None:
            # `Farmer.setup_keys` returns `False` if there are no keys setup yet. In this case we just try until it
            # succeeds or until we need to shut down.
            while not self._shut_down:
                if await self.setup_keys():
                    self.update_pool_state_task = asyncio.create_task(self._periodically_update_pool_state_task())
                    self.cache_clear_task = asyncio.create_task(self._periodically_clear_cache_and_refresh_task())
                    log.debug("start_task: initialized")
                    self.started = True
                    return
                await asyncio.sleep(1)

        asyncio.create_task(start_task())
        try:
            yield
        finally:
            self._shut_down = True

            if self.cache_clear_task is not None:
                await self.cache_clear_task
            if self.update_pool_state_task is not None:
                await self.update_pool_state_task
            if self.keychain_proxy is not None:
                proxy = self.keychain_proxy
                self.keychain_proxy = None
                await proxy.close()
                await asyncio.sleep(0.5)  # https://docs.aiohttp.org/en/stable/client_advanced.html#graceful-shutdown
            self.started = False

    def get_connections(self, request_node_type: Optional[NodeType]) -> List[Dict[str, Any]]:
        return default_get_connections(server=self.server, request_node_type=request_node_type)

    async def ensure_keychain_proxy(self) -> KeychainProxy:
        if self.keychain_proxy is None:
            if self.local_keychain:
                self.keychain_proxy = wrap_local_keychain(self.local_keychain, log=self.log)
            else:
                self.keychain_proxy = await connect_to_keychain_and_validate(self._root_path, self.log)
                if not self.keychain_proxy:
                    raise KeychainProxyConnectionFailure()
        return self.keychain_proxy

    async def get_all_private_keys(self) -> List[Tuple[PrivateKey, bytes]]:
        keychain_proxy = await self.ensure_keychain_proxy()
        return await keychain_proxy.get_all_private_keys()

    async def setup_keys(self) -> bool:
        no_keys_error_str = "No keys exist. Please run 'chia keys generate' or open the UI."
        try:
            self.all_root_sks = [sk for sk, _ in await self.get_all_private_keys()]
        except KeychainProxyConnectionFailure:
            return False

        self._private_keys = [master_sk_to_farmer_sk(sk) for sk in self.all_root_sks] + [
            master_sk_to_pool_sk(sk) for sk in self.all_root_sks
        ]

        if len(self.get_public_keys()) == 0:
            log.warning(no_keys_error_str)
            return False

        config = load_config(self._root_path, "config.yaml")
        if "xch_target_address" not in self.config:
            self.config = config["farmer"]
        if "xch_target_address" not in self.pool_config:
            self.pool_config = config["pool"]
        if "xch_target_address" not in self.config or "xch_target_address" not in self.pool_config:
            log.debug("xch_target_address missing in the config")
            return False

        # This is the farmer configuration
        self.farmer_target_encoded = self.config["xch_target_address"]
        self.farmer_target = decode_puzzle_hash(self.farmer_target_encoded)

        self.pool_public_keys = [G1Element.from_bytes(bytes.fromhex(pk)) for pk in self.config["pool_public_keys"]]

        # This is the self pooling configuration, which is only used for original self-pooled plots
        self.pool_target_encoded = self.pool_config["xch_target_address"]
        self.pool_target = decode_puzzle_hash(self.pool_target_encoded)
        self.pool_sks_map = {bytes(key.get_g1()): key for key in self.get_private_keys()}

        assert len(self.farmer_target) == 32
        assert len(self.pool_target) == 32
        if len(self.pool_sks_map) == 0:
            log.warning(no_keys_error_str)
            return False

        return True

    def _set_state_changed_callback(self, callback: StateChangedProtocol) -> None:
        self.state_changed_callback = callback

    async def on_connect(self, peer: WSChiaConnection) -> None:
        self.state_changed("add_connection", {})

        async def handshake_task() -> None:
            # Wait until the task in `Farmer._start` is done so that we have keys available for the handshake. Bail out
            # early if we need to shut down or if the harvester is not longer connected.
            while not self.started and not self._shut_down and peer in self.server.get_connections():
                await asyncio.sleep(1)

            if self._shut_down:
                log.debug("handshake_task: shutdown")
                self.harvester_handshake_task = None
                return

            if peer not in self.server.get_connections():
                log.debug("handshake_task: disconnected")
                self.harvester_handshake_task = None
                return

            # Sends a handshake to the harvester
            handshake = harvester_protocol.HarvesterHandshake(
                self.get_public_keys(),
                self.pool_public_keys,
            )
            msg = make_msg(ProtocolMessageTypes.harvester_handshake, handshake)
            await peer.send_message(msg)
            self.harvester_handshake_task = None

        if peer.connection_type is NodeType.HARVESTER:
            self.plot_sync_receivers[peer.peer_node_id] = Receiver(peer, self.plot_sync_callback)
            self.harvester_handshake_task = asyncio.create_task(handshake_task())

    def set_server(self, server: ChiaServer) -> None:
        self.server = server

    def state_changed(self, change: str, data: Dict[str, Any]) -> None:
        if self.state_changed_callback is not None:
            self.state_changed_callback(change, data)

    def handle_failed_pool_response(self, p2_singleton_puzzle_hash: bytes32, error_message: str) -> None:
        self.log.error(error_message)
        increment_pool_stats(
            self.pool_state,
            p2_singleton_puzzle_hash,
            "pool_errors",
            time.time(),
            value=ErrorResponse(uint16(PoolErrorCode.REQUEST_FAILED.value), error_message).to_json_dict(),
        )

    async def on_disconnect(self, connection: WSChiaConnection) -> None:
        self.log.info(f"peer disconnected {connection.get_peer_logging()}")
        self.state_changed("close_connection", {})
        if connection.connection_type is NodeType.HARVESTER:
            del self.plot_sync_receivers[connection.peer_node_id]
            self.state_changed("harvester_removed", {"node_id": connection.peer_node_id})

    async def plot_sync_callback(self, peer_id: bytes32, delta: Optional[Delta]) -> None:
        log.debug(f"plot_sync_callback: peer_id {peer_id}, delta {delta}")
        receiver: Receiver = self.plot_sync_receivers[peer_id]
        harvester_updated: bool = delta is not None and not delta.empty()
        if receiver.initial_sync() or harvester_updated:
            self.state_changed("harvester_update", receiver.to_dict(True))

    async def _pool_get_pool_info(self, pool_config: PoolWalletConfig) -> Optional[GetPoolInfoResult]:
        try:
            async with aiohttp.ClientSession(trust_env=True) as session:
                url = f"{pool_config.pool_url}/pool_info"
                async with session.get(url, ssl=ssl_context_for_root(get_mozilla_ca_crt(), log=self.log)) as resp:
                    if resp.ok:
                        response: Dict[str, Any] = json.loads(await resp.text())
                        self.log.info(f"GET /pool_info response: {response}")
                        new_pool_url: Optional[str] = None
                        if resp.url != url and all(r.status in {301, 308} for r in resp.history):
                            new_pool_url = f"{resp.url}".replace("/pool_info", "")

                        return GetPoolInfoResult(pool_info=response, new_pool_url=new_pool_url)
                    else:
                        self.handle_failed_pool_response(
                            pool_config.p2_singleton_puzzle_hash,
                            f"Error in GET /pool_info {pool_config.pool_url}, {resp.status}",
                        )

        except Exception as e:
            self.handle_failed_pool_response(
                pool_config.p2_singleton_puzzle_hash, f"Exception in GET /pool_info {pool_config.pool_url}, {e}"
            )

        return None

    async def _pool_get_farmer(
        self, pool_config: PoolWalletConfig, authentication_token_timeout: uint8, authentication_sk: PrivateKey
    ) -> Optional[Dict[str, Any]]:
        authentication_token = get_current_authentication_token(authentication_token_timeout)
        message: bytes32 = std_hash(
            AuthenticationPayload(
                "get_farmer", pool_config.launcher_id, pool_config.target_puzzle_hash, authentication_token
            )
        )
        signature: G2Element = AugSchemeMPL.sign(authentication_sk, message)
        get_farmer_params = {
            "launcher_id": pool_config.launcher_id.hex(),
            "authentication_token": authentication_token,
            "signature": bytes(signature).hex(),
        }
        try:
            async with aiohttp.ClientSession(trust_env=True) as session:
                async with session.get(
                    f"{pool_config.pool_url}/farmer",
                    params=get_farmer_params,
                    ssl=ssl_context_for_root(get_mozilla_ca_crt(), log=self.log),
                ) as resp:
                    if resp.ok:
                        response: Dict[str, Any] = json.loads(await resp.text())
                        log_level = logging.INFO
                        if "error_code" in response:
                            log_level = logging.WARNING
                            increment_pool_stats(
                                self.pool_state,
                                pool_config.p2_singleton_puzzle_hash,
                                "pool_errors",
                                time.time(),
                                value=response,
                            )
                        self.log.log(log_level, f"GET /farmer response: {response}")
                        return response
                    else:
                        self.handle_failed_pool_response(
                            pool_config.p2_singleton_puzzle_hash,
                            f"Error in GET /farmer {pool_config.pool_url}, {resp.status}",
                        )
        except Exception as e:
            self.handle_failed_pool_response(
                pool_config.p2_singleton_puzzle_hash, f"Exception in GET /farmer {pool_config.pool_url}, {e}"
            )
        return None

    async def _pool_post_farmer(
        self, pool_config: PoolWalletConfig, authentication_token_timeout: uint8, owner_sk: PrivateKey
    ) -> Optional[Dict[str, Any]]:
        auth_sk: Optional[PrivateKey] = self.get_authentication_sk(pool_config)
        assert auth_sk is not None
        post_farmer_payload: PostFarmerPayload = PostFarmerPayload(
            pool_config.launcher_id,
            get_current_authentication_token(authentication_token_timeout),
            auth_sk.get_g1(),
            pool_config.payout_instructions,
            None,
        )
        assert owner_sk.get_g1() == pool_config.owner_public_key
        signature: G2Element = AugSchemeMPL.sign(owner_sk, post_farmer_payload.get_hash())
        post_farmer_request = PostFarmerRequest(post_farmer_payload, signature)
        self.log.debug(f"POST /farmer request {post_farmer_request}")
        try:
            async with aiohttp.ClientSession() as session:
                async with session.post(
                    f"{pool_config.pool_url}/farmer",
                    json=post_farmer_request.to_json_dict(),
                    ssl=ssl_context_for_root(get_mozilla_ca_crt(), log=self.log),
                ) as resp:
                    if resp.ok:
                        response: Dict[str, Any] = json.loads(await resp.text())
                        log_level = logging.INFO
                        if "error_code" in response:
                            log_level = logging.WARNING
                            increment_pool_stats(
                                self.pool_state,
                                pool_config.p2_singleton_puzzle_hash,
                                "pool_errors",
                                time.time(),
                                value=response,
                            )
                        self.log.log(log_level, f"POST /farmer response: {response}")
                        return response
                    else:
                        self.handle_failed_pool_response(
                            pool_config.p2_singleton_puzzle_hash,
                            f"Error in POST /farmer {pool_config.pool_url}, {resp.status}",
                        )
        except Exception as e:
            self.handle_failed_pool_response(
                pool_config.p2_singleton_puzzle_hash, f"Exception in POST /farmer {pool_config.pool_url}, {e}"
            )
        return None

    async def _pool_put_farmer(
        self, pool_config: PoolWalletConfig, authentication_token_timeout: uint8, owner_sk: PrivateKey
    ) -> None:
        auth_sk: Optional[PrivateKey] = self.get_authentication_sk(pool_config)
        assert auth_sk is not None
        put_farmer_payload: PutFarmerPayload = PutFarmerPayload(
            pool_config.launcher_id,
            get_current_authentication_token(authentication_token_timeout),
            auth_sk.get_g1(),
            pool_config.payout_instructions,
            None,
        )
        assert owner_sk.get_g1() == pool_config.owner_public_key
        signature: G2Element = AugSchemeMPL.sign(owner_sk, put_farmer_payload.get_hash())
        put_farmer_request = PutFarmerRequest(put_farmer_payload, signature)
        self.log.debug(f"PUT /farmer request {put_farmer_request}")
        try:
            async with aiohttp.ClientSession() as session:
                async with session.put(
                    f"{pool_config.pool_url}/farmer",
                    json=put_farmer_request.to_json_dict(),
                    ssl=ssl_context_for_root(get_mozilla_ca_crt(), log=self.log),
                ) as resp:
                    if resp.ok:
                        response: Dict[str, Any] = json.loads(await resp.text())
                        log_level = logging.INFO
                        if "error_code" in response:
                            log_level = logging.WARNING
                            increment_pool_stats(
                                self.pool_state,
                                pool_config.p2_singleton_puzzle_hash,
                                "pool_errors",
                                time.time(),
                                value=response,
                            )
                        self.log.log(log_level, f"PUT /farmer response: {response}")
                    else:
                        self.handle_failed_pool_response(
                            pool_config.p2_singleton_puzzle_hash,
                            f"Error in PUT /farmer {pool_config.pool_url}, {resp.status}",
                        )
        except Exception as e:
            self.handle_failed_pool_response(
                pool_config.p2_singleton_puzzle_hash, f"Exception in PUT /farmer {pool_config.pool_url}, {e}"
            )

    def get_authentication_sk(self, pool_config: PoolWalletConfig) -> Optional[PrivateKey]:
        if pool_config.p2_singleton_puzzle_hash in self.authentication_keys:
            return self.authentication_keys[pool_config.p2_singleton_puzzle_hash]
        auth_sk: Optional[PrivateKey] = find_authentication_sk(self.all_root_sks, pool_config.owner_public_key)
        if auth_sk is not None:
            self.authentication_keys[pool_config.p2_singleton_puzzle_hash] = auth_sk
        return auth_sk

    async def update_pool_state(self) -> None:
        config = load_config(self._root_path, "config.yaml")

        pool_config_list: List[PoolWalletConfig] = load_pool_config(self._root_path)
        for pool_config in pool_config_list:
            p2_singleton_puzzle_hash = pool_config.p2_singleton_puzzle_hash

            try:
                authentication_sk: Optional[PrivateKey] = self.get_authentication_sk(pool_config)

                if authentication_sk is None:
                    self.log.error(f"Could not find authentication sk for {p2_singleton_puzzle_hash}")
                    continue

                add_auth_key(self._root_path, pool_config, authentication_sk.get_g1())

                if p2_singleton_puzzle_hash not in self.pool_state:
                    self.pool_state[p2_singleton_puzzle_hash] = {
                        "p2_singleton_puzzle_hash": p2_singleton_puzzle_hash.hex(),
                        "points_found_since_start": 0,
                        "points_found_24h": [],
                        "points_acknowledged_since_start": 0,
                        "points_acknowledged_24h": [],
                        "next_farmer_update": 0,
                        "next_pool_info_update": 0,
                        "current_points": 0,
                        "current_difficulty": None,
                        "pool_errors_24h": [],
                        "valid_partials_since_start": 0,
                        "valid_partials_24h": [],
                        "invalid_partials_since_start": 0,
                        "invalid_partials_24h": [],
                        "insufficient_partials_since_start": 0,
                        "insufficient_partials_24h": [],
                        "stale_partials_since_start": 0,
                        "stale_partials_24h": [],
                        "missing_partials_since_start": 0,
                        "missing_partials_24h": [],
                        "authentication_token_timeout": None,
                        "plot_count": 0,
                        "pool_config": pool_config,
                    }
                    self.log.info(f"Added pool: {pool_config}")
                else:
                    self.pool_state[p2_singleton_puzzle_hash]["pool_config"] = pool_config

                pool_state = self.pool_state[p2_singleton_puzzle_hash]

                # Skip state update when self pooling
                if pool_config.pool_url == "":
                    continue

                enforce_https = config["full_node"]["selected_network"] == "mainnet"
                if enforce_https and not pool_config.pool_url.startswith("https://"):
                    self.log.error(f"Pool URLs must be HTTPS on mainnet {pool_config.pool_url}")
                    continue

                # TODO: Improve error handling below, inform about unexpected failures
                if time.time() >= pool_state["next_pool_info_update"]:
                    pool_state["next_pool_info_update"] = time.time() + UPDATE_POOL_INFO_INTERVAL
                    # Makes a GET request to the pool to get the updated information
                    pool_info_result = await self._pool_get_pool_info(pool_config)
                    if pool_info_result is not None and "error_code" not in pool_info_result.pool_info:
                        pool_info = pool_info_result.pool_info
                        pool_state["authentication_token_timeout"] = pool_info["authentication_token_timeout"]
                        # Only update the first time from GET /pool_info, gets updated from GET /farmer later
                        if pool_state["current_difficulty"] is None:
                            pool_state["current_difficulty"] = pool_info["minimum_difficulty"]
                    else:
                        pool_state["next_pool_info_update"] = time.time() + UPDATE_POOL_INFO_FAILURE_RETRY_INTERVAL

                    if pool_info_result is not None and pool_info_result.new_pool_url is not None:
                        update_pool_url(self._root_path, pool_config, pool_info_result.new_pool_url)

                if time.time() >= pool_state["next_farmer_update"]:
                    pool_state["next_farmer_update"] = time.time() + UPDATE_POOL_FARMER_INFO_INTERVAL
                    authentication_token_timeout = pool_state["authentication_token_timeout"]

                    async def update_pool_farmer_info() -> Tuple[Optional[GetFarmerResponse], Optional[PoolErrorCode]]:
                        # Run a GET /farmer to see if the farmer is already known by the pool
                        response = await self._pool_get_farmer(
                            pool_config, authentication_token_timeout, authentication_sk
                        )
                        farmer_response: Optional[GetFarmerResponse] = None
                        error_code_response: Optional[PoolErrorCode] = None
                        if response is not None:
                            if "error_code" not in response:
                                farmer_response = GetFarmerResponse.from_json_dict(response)
                                if farmer_response is not None:
                                    pool_state["current_difficulty"] = farmer_response.current_difficulty
                                    pool_state["current_points"] = farmer_response.current_points
                            else:
                                try:
                                    error_code_response = PoolErrorCode(response["error_code"])
                                except ValueError:
                                    self.log.error(
                                        f"Invalid error code received from the pool: {response['error_code']}"
                                    )

                        return farmer_response, error_code_response

                    if authentication_token_timeout is not None:
                        farmer_info, error_code = await update_pool_farmer_info()
                        if error_code == PoolErrorCode.FARMER_NOT_KNOWN:
                            # Make the farmer known on the pool with a POST /farmer
                            owner_sk_and_index = find_owner_sk(self.all_root_sks, pool_config.owner_public_key)
                            assert owner_sk_and_index is not None
                            post_response = await self._pool_post_farmer(
                                pool_config, authentication_token_timeout, owner_sk_and_index[0]
                            )
                            if post_response is not None and "error_code" not in post_response:
                                self.log.info(
                                    f"Welcome message from {pool_config.pool_url}: "
                                    f"{post_response['welcome_message']}"
                                )
                                # Now we should be able to update the local farmer info
                                farmer_info, farmer_is_known = await update_pool_farmer_info()
                                if farmer_info is None and not farmer_is_known:
                                    self.log.error("Failed to update farmer info after POST /farmer.")

                        # Update the farmer information on the pool if the payout instructions changed or if the
                        # signature is invalid (latter to make sure the pool has the correct authentication public key).
                        payout_instructions_update_required: bool = (
                            farmer_info is not None
                            and pool_config.payout_instructions.lower() != farmer_info.payout_instructions.lower()
                        )
                        if payout_instructions_update_required or error_code == PoolErrorCode.INVALID_SIGNATURE:
                            owner_sk_and_index = find_owner_sk(self.all_root_sks, pool_config.owner_public_key)
                            assert owner_sk_and_index is not None
                            await self._pool_put_farmer(
                                pool_config, authentication_token_timeout, owner_sk_and_index[0]
                            )
                    else:
                        self.log.warning(
                            f"No pool specific authentication_token_timeout has been set for {p2_singleton_puzzle_hash}"
                            f", check communication with the pool."
                        )

            except Exception as e:
                tb = traceback.format_exc()
                self.log.error(f"Exception in update_pool_state for {pool_config.pool_url}, {e} {tb}")

    def get_public_keys(self) -> List[G1Element]:
        return [child_sk.get_g1() for child_sk in self._private_keys]

    def get_private_keys(self) -> List[PrivateKey]:
        return self._private_keys

    async def get_reward_targets(self, search_for_private_key: bool, max_ph_to_search: int = 500) -> Dict[str, Any]:
        if search_for_private_key:
            all_sks = await self.get_all_private_keys()
            have_farmer_sk, have_pool_sk = False, False
            search_addresses: List[bytes32] = [self.farmer_target, self.pool_target]
            for sk, _ in all_sks:
                found_addresses: Set[bytes32] = match_address_to_sk(sk, search_addresses, max_ph_to_search)

                if not have_farmer_sk and self.farmer_target in found_addresses:
                    search_addresses.remove(self.farmer_target)
                    have_farmer_sk = True

                if not have_pool_sk and self.pool_target in found_addresses:
                    search_addresses.remove(self.pool_target)
                    have_pool_sk = True

                if have_farmer_sk and have_pool_sk:
                    break

            return {
                "farmer_target": self.farmer_target_encoded,
                "pool_target": self.pool_target_encoded,
                "have_farmer_sk": have_farmer_sk,
                "have_pool_sk": have_pool_sk,
            }
        return {
            "farmer_target": self.farmer_target_encoded,
            "pool_target": self.pool_target_encoded,
        }

    def set_reward_targets(self, farmer_target_encoded: Optional[str], pool_target_encoded: Optional[str]) -> None:
        with lock_and_load_config(self._root_path, "config.yaml") as config:
            if farmer_target_encoded is not None:
                self.farmer_target_encoded = farmer_target_encoded
                self.farmer_target = decode_puzzle_hash(farmer_target_encoded)
                config["farmer"]["xch_target_address"] = farmer_target_encoded
            if pool_target_encoded is not None:
                self.pool_target_encoded = pool_target_encoded
                self.pool_target = decode_puzzle_hash(pool_target_encoded)
                config["pool"]["xch_target_address"] = pool_target_encoded
            save_config(self._root_path, "config.yaml", config)

    async def set_payout_instructions(self, launcher_id: bytes32, payout_instructions: str) -> None:
        for p2_singleton_puzzle_hash, pool_state_dict in self.pool_state.items():
            if launcher_id == pool_state_dict["pool_config"].launcher_id:
                with lock_and_load_config(self._root_path, "config.yaml") as config:
                    new_list = []
                    pool_list = config["pool"].get("pool_list", [])
                    if pool_list is not None:
                        for list_element in pool_list:
                            if hexstr_to_bytes(list_element["launcher_id"]) == bytes(launcher_id):
                                list_element["payout_instructions"] = payout_instructions
                            new_list.append(list_element)

                    config["pool"]["pool_list"] = new_list
                    save_config(self._root_path, "config.yaml", config)
                # Force a GET /farmer which triggers the PUT /farmer if it detects the changed instructions
                pool_state_dict["next_farmer_update"] = 0
                return

        self.log.warning(f"Launcher id: {launcher_id} not found")

    async def generate_login_link(self, launcher_id: bytes32) -> Optional[str]:
        for pool_state in self.pool_state.values():
            pool_config: PoolWalletConfig = pool_state["pool_config"]
            if pool_config.launcher_id == launcher_id:
                authentication_sk: Optional[PrivateKey] = self.get_authentication_sk(pool_config)
                if authentication_sk is None:
                    self.log.error(f"Could not find authentication sk for {pool_config.p2_singleton_puzzle_hash}")
                    continue
                authentication_token_timeout = pool_state["authentication_token_timeout"]
                if authentication_token_timeout is None:
                    self.log.error(
                        f"No pool specific authentication_token_timeout has been set for"
                        f"{pool_config.p2_singleton_puzzle_hash}, check communication with the pool."
                    )
                    return None

                authentication_token = get_current_authentication_token(authentication_token_timeout)
                message: bytes32 = std_hash(
                    AuthenticationPayload(
                        "get_login", pool_config.launcher_id, pool_config.target_puzzle_hash, authentication_token
                    )
                )
                signature: G2Element = AugSchemeMPL.sign(authentication_sk, message)
                return (
                    pool_config.pool_url
                    + f"/login?launcher_id={launcher_id.hex()}&authentication_token={authentication_token}"
                    f"&signature={bytes(signature).hex()}"
                )

        return None

    async def get_harvesters(self, counts_only: bool = False) -> Dict[str, Any]:
        harvesters: List[Dict[str, Any]] = []
        for connection in self.server.get_connections(NodeType.HARVESTER):
            self.log.debug(f"get_harvesters host: {connection.peer_info.host}, node_id: {connection.peer_node_id}")
            receiver = self.plot_sync_receivers.get(connection.peer_node_id)
            if receiver is not None:
                harvesters.append(receiver.to_dict(counts_only))
            else:
                self.log.debug(
                    f"get_harvesters invalid peer: {connection.peer_info.host}, node_id: {connection.peer_node_id}"
                )

        return {"harvesters": harvesters}

    def get_receiver(self, node_id: bytes32) -> Receiver:
        receiver: Optional[Receiver] = self.plot_sync_receivers.get(node_id)
        if receiver is None:
            raise KeyError(f"Receiver missing for {node_id}")
        return receiver

    def check_missing_signage_points(
        self, timestamp: uint64, new_signage_point: farmer_protocol.NewSignagePoint
    ) -> Optional[Tuple[uint64, uint32]]:
        if self.prev_signage_point is None:
            self.prev_signage_point = (timestamp, new_signage_point)
            return None

        prev_time, prev_sp = self.prev_signage_point
        self.prev_signage_point = (timestamp, new_signage_point)

        if prev_sp.challenge_hash == new_signage_point.challenge_hash:
            missing_sps = new_signage_point.signage_point_index - prev_sp.signage_point_index - 1
            if missing_sps > 0:
                return timestamp, uint32(missing_sps)
            return None

        actual_sp_interval_seconds = float(timestamp - prev_time)
        if actual_sp_interval_seconds <= 0:
            return None

        expected_sp_interval_seconds = self.constants.SUB_SLOT_TIME_TARGET / self.constants.NUM_SPS_SUB_SLOT
        allowance = 1.6  # Should be chosen from the range (1 <= allowance < 2)
        if actual_sp_interval_seconds < expected_sp_interval_seconds * allowance:
            return None

        skipped_sps = uint32(floor(actual_sp_interval_seconds / expected_sp_interval_seconds))
        return timestamp, skipped_sps

    async def _periodically_update_pool_state_task(self) -> None:
        time_slept = 0
        config_path: Path = config_path_for_filename(self._root_path, "config.yaml")
        while not self._shut_down:
            # Every time the config file changes, read it to check the pool state
            stat_info = config_path.stat()
            if stat_info.st_mtime > self.last_config_access_time:
                # If we detect the config file changed, refresh private keys first just in case
                self.all_root_sks = [sk for sk, _ in await self.get_all_private_keys()]
                self.last_config_access_time = stat_info.st_mtime
                await self.update_pool_state()
                time_slept = 0
            elif time_slept > 60:
                await self.update_pool_state()
                time_slept = 0
            time_slept += 1
            await asyncio.sleep(1)

    async def _periodically_clear_cache_and_refresh_task(self) -> None:
        time_slept = 0
        refresh_slept = 0
        while not self._shut_down:
            try:
                if time_slept > self.constants.SUB_SLOT_TIME_TARGET:
                    now = time.time()
                    removed_keys: List[bytes32] = []
                    for key, add_time in self.cache_add_time.items():
                        if now - float(add_time) > self.constants.SUB_SLOT_TIME_TARGET * 3:
                            self.sps.pop(key, None)
                            self.proofs_of_space.pop(key, None)
                            self.quality_str_to_identifiers.pop(key, None)
                            self.number_of_responses.pop(key, None)
                            removed_keys.append(key)
                    for key in removed_keys:
                        self.cache_add_time.pop(key, None)
                    time_slept = 0
                    log.debug(
                        f"Cleared farmer cache. Num sps: {len(self.sps)} {len(self.proofs_of_space)} "
                        f"{len(self.quality_str_to_identifiers)} {len(self.number_of_responses)}"
                    )
                time_slept += 1
                refresh_slept += 1
                # Periodically refresh GUI to show the correct download/upload rate.
                if refresh_slept >= 30:
                    self.state_changed("add_connection", {})
                    refresh_slept = 0

            except Exception:
                log.error(f"_periodically_clear_cache_and_refresh_task failed: {traceback.format_exc()}")

            await asyncio.sleep(1)
<<<<<<< HEAD
    def notify_farmer_reward_taken_by_harvester_as_fee(
            self, sp: farmer_protocol.NewSignagePoint, proof_of_space: harvester_protocol.NewProofOfSpace
=======

    def notify_farmer_reward_taken_by_harvester_as_fee(
        self, sp: farmer_protocol.NewSignagePoint, proof_of_space: harvester_protocol.NewProofOfSpace
>>>>>>> bdb03840
    ) -> None:
        """
        Apply a fee quality convention (see CHIP-22: https://github.com/Chia-Network/chips/pull/88)
        given the proof and signage point. This will be tested against the fee threshold reported
        by the harvester (if any), and logged.
        """
        assert proof_of_space.farmer_reward_address_override is not None

        challenge_str = str(sp.challenge_hash)

        ph_prefix = self.config["network_overrides"]["config"][self.config["selected_network"]]["address_prefix"]
        farmer_reward_puzzle_hash = encode_puzzle_hash(proof_of_space.farmer_reward_address_override, ph_prefix)

        self.log.info(
<<<<<<< HEAD
            f"Farmer reward for challenge '{challenge_str}' taken by harvester to address '{farmer_reward_puzzle_hash}'"
        )

        fee_quality = calculate_harvester_fee_quality(proof_of_space.proof.proof, sp.challenge_hash)

        if proof_of_space.fee_info is not None:
            fee_threshold = proof_of_space.fee_info.applied_fee_threshold

            if fee_quality <= fee_threshold:
                self.log.info(f"Fee threshold passed for challenge '{challenge_str}': {fee_quality}/{fee_threshold}")
            else:
                self.log.warning(f"Fee threshold failed for challenge '{challenge_str}': {fee_quality}/{fee_threshold}")
                self.log.warning(
                    "Harvester took a fee reward that did not belong to it or incorrectly applied fee convention."
                )
        else:
            self.log.warning(
                f"No fee information given by harvester for challenge '{challenge_str}'. "
                f"Fee quality was {fee_quality} (0x{fee_quality:08x})"
=======
            f"Farmer reward for challenge '{challenge_str}' "
            + f"taken by harvester for reward address '{farmer_reward_puzzle_hash}'"
        )

        fee_quality = calculate_harvester_fee_quality(proof_of_space.proof.proof, sp.challenge_hash)
        fee_quality_rate = float(fee_quality) / float(0xFFFFFFFF) * 100.0

        if proof_of_space.fee_info is not None:
            fee_threshold = proof_of_space.fee_info.applied_fee_threshold
            fee_threshold_rate = float(fee_threshold) / float(0xFFFFFFFF) * 100.0

            if fee_quality <= fee_threshold:
                self.log.info(
                    f"Fee threshold passed for challenge '{challenge_str}': "
                    + f"{fee_quality_rate:.3f}%/{fee_threshold_rate:.3f}% ({fee_quality}/{fee_threshold})"
                )
            else:
                self.log.warning(
                    f"Invalid fee threshold for challenge '{challenge_str}': "
                    + f"{fee_quality_rate:.3f}%/{fee_threshold_rate:.3f}% ({fee_quality}/{fee_threshold})"
                )
                self.log.warning(
                    "Harvester illegitimately took a fee reward that "
                    + "did not belong to it or it incorrectly applied the fee convention."
                )
        else:
            self.log.warning(
                "Harvester illegitimately took reward by failing to provide its fee rate "
                + f"for challenge '{challenge_str}'. "
                + f"Fee quality was {fee_quality_rate:.3f}% ({fee_quality} or 0x{fee_quality:08x})"
>>>>>>> bdb03840
            )


def calculate_harvester_fee_quality(proof: bytes, challenge: bytes32) -> uint32:
    """
    This calculates the 'fee quality' given a convention between farmers and third party harvesters.
    See CHIP-22: https://github.com/Chia-Network/chips/pull/88
    """
    return uint32(int.from_bytes(std_hash(proof + challenge)[32 - 4 :], byteorder="big", signed=False))<|MERGE_RESOLUTION|>--- conflicted
+++ resolved
@@ -849,14 +849,9 @@
                 log.error(f"_periodically_clear_cache_and_refresh_task failed: {traceback.format_exc()}")
 
             await asyncio.sleep(1)
-<<<<<<< HEAD
-    def notify_farmer_reward_taken_by_harvester_as_fee(
-            self, sp: farmer_protocol.NewSignagePoint, proof_of_space: harvester_protocol.NewProofOfSpace
-=======
 
     def notify_farmer_reward_taken_by_harvester_as_fee(
         self, sp: farmer_protocol.NewSignagePoint, proof_of_space: harvester_protocol.NewProofOfSpace
->>>>>>> bdb03840
     ) -> None:
         """
         Apply a fee quality convention (see CHIP-22: https://github.com/Chia-Network/chips/pull/88)
@@ -871,27 +866,6 @@
         farmer_reward_puzzle_hash = encode_puzzle_hash(proof_of_space.farmer_reward_address_override, ph_prefix)
 
         self.log.info(
-<<<<<<< HEAD
-            f"Farmer reward for challenge '{challenge_str}' taken by harvester to address '{farmer_reward_puzzle_hash}'"
-        )
-
-        fee_quality = calculate_harvester_fee_quality(proof_of_space.proof.proof, sp.challenge_hash)
-
-        if proof_of_space.fee_info is not None:
-            fee_threshold = proof_of_space.fee_info.applied_fee_threshold
-
-            if fee_quality <= fee_threshold:
-                self.log.info(f"Fee threshold passed for challenge '{challenge_str}': {fee_quality}/{fee_threshold}")
-            else:
-                self.log.warning(f"Fee threshold failed for challenge '{challenge_str}': {fee_quality}/{fee_threshold}")
-                self.log.warning(
-                    "Harvester took a fee reward that did not belong to it or incorrectly applied fee convention."
-                )
-        else:
-            self.log.warning(
-                f"No fee information given by harvester for challenge '{challenge_str}'. "
-                f"Fee quality was {fee_quality} (0x{fee_quality:08x})"
-=======
             f"Farmer reward for challenge '{challenge_str}' "
             + f"taken by harvester for reward address '{farmer_reward_puzzle_hash}'"
         )
@@ -922,7 +896,6 @@
                 "Harvester illegitimately took reward by failing to provide its fee rate "
                 + f"for challenge '{challenge_str}'. "
                 + f"Fee quality was {fee_quality_rate:.3f}% ({fee_quality} or 0x{fee_quality:08x})"
->>>>>>> bdb03840
             )
 
 
