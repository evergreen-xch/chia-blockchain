from __future__ import annotations

import dataclasses
import json
import logging
import math
import time
from typing import TYPE_CHECKING, Any, ClassVar, Dict, List, Optional, Set, Tuple, Type, TypeVar, cast

from chia_rs import AugSchemeMPL, G1Element, G2Element
from clvm.casts import int_from_bytes, int_to_bytes
from typing_extensions import Unpack

import chia.wallet.singleton
from chia.protocols.wallet_protocol import CoinState
from chia.server.ws_connection import WSChiaConnection
from chia.types.blockchain_format.coin import Coin
from chia.types.blockchain_format.program import Program
from chia.types.blockchain_format.sized_bytes import bytes32
from chia.types.coin_spend import CoinSpend, compute_additions, make_spend
from chia.types.signing_mode import CHIP_0002_SIGN_MESSAGE_PREFIX, SigningMode
from chia.types.spend_bundle import SpendBundle
from chia.util.condition_tools import conditions_dict_for_solution, pkm_pairs_for_conditions_dict
from chia.util.hash import std_hash
from chia.util.ints import uint16, uint32, uint64, uint128
from chia.wallet.conditions import (
    AssertCoinAnnouncement,
    AssertPuzzleAnnouncement,
    Condition,
    CreateCoinAnnouncement,
    CreatePuzzleAnnouncement,
    UnknownCondition,
    parse_timelock_info,
)
from chia.wallet.derivation_record import DerivationRecord
from chia.wallet.did_wallet import did_wallet_puzzles
from chia.wallet.did_wallet.did_info import DIDInfo
from chia.wallet.lineage_proof import LineageProof
from chia.wallet.nft_wallet import nft_puzzles
from chia.wallet.nft_wallet.nft_info import NFTCoinInfo, NFTWalletInfo
from chia.wallet.nft_wallet.nft_puzzles import NFT_METADATA_UPDATER, create_ownership_layer_puzzle, get_metadata_and_phs
from chia.wallet.nft_wallet.uncurry_nft import NFTCoinData, UncurriedNFT
from chia.wallet.outer_puzzles import AssetType, construct_puzzle, match_puzzle, solve_puzzle
from chia.wallet.payment import Payment
from chia.wallet.puzzle_drivers import PuzzleInfo, Solver
from chia.wallet.puzzles.p2_delegated_puzzle_or_hidden_puzzle import (
    DEFAULT_HIDDEN_PUZZLE_HASH,
    calculate_synthetic_secret_key,
    puzzle_for_pk,
)
from chia.wallet.trading.offer import OFFER_MOD, OFFER_MOD_HASH, NotarizedPayment, Offer
from chia.wallet.transaction_record import TransactionRecord
from chia.wallet.uncurried_puzzle import uncurry_puzzle
from chia.wallet.util.compute_memos import compute_memos
from chia.wallet.util.transaction_type import TransactionType
from chia.wallet.util.tx_config import CoinSelectionConfig, TXConfig
from chia.wallet.util.wallet_types import WalletType
from chia.wallet.wallet import Wallet
from chia.wallet.wallet_coin_record import WalletCoinRecord
from chia.wallet.wallet_info import WalletInfo
from chia.wallet.wallet_nft_store import WalletNftStore
from chia.wallet.wallet_protocol import GSTOptionalArgs, WalletProtocol

_T_NFTWallet = TypeVar("_T_NFTWallet", bound="NFTWallet")


class NFTWallet:
    if TYPE_CHECKING:
        _protocol_check: ClassVar[WalletProtocol[NFTCoinData]] = cast("NFTWallet", None)

    wallet_state_manager: Any
    log: logging.Logger
    wallet_info: WalletInfo
    nft_wallet_info: NFTWalletInfo
    standard_wallet: Wallet
    wallet_id: int
    nft_store: WalletNftStore

    @property
    def did_id(self) -> Optional[bytes32]:
        return self.nft_wallet_info.did_id

    @classmethod
    async def create_new_nft_wallet(
        cls: Type[_T_NFTWallet],
        wallet_state_manager: Any,
        wallet: Wallet,
        did_id: Optional[bytes32] = None,
        name: Optional[str] = None,
    ) -> _T_NFTWallet:
        """
        This must be called under the wallet state manager lock
        """
        self = cls()
        self.standard_wallet = wallet
        if name is None:
            name = "NFT Wallet"
        self.log = logging.getLogger(name if name else __name__)
        self.wallet_state_manager = wallet_state_manager
        self.nft_wallet_info = NFTWalletInfo(did_id)
        info_as_string = json.dumps(self.nft_wallet_info.to_json_dict())
        self.wallet_info = await wallet_state_manager.user_store.create_wallet(
            name, uint32(WalletType.NFT.value), info_as_string
        )
        self.wallet_id = self.wallet_info.id
        self.nft_store = wallet_state_manager.nft_store
        self.log.debug("NFT wallet id: %r and standard wallet id: %r", self.wallet_id, self.standard_wallet.wallet_id)

        await self.wallet_state_manager.add_new_wallet(self)
        self.log.debug("Generated a new NFT wallet: %s", self.__dict__)
        return self

    @classmethod
    async def create(
        cls: Type[_T_NFTWallet],
        wallet_state_manager: Any,
        wallet: Wallet,
        wallet_info: WalletInfo,
        name: Optional[str] = None,
    ) -> _T_NFTWallet:
        self = cls()
        self.log = logging.getLogger(name if name else __name__)
        self.wallet_state_manager = wallet_state_manager
        self.wallet_info = wallet_info
        self.wallet_id = wallet_info.id
        self.standard_wallet = wallet
        self.wallet_info = wallet_info
        self.nft_store = wallet_state_manager.nft_store
        self.nft_wallet_info = NFTWalletInfo.from_json_dict(json.loads(wallet_info.data))
        return self

    @classmethod
    def type(cls) -> WalletType:
        return WalletType.NFT

    def id(self) -> uint32:
        return self.wallet_info.id

    def get_did(self) -> Optional[bytes32]:
        return self.did_id

    async def get_confirmed_balance(self, record_list: Optional[Set[WalletCoinRecord]] = None) -> uint128:
        """The NFT wallet doesn't really have a balance."""
        return uint128(0)

    async def get_unconfirmed_balance(self, record_list: Optional[Set[WalletCoinRecord]] = None) -> uint128:
        """The NFT wallet doesn't really have a balance."""
        return uint128(0)

    async def get_spendable_balance(self, unspent_records: Optional[Set[WalletCoinRecord]] = None) -> uint128:
        """The NFT wallet doesn't really have a balance."""
        return uint128(0)

    async def get_pending_change_balance(self) -> uint64:
        return uint64(0)

    async def get_max_send_amount(self, records: Optional[Set[WalletCoinRecord]] = None) -> uint128:
        """This is the confirmed balance, which we set to 0 as the NFT wallet doesn't have one."""
        return uint128(0)

    async def get_nft_coin_by_id(self, nft_coin_id: bytes32) -> NFTCoinInfo:
        nft_coin = await self.nft_store.get_nft_by_coin_id(nft_coin_id)
        if nft_coin is None:
            raise KeyError(f"Couldn't find coin with id: {nft_coin_id}")
        return nft_coin

    async def coin_added(
        self, coin: Coin, height: uint32, peer: WSChiaConnection, parent_coin_data: Optional[NFTCoinData]
    ) -> None:
        """Notification from wallet state manager that wallet has been received."""
        self.log.info(f"NFT wallet %s has been notified that {coin} was added", self.get_name())
        if await self.nft_store.exists(coin.name()):
            # already added
            return
        assert isinstance(parent_coin_data, NFTCoinData), f"Invalid NFT coin data: {parent_coin_data}"
        await self.puzzle_solution_received(coin, parent_coin_data, peer)

    async def puzzle_solution_received(self, coin: Coin, data: NFTCoinData, peer: WSChiaConnection) -> None:
        self.log.debug("Puzzle solution received to wallet: %s", self.wallet_info)
        # At this point, the puzzle must be a NFT puzzle.
        # This method will be called only when the wallet state manager uncurried this coin as a NFT puzzle.

        uncurried_nft: UncurriedNFT = data.uncurried_nft
        self.log.debug(
            "found the info for NFT coin %s %s %s",
            coin.name().hex(),
            uncurried_nft.inner_puzzle,
            uncurried_nft.singleton_struct,
        )
        singleton_id = uncurried_nft.singleton_launcher_id
        parent_inner_puzhash = uncurried_nft.nft_state_layer.get_tree_hash()
        metadata, p2_puzzle_hash = get_metadata_and_phs(uncurried_nft, data.parent_coin_spend.solution)
        self.log.debug("Got back puzhash from solution: %s", p2_puzzle_hash)
        self.log.debug("Got back updated metadata: %s", metadata)
        derivation_record: Optional[
            DerivationRecord
        ] = await self.wallet_state_manager.puzzle_store.get_derivation_record_for_puzzle_hash(p2_puzzle_hash)
        self.log.debug("Record for %s is: %s", p2_puzzle_hash, derivation_record)
        if derivation_record is None:
            self.log.debug("Not our NFT, pointing to %s, skipping", p2_puzzle_hash)
            return
        p2_puzzle = puzzle_for_pk(derivation_record.pubkey)
        launcher_coin_states: List[CoinState] = await self.wallet_state_manager.wallet_node.get_coin_state(
            [singleton_id], peer=peer
        )
        assert (
            launcher_coin_states is not None
            and len(launcher_coin_states) == 1
            and launcher_coin_states[0].spent_height is not None
        )
        mint_height: uint32 = uint32(launcher_coin_states[0].spent_height)
        minter_did = None
        if uncurried_nft.supports_did:
            inner_puzzle = nft_puzzles.recurry_nft_puzzle(
                uncurried_nft, data.parent_coin_spend.solution.to_program(), p2_puzzle
            )
            minter_did = await self.wallet_state_manager.get_minter_did(launcher_coin_states[0].coin, peer)
        else:
            inner_puzzle = p2_puzzle
        child_puzzle: Program = nft_puzzles.create_full_puzzle(
            singleton_id,
            Program.to(metadata),
            bytes32(uncurried_nft.metadata_updater_hash.atom),
            inner_puzzle,
        )
        self.log.debug(
            "Created NFT full puzzle with inner: %s",
            nft_puzzles.create_full_puzzle_with_nft_puzzle(singleton_id, uncurried_nft.inner_puzzle),
        )
        child_puzzle_hash = child_puzzle.get_tree_hash()
        for new_coin in compute_additions(data.parent_coin_spend):
            self.log.debug(
                "Comparing addition: %s with %s, amount: %s ",
                new_coin.puzzle_hash,
                child_puzzle_hash,
                new_coin.amount,
            )
            if new_coin.puzzle_hash == child_puzzle_hash:
                child_coin = new_coin
                break
        else:
            raise ValueError("Couldn't generate child puzzle for NFT")

        self.log.info("Adding a new NFT to wallet: %s", child_coin)
        # all is well, lets add NFT to our local db
        parent_coin = data.parent_coin_state.coin
        confirmed_height = (
            None if data.parent_coin_state.spent_height is None else uint32(data.parent_coin_state.spent_height)
        )

        if confirmed_height is None:
            raise ValueError("Error finding parent")

        await self.add_coin(
            child_coin,
            singleton_id,
            child_puzzle,
            LineageProof(parent_coin.parent_coin_info, parent_inner_puzhash, uint64(parent_coin.amount)),
            mint_height,
            minter_did,
            confirmed_height,
        )

    async def add_coin(
        self,
        coin: Coin,
        nft_id: bytes32,
        puzzle: Program,
        lineage_proof: LineageProof,
        mint_height: uint32,
        minter_did: Optional[bytes32],
        confirmed_height: uint32,
    ) -> None:
        new_nft = NFTCoinInfo(nft_id, coin, lineage_proof, puzzle, mint_height, minter_did, confirmed_height)
        await self.wallet_state_manager.nft_store.save_nft(self.id(), self.get_did(), new_nft)
        await self.wallet_state_manager.add_interested_coin_ids([coin.name()])
        self.wallet_state_manager.state_changed("nft_coin_added", self.wallet_info.id)

    async def remove_coin(self, coin: Coin, height: uint32) -> None:
        nft_coin_info = await self.nft_store.get_nft_by_coin_id(coin.name())
        if nft_coin_info:
            await self.nft_store.delete_nft_by_coin_id(coin.name(), height)
            self.wallet_state_manager.state_changed("nft_coin_removed", self.wallet_info.id)
            num = await self.get_nft_count()
            if num == 0 and self.did_id is not None:
                # Check if the wallet owns the DID
                for did_wallet in await self.wallet_state_manager.get_all_wallet_info_entries(
                    wallet_type=WalletType.DECENTRALIZED_ID
                ):
                    did_wallet_info: DIDInfo = DIDInfo.from_json_dict(json.loads(did_wallet.data))
                    assert did_wallet_info.origin_coin is not None
                    if did_wallet_info.origin_coin.name() == self.did_id:
                        return
                self.log.info(f"No NFT, deleting wallet {self.wallet_info.name} ...")
                await self.wallet_state_manager.user_store.delete_wallet(self.wallet_info.id)
                self.wallet_state_manager.wallets.pop(self.wallet_info.id)
        else:
            self.log.info("Tried removing NFT coin that doesn't exist: %s", coin.name())

    async def get_did_approval_info(
        self,
        nft_ids: List[bytes32],
        tx_config: TXConfig,
        did_id: Optional[bytes32] = None,
    ) -> Tuple[bytes32, SpendBundle]:
        """Get DID spend with announcement created we need to transfer NFT with did with current inner hash of DID

        We also store `did_id` and then iterate to find the did wallet as we'd otherwise have to subscribe to
        any changes to DID wallet and storing wallet_id is not guaranteed to be consistent on wallet crash/reset.
        """
        if did_id is None:
            did_id = self.did_id
        for _, wallet in self.wallet_state_manager.wallets.items():
            self.log.debug("Checking wallet type %s", wallet.type())
            if wallet.type() == WalletType.DECENTRALIZED_ID:
                self.log.debug("Found a DID wallet, checking did: %r == %r", wallet.get_my_DID(), did_id)
                if bytes32.fromhex(wallet.get_my_DID()) == did_id:
                    self.log.debug("Creating announcement from DID for nft_ids: %s", nft_ids)
                    did_bundle = (
                        await wallet.create_message_spend(
                            tx_config, extra_conditions=(CreatePuzzleAnnouncement(id) for id in nft_ids)
                        )
                    ).spend_bundle
                    self.log.debug("Sending DID announcement from puzzle: %s", did_bundle.removals())
                    did_inner_hash = wallet.did_info.current_inner.get_tree_hash()
                    break
        else:
            raise ValueError(f"Missing DID Wallet for did_id: {did_id}")
        return did_inner_hash, did_bundle

    async def generate_new_nft(
        self,
        metadata: Program,
        tx_config: TXConfig,
        target_puzzle_hash: Optional[bytes32] = None,
        royalty_puzzle_hash: Optional[bytes32] = None,
        percentage: uint16 = uint16(0),
        did_id: Optional[bytes] = None,
        fee: uint64 = uint64(0),
        extra_conditions: Tuple[Condition, ...] = tuple(),
    ) -> List[TransactionRecord]:
        """
        This must be called under the wallet state manager lock
        """
        if self.did_id is not None and did_id is None:
            # For a DID enabled NFT wallet it cannot mint NFT0. Mint NFT1 instead.
            did_id = self.did_id
        amount = uint64(1)
        # ensure percentage is uint16
        try:
            percentage = uint16(percentage)
        except ValueError:
            raise ValueError("Percentage must be lower than 655%")
        coins = await self.standard_wallet.select_coins(uint64(amount + fee), tx_config.coin_selection_config)
        if coins is None:
            return None
        origin = coins.copy().pop()
        genesis_launcher_puz = nft_puzzles.LAUNCHER_PUZZLE
        # nft_id == singleton_id == launcher_id == launcher_coin.name()
        launcher_coin = Coin(origin.name(), nft_puzzles.LAUNCHER_PUZZLE_HASH, uint64(amount))
        self.log.debug("Generating NFT with launcher coin %s and metadata: %s", launcher_coin, metadata)

        p2_inner_puzzle = await self.standard_wallet.get_puzzle(new=not tx_config.reuse_puzhash)
        if not target_puzzle_hash:
            target_puzzle_hash = p2_inner_puzzle.get_tree_hash()
        self.log.debug("Attempt to generate a new NFT to %s", target_puzzle_hash.hex())
        if did_id is not None:
            self.log.debug("Creating provenant NFT")
            # eve coin DID can be set to whatever so we keep it empty
            # WARNING: wallets should always ignore DID value for eve coins as they can be set
            #          to any DID without approval
            inner_puzzle = create_ownership_layer_puzzle(
                launcher_coin.name(), b"", p2_inner_puzzle, percentage, royalty_puzzle_hash=royalty_puzzle_hash
            )
            self.log.debug("Got back ownership inner puzzle: %s", inner_puzzle)
        else:
            self.log.debug("Creating standard NFT")
            inner_puzzle = p2_inner_puzzle

        # singleton eve puzzle
        eve_fullpuz = nft_puzzles.create_full_puzzle(
            launcher_coin.name(), metadata, NFT_METADATA_UPDATER.get_tree_hash(), inner_puzzle
        )
        eve_fullpuz_hash = eve_fullpuz.get_tree_hash()
        # launcher announcement
        announcement_message = Program.to([eve_fullpuz_hash, amount, []]).get_tree_hash()

        self.log.debug(
            "Creating transaction for launcher: %s and other coins: %s (%s)", origin, coins, announcement_message
        )
        # store the launcher transaction in the wallet state
        [tx_record] = await self.standard_wallet.generate_signed_transaction(
            uint64(amount),
            nft_puzzles.LAUNCHER_PUZZLE_HASH,
            tx_config,
            fee,
            coins,
            None,
            origin_id=origin.name(),
            extra_conditions=(
                *extra_conditions,
                AssertCoinAnnouncement(asserted_id=launcher_coin.name(), asserted_msg=announcement_message),
            ),
        )
        genesis_launcher_solution = Program.to([eve_fullpuz_hash, amount, []])

        # launcher spend to generate the singleton
        launcher_cs = make_spend(launcher_coin, genesis_launcher_puz, genesis_launcher_solution)
        launcher_sb = SpendBundle([launcher_cs], AugSchemeMPL.aggregate([]))

        eve_coin = Coin(launcher_coin.name(), eve_fullpuz_hash, uint64(amount))

        if tx_record.spend_bundle is None:
            raise ValueError("Couldn't produce a launcher spend")  # pragma: no cover

        bundles_to_agg = [tx_record.spend_bundle, launcher_sb]

        # Create inner solution for eve spend
        did_inner_hash = b""
        if did_id is not None:
            if did_id != b"":
                did_inner_hash, did_bundle = await self.get_did_approval_info([launcher_coin.name()], tx_config)
                bundles_to_agg.append(did_bundle)
        nft_coin = NFTCoinInfo(
            nft_id=launcher_coin.name(),
            coin=eve_coin,
            lineage_proof=LineageProof(parent_name=launcher_coin.parent_coin_info, amount=uint64(launcher_coin.amount)),
            full_puzzle=eve_fullpuz,
            mint_height=uint32(0),
            minter_did=bytes32(did_id) if did_id is not None and did_id != b"" else None,
        )
        # Don't set fee, it is covered in the tx_record
        txs = await self.generate_signed_transaction(
            [uint64(eve_coin.amount)],
            [target_puzzle_hash],
            tx_config,
            nft_coin=nft_coin,
            new_owner=did_id,
            new_did_inner_hash=did_inner_hash,
            memos=[[target_puzzle_hash]],
        )
<<<<<<< HEAD
        txs.append(dataclasses.replace(tx_record, spend_bundle=None))
=======
        txs.append(dataclasses.replace(tx_record, spend_bundle=SpendBundle.aggregate(bundles_to_agg)))
>>>>>>> f81e867c
        return txs

    async def sign(self, spend_bundle: SpendBundle, puzzle_hashes: Optional[List[bytes32]] = None) -> SpendBundle:
        if puzzle_hashes is None:
            puzzle_hashes = []
        sigs: List[G2Element] = []
        for spend in spend_bundle.coin_spends:
            pks = {}
            if not puzzle_hashes:
                uncurried_nft = UncurriedNFT.uncurry(*spend.puzzle_reveal.to_program().uncurry())
                if uncurried_nft is not None:
                    self.log.debug("Found a NFT state layer to sign")
                    puzzle_hashes.append(uncurried_nft.p2_puzzle.get_tree_hash())
            for ph in puzzle_hashes:
                private = await self.wallet_state_manager.get_private_key(ph)
                pks[bytes(private.get_g1())] = private
                synthetic_secret_key = calculate_synthetic_secret_key(private, DEFAULT_HIDDEN_PUZZLE_HASH)
                synthetic_pk = synthetic_secret_key.get_g1()
                pks[bytes(synthetic_pk)] = synthetic_secret_key
            conditions = conditions_dict_for_solution(
                spend.puzzle_reveal, spend.solution, self.wallet_state_manager.constants.MAX_BLOCK_COST_CLVM
            )
            for pk, msg in pkm_pairs_for_conditions_dict(
                conditions, spend.coin, self.wallet_state_manager.constants.AGG_SIG_ME_ADDITIONAL_DATA
            ):
                try:
                    sk = pks.get(pk)
                    if sk:
                        self.log.debug("Found key, signing for pk: %s", pk)
                        sigs.append(AugSchemeMPL.sign(sk, msg))
                    else:
                        self.log.warning("Couldn't find key for: %s", pk)
                except AssertionError:
                    raise ValueError("This spend bundle cannot be signed by the NFT wallet")

        agg_sig = AugSchemeMPL.aggregate(sigs)
        return SpendBundle.aggregate([spend_bundle, SpendBundle([], agg_sig)])

    async def update_metadata(
        self,
        nft_coin_info: NFTCoinInfo,
        key: str,
        uri: str,
        tx_config: TXConfig,
        fee: uint64 = uint64(0),
        extra_conditions: Tuple[Condition, ...] = tuple(),
    ) -> List[TransactionRecord]:
        uncurried_nft = UncurriedNFT.uncurry(*nft_coin_info.full_puzzle.uncurry())
        assert uncurried_nft is not None
        puzzle_hash = uncurried_nft.p2_puzzle.get_tree_hash()

        self.log.info(
            "Attempting to add urls to NFT coin %s in the metadata: %s",
            nft_coin_info.coin.name(),
            uncurried_nft.metadata,
        )
        txs = await self.generate_signed_transaction(
            [uint64(nft_coin_info.coin.amount)],
            [puzzle_hash],
            tx_config,
            fee,
            {nft_coin_info.coin},
            metadata_update=(key, uri),
            extra_conditions=extra_conditions,
        )
        await self.update_coin_status(nft_coin_info.coin.name(), True)
        self.wallet_state_manager.state_changed("nft_coin_updated", self.wallet_info.id)
        return txs

    async def get_current_nfts(self, start_index: int = 0, count: int = 50) -> List[NFTCoinInfo]:
        return await self.nft_store.get_nft_list(wallet_id=self.id(), start_index=start_index, count=count)

    async def get_nft_count(self) -> int:
        return await self.nft_store.count(wallet_id=self.id())

    async def is_empty(self) -> bool:
        return await self.nft_store.is_empty(wallet_id=self.id())

    async def update_coin_status(self, coin_id: bytes32, pending_transaction: bool) -> None:
        await self.nft_store.update_pending_transaction(coin_id, pending_transaction)

    async def save_info(self, nft_info: NFTWalletInfo) -> None:
        self.nft_wallet_info = nft_info
        current_info = self.wallet_info
        data_str = json.dumps(nft_info.to_json_dict())
        wallet_info = WalletInfo(current_info.id, current_info.name, current_info.type, data_str)
        self.wallet_info = wallet_info
        await self.wallet_state_manager.user_store.update_wallet(wallet_info)

    async def convert_puzzle_hash(self, puzhash: bytes32) -> bytes32:
        return puzhash

    async def get_nft(self, launcher_id: bytes32) -> Optional[NFTCoinInfo]:
        return await self.nft_store.get_nft_by_id(launcher_id)

    async def get_puzzle_info(self, nft_id: bytes32) -> PuzzleInfo:
        nft_coin: Optional[NFTCoinInfo] = await self.get_nft(nft_id)
        if nft_coin is None:
            raise ValueError("An asset ID was specified that this wallet doesn't track")
        puzzle_info: Optional[PuzzleInfo] = match_puzzle(uncurry_puzzle(nft_coin.full_puzzle))
        if puzzle_info is None:
            raise ValueError("Internal Error: NFT wallet is tracking a non NFT coin")
        else:
            return puzzle_info

    async def sign_message(self, message: str, nft: NFTCoinInfo, mode: SigningMode) -> Tuple[G1Element, G2Element]:
        uncurried_nft = UncurriedNFT.uncurry(*nft.full_puzzle.uncurry())
        if uncurried_nft is not None:
            p2_puzzle = uncurried_nft.p2_puzzle
            puzzle_hash = p2_puzzle.get_tree_hash()
            private = await self.wallet_state_manager.get_private_key(puzzle_hash)
            synthetic_secret_key = calculate_synthetic_secret_key(private, DEFAULT_HIDDEN_PUZZLE_HASH)
            synthetic_pk = synthetic_secret_key.get_g1()
            if mode == SigningMode.CHIP_0002_HEX_INPUT:
                hex_message: bytes = Program.to((CHIP_0002_SIGN_MESSAGE_PREFIX, bytes.fromhex(message))).get_tree_hash()
            elif mode == SigningMode.BLS_MESSAGE_AUGMENTATION_UTF8_INPUT:
                hex_message = bytes(message, "utf-8")
            elif mode == SigningMode.BLS_MESSAGE_AUGMENTATION_HEX_INPUT:
                hex_message = bytes.fromhex(message)
            else:
                hex_message = Program.to((CHIP_0002_SIGN_MESSAGE_PREFIX, message)).get_tree_hash()
            return synthetic_pk, AugSchemeMPL.sign(synthetic_secret_key, hex_message)
        else:
            raise ValueError("Invalid NFT puzzle.")

    async def get_coins_to_offer(
        self,
        nft_id: bytes32,
        *args: Any,
        **kwargs: Any,
    ) -> Set[Coin]:
        nft_coin: Optional[NFTCoinInfo] = await self.get_nft(nft_id)
        if nft_coin is None:
            raise ValueError("An asset ID was specified that this wallet doesn't track")
        return {nft_coin.coin}

    async def match_puzzle_info(self, puzzle_driver: PuzzleInfo) -> bool:
        return (
            AssetType(puzzle_driver.type()) == AssetType.SINGLETON
            and puzzle_driver.also() is not None
            and AssetType(puzzle_driver.also().type()) == AssetType.METADATA  # type: ignore
            and puzzle_driver.also().also() is None  # type: ignore
            and await self.get_nft(puzzle_driver["launcher_id"]) is not None
        )

    @classmethod
    async def create_from_puzzle_info(
        cls: Any,
        wallet_state_manager: Any,
        wallet: Wallet,
        puzzle_driver: PuzzleInfo,
        name: Optional[str] = None,
    ) -> Any:
        # Off the bat we don't support multiple profile but when we do this will have to change
        for wallet in wallet_state_manager.wallets.values():
            if wallet.type() == WalletType.NFT.value:
                return wallet

        # TODO: These are not the arguments to this function yet but they will be
        return await cls.create_new_nft_wallet(
            wallet_state_manager,
            wallet,
            None,
            name,
        )

    async def generate_signed_transaction(
        self,
        amounts: List[uint64],
        puzzle_hashes: List[bytes32],
        tx_config: TXConfig,
        fee: uint64 = uint64(0),
        coins: Optional[Set[Coin]] = None,
        memos: Optional[List[List[bytes]]] = None,
        extra_conditions: Tuple[Condition, ...] = tuple(),
        **kwargs: Unpack[GSTOptionalArgs],
    ) -> List[TransactionRecord]:
        nft_coin: Optional[NFTCoinInfo] = kwargs.get("nft_coin", None)
        new_owner: Optional[bytes] = kwargs.get("new_owner", None)
        new_did_inner_hash: Optional[bytes] = kwargs.get("new_did_inner_hash", None)
        trade_prices_list: Optional[Program] = kwargs.get("trade_prices_list", None)
        additional_bundles: List[SpendBundle] = kwargs.get("additional_bundles", [])
        metadata_update: Optional[Tuple[str, str]] = kwargs.get("metadata_update", None)
        if memos is None:
            memos = [[] for _ in range(len(puzzle_hashes))]

        if not (len(memos) == len(puzzle_hashes) == len(amounts)):
            raise ValueError("Memos, puzzle_hashes, and amounts must have the same length")

        payments = []
        for amount, puzhash, memo_list in zip(amounts, puzzle_hashes, memos):
            memos_with_hint: List[bytes] = [puzhash]
            memos_with_hint.extend(memo_list)
            payments.append(Payment(puzhash, amount, memos_with_hint))

        payment_sum = sum([p.amount for p in payments])
        unsigned_spend_bundle, chia_tx = await self.generate_unsigned_spendbundle(
            payments,
            tx_config,
            fee,
            coins=coins,
            nft_coin=nft_coin,
            new_owner=new_owner,
            new_did_inner_hash=new_did_inner_hash,
            trade_prices_list=trade_prices_list,
            metadata_update=metadata_update,
            extra_conditions=extra_conditions,
        )
        spend_bundle = await self.sign(unsigned_spend_bundle)
        spend_bundle = SpendBundle.aggregate([spend_bundle] + additional_bundles)
        if chia_tx is not None and chia_tx.spend_bundle is not None:
            spend_bundle = SpendBundle.aggregate([spend_bundle, chia_tx.spend_bundle])
            chia_tx = dataclasses.replace(chia_tx, spend_bundle=None)
            other_tx_removals: Set[Coin] = {removal for removal in chia_tx.removals}
            other_tx_additions: Set[Coin] = {addition for addition in chia_tx.additions}
        else:
            other_tx_removals = set()
            other_tx_additions = set()

        tx_list = [
            TransactionRecord(
                confirmed_at_height=uint32(0),
                created_at_time=uint64(int(time.time())),
                to_puzzle_hash=puzzle_hashes[0],
                amount=uint64(payment_sum),
                fee_amount=fee,
                confirmed=False,
                sent=uint32(0),
                spend_bundle=spend_bundle,
                additions=list(set(spend_bundle.additions()) - other_tx_additions),
                removals=list(set(spend_bundle.removals()) - other_tx_removals),
                wallet_id=self.id(),
                sent_to=[],
                trade_id=None,
                type=uint32(TransactionType.OUTGOING_TX.value),
                name=spend_bundle.name(),
                memos=list(compute_memos(spend_bundle).items()),
                valid_times=parse_timelock_info(extra_conditions),
            ),
        ]

        if chia_tx is not None:
            tx_list.append(chia_tx)

        return tx_list

    async def generate_unsigned_spendbundle(
        self,
        payments: List[Payment],
        tx_config: TXConfig,
        fee: uint64 = uint64(0),
        coins: Optional[Set[Coin]] = None,
        new_owner: Optional[bytes] = None,
        new_did_inner_hash: Optional[bytes] = None,
        trade_prices_list: Optional[Program] = None,
        metadata_update: Optional[Tuple[str, str]] = None,
        nft_coin: Optional[NFTCoinInfo] = None,
        extra_conditions: Tuple[Condition, ...] = tuple(),
    ) -> Tuple[SpendBundle, Optional[TransactionRecord]]:
        if nft_coin is None:
            if coins is None or not len(coins) == 1:
                # Make sure the user is specifying which specific NFT coin to use
                raise ValueError("NFT spends require a single selected coin")
            elif len(payments) > 1:
                raise ValueError("NFTs can only be sent to one party")
            nft_coin = await self.nft_store.get_nft_by_coin_id(coins.pop().name())
            assert nft_coin

        coin_name = nft_coin.coin.name()
        if fee > 0:
            chia_tx = await self.standard_wallet.create_tandem_xch_tx(
                fee,
                tx_config,
                extra_conditions=(AssertCoinAnnouncement(asserted_id=coin_name, asserted_msg=coin_name),),
            )
        else:
            chia_tx = None

        unft = UncurriedNFT.uncurry(*nft_coin.full_puzzle.uncurry())
        assert unft is not None
        if unft.supports_did:
            if new_owner is None:
                # If no new owner was specified and we're sending this to ourselves, let's not reset the DID
                derivation_record: Optional[
                    DerivationRecord
                ] = await self.wallet_state_manager.puzzle_store.get_derivation_record_for_puzzle_hash(
                    payments[0].puzzle_hash
                )
                if derivation_record is not None:
                    new_owner = unft.owner_did
            extra_conditions = (
                *extra_conditions,
                UnknownCondition(
                    opcode=Program.to(-10),
                    args=[
                        Program.to(new_owner),
                        Program.to(trade_prices_list),
                        Program.to(new_did_inner_hash),
                    ],
                ),
            )
        if metadata_update is not None:
            extra_conditions = (
                *extra_conditions,
                UnknownCondition(
                    opcode=Program.to(-24),
                    args=[
                        NFT_METADATA_UPDATER,
                        Program.to(metadata_update),
                    ],
                ),
            )

        innersol: Program = self.standard_wallet.make_solution(
            primaries=payments,
            conditions=(*extra_conditions, CreateCoinAnnouncement(coin_name)) if fee > 0 else extra_conditions,
        )

        if unft.supports_did:
            innersol = Program.to([innersol])

        nft_layer_solution = Program.to([innersol])
        assert isinstance(nft_coin.lineage_proof, LineageProof)
        singleton_solution = Program.to([nft_coin.lineage_proof.to_program(), nft_coin.coin.amount, nft_layer_solution])
        coin_spend = make_spend(nft_coin.coin, nft_coin.full_puzzle, singleton_solution)

        nft_spend_bundle = SpendBundle([coin_spend], G2Element())

        return nft_spend_bundle, chia_tx

    @staticmethod
    def royalty_calculation(
        royalty_assets_dict: Dict[Any, Tuple[Any, uint16]],
        fungible_asset_dict: Dict[Any, uint64],
    ) -> Dict[Any, List[Dict[str, Any]]]:
        summary_dict: Dict[Any, List[Dict[str, Any]]] = {}
        for id, royalty_info in royalty_assets_dict.items():
            address, percentage = royalty_info
            summary_dict[id] = []
            for name, amount in fungible_asset_dict.items():
                summary_dict[id].append(
                    {
                        "asset": name,
                        "address": address,
                        "amount": math.floor(math.floor(abs(amount) / len(royalty_assets_dict)) * (percentage / 10000)),
                    }
                )

        return summary_dict

    @staticmethod
    async def make_nft1_offer(
        wallet_state_manager: Any,
        offer_dict: Dict[Optional[bytes32], int],
        driver_dict: Dict[bytes32, PuzzleInfo],
        tx_config: TXConfig,
        fee: uint64,
        extra_conditions: Tuple[Condition, ...],
    ) -> Tuple[Offer, List[TransactionRecord]]:
        # First, let's take note of all the royalty enabled NFTs
        royalty_nft_asset_dict: Dict[bytes32, int] = {}
        for asset, amount in offer_dict.items():
            if asset is not None and driver_dict[asset].check_type(  # check if asset is an Royalty Enabled NFT
                [
                    AssetType.SINGLETON.value,
                    AssetType.METADATA.value,
                    AssetType.OWNERSHIP.value,
                ]
            ):
                driver_dict[asset].info["also"]["also"]["owner"] = "()"
                royalty_nft_asset_dict[asset] = amount

        # Then, all of the things that trigger royalties
        fungible_asset_dict: Dict[Optional[bytes32], int] = {}
        for asset, amount in offer_dict.items():
            if asset is None or driver_dict[asset].type() != AssetType.SINGLETON.value:
                fungible_asset_dict[asset] = amount

        # Let's gather some information about the royalties
        offer_side_royalty_split: int = 0
        request_side_royalty_split: int = 0
        for asset, amount in royalty_nft_asset_dict.items():  # requested non fungible items
            if amount > 0:
                request_side_royalty_split += 1
            elif amount < 0:
                offer_side_royalty_split += 1

        trade_prices: List[Tuple[uint64, bytes32]] = []
        for asset, amount in fungible_asset_dict.items():  # requested fungible items
            if amount > 0 and offer_side_royalty_split > 0:
                settlement_ph: bytes32 = (
                    OFFER_MOD_HASH if asset is None else construct_puzzle(driver_dict[asset], OFFER_MOD).get_tree_hash()
                )
                trade_prices.append((uint64(math.floor(amount / offer_side_royalty_split)), settlement_ph))

        required_royalty_info: List[Tuple[bytes32, bytes32, uint16]] = []  # [(launcher_id, address, percentage)]
        offered_royalty_percentages: Dict[bytes32, uint16] = {}
        for asset, amount in royalty_nft_asset_dict.items():  # royalty enabled NFTs
            transfer_info = driver_dict[asset].also().also()  # type: ignore
            assert isinstance(transfer_info, PuzzleInfo)
            royalty_percentage_raw = transfer_info["transfer_program"]["royalty_percentage"]
            assert royalty_percentage_raw is not None
            # clvm encodes large ints as bytes
            if isinstance(royalty_percentage_raw, bytes):
                royalty_percentage = int_from_bytes(royalty_percentage_raw)
            else:
                royalty_percentage = int(royalty_percentage_raw)
            if amount > 0:
                required_royalty_info.append(
                    (
                        asset,
                        bytes32(transfer_info["transfer_program"]["royalty_address"]),
                        uint16(royalty_percentage),
                    )
                )
            else:
                offered_royalty_percentages[asset] = uint16(royalty_percentage)

        royalty_payments: Dict[Optional[bytes32], List[Tuple[bytes32, Payment]]] = {}
        for asset, amount in fungible_asset_dict.items():  # offered fungible items
            if amount < 0 and request_side_royalty_split > 0:
                payment_list: List[Tuple[bytes32, Payment]] = []
                for launcher_id, address, percentage in required_royalty_info:
                    extra_royalty_amount = uint64(
                        math.floor(math.floor(abs(amount) / request_side_royalty_split) * (percentage / 10000))
                    )
                    if extra_royalty_amount == abs(amount):
                        raise ValueError("Amount offered and amount paid in royalties are equal")
                    payment_list.append((launcher_id, Payment(address, extra_royalty_amount, [address])))
                royalty_payments[asset] = payment_list

        # Generate the requested_payments to be notarized
        p2_ph = await wallet_state_manager.main_wallet.get_puzzle_hash(new=not tx_config.reuse_puzhash)
        requested_payments: Dict[Optional[bytes32], List[Payment]] = {}
        for asset, amount in offer_dict.items():
            if amount > 0:
                requested_payments[asset] = [Payment(p2_ph, uint64(amount), [p2_ph] if asset is not None else [])]

        # Find all the coins we're offering
        offered_coins_by_asset: Dict[Optional[bytes32], Set[Coin]] = {}
        all_offered_coins: Set[Coin] = set()
        for asset, amount in offer_dict.items():
            if amount < 0:
                if asset is None:
                    wallet = wallet_state_manager.main_wallet
                else:
                    wallet = await wallet_state_manager.get_wallet_for_asset_id(asset.hex())
                if asset in royalty_payments:
                    royalty_amount: int = sum(p.amount for _, p in royalty_payments[asset])
                else:
                    royalty_amount = 0
                if asset is None:
                    coin_amount_needed: int = abs(amount) + royalty_amount + fee
                else:
                    coin_amount_needed = abs(amount) + royalty_amount
                offered_coins: Set[Coin] = await wallet.get_coins_to_offer(
                    asset, coin_amount_needed, tx_config.coin_selection_config
                )
                if len(offered_coins) == 0:
                    raise ValueError(f"Did not have asset ID {asset.hex() if asset is not None else 'XCH'} to offer")
                offered_coins_by_asset[asset] = offered_coins
                all_offered_coins.update(offered_coins)

        # Notarize the payments and get the announcements for the bundle
        notarized_payments: Dict[Optional[bytes32], List[NotarizedPayment]] = Offer.notarize_payments(
            requested_payments, list(all_offered_coins)
        )
        announcements_to_assert: List[AssertPuzzleAnnouncement] = Offer.calculate_announcements(
            notarized_payments, driver_dict
        )
        for asset, payments in royalty_payments.items():
            if asset is None:  # xch offer
                offer_puzzle = OFFER_MOD
                royalty_ph = OFFER_MOD_HASH
            else:
                offer_puzzle = construct_puzzle(driver_dict[asset], OFFER_MOD)
                royalty_ph = offer_puzzle.get_tree_hash()
            announcements_to_assert.extend(
                [
                    AssertPuzzleAnnouncement(
                        asserted_ph=royalty_ph,
                        asserted_msg=Program.to((launcher_id, [p.as_condition_args()])).get_tree_hash(),
                    )
                    for launcher_id, p in payments
                    if p.amount > 0
                ]
            )

        # Create all of the transactions
        all_transactions: List[TransactionRecord] = []
        additional_bundles: List[SpendBundle] = []
        # standard pays the fee if possible
        fee_left_to_pay: uint64 = uint64(0) if None in offer_dict and offer_dict[None] < 0 else fee

        for asset, amount in offer_dict.items():
            if amount < 0:
                if asset is None:
                    wallet = wallet_state_manager.main_wallet
                else:
                    wallet = await wallet_state_manager.get_wallet_for_asset_id(asset.hex())

                # First, sending all the coins to the OFFER_MOD
                if wallet.type() == WalletType.STANDARD_WALLET:
                    payments = royalty_payments[asset] if asset in royalty_payments else []
                    payment_sum = sum(p.amount for _, p in payments)
                    [tx] = await wallet.generate_signed_transaction(
                        abs(amount),
                        OFFER_MOD_HASH,
                        tx_config,
                        primaries=[Payment(OFFER_MOD_HASH, uint64(payment_sum))] if payment_sum > 0 else [],
                        fee=fee,
                        coins=offered_coins_by_asset[asset],
                        extra_conditions=(*extra_conditions, *announcements_to_assert),
                    )
                    txs = [tx]
                elif asset not in fungible_asset_dict:
                    assert asset is not None
                    txs = await wallet.generate_signed_transaction(
                        [abs(amount)],
                        [OFFER_MOD_HASH],
                        tx_config,
                        fee=fee_left_to_pay,
                        coins=offered_coins_by_asset[asset],
                        trade_prices_list=[
                            list(price)
                            for price in trade_prices
                            if math.floor(price[0] * (offered_royalty_percentages[asset] / 10000)) != 0
                        ],
                        extra_conditions=(*extra_conditions, *announcements_to_assert),
                    )
                else:
                    payments = royalty_payments[asset] if asset in royalty_payments else []
                    txs = await wallet.generate_signed_transaction(
                        [abs(amount), sum(p.amount for _, p in payments)],
                        [OFFER_MOD_HASH, OFFER_MOD_HASH],
                        tx_config,
                        fee=fee_left_to_pay,
                        coins=offered_coins_by_asset[asset],
                        extra_conditions=(*extra_conditions, *announcements_to_assert),
                    )
                all_transactions.extend(txs)
                fee_left_to_pay = uint64(0)
                extra_conditions = tuple()

                # Then, adding in the spends for the royalty offer mod
                if asset in fungible_asset_dict:
                    # Create a coin_spend for the royalty payout from OFFER MOD

                    # Skip it if we're paying 0 royalties
                    payments = royalty_payments[asset] if asset in royalty_payments else []
                    if sum(p.amount for _, p in payments) == 0:
                        continue

                    # We cannot create coins with the same puzzle hash and amount
                    # So if there's multiple NFTs with the same royalty puzhash/percentage, we must create multiple
                    # generations of offer coins
                    royalty_coin: Optional[Coin] = None
                    parent_spend: Optional[CoinSpend] = None
                    while True:
                        duplicate_payments: List[Tuple[bytes32, Payment]] = []
                        deduped_payment_list: List[Tuple[bytes32, Payment]] = []
                        for launcher_id, payment in payments:
                            if payment in [p for _, p in deduped_payment_list]:
                                duplicate_payments.append((launcher_id, payment))
                            else:
                                deduped_payment_list.append((launcher_id, payment))

                        # ((nft_launcher_id . ((ROYALTY_ADDRESS, royalty_amount, memos) ...)))
                        inner_royalty_sol = Program.to(
                            [
                                (launcher_id, [payment.as_condition_args()])
                                for launcher_id, payment in deduped_payment_list
                            ]
                        )
                        if duplicate_payments != []:
                            inner_royalty_sol = Program.to(
                                (
                                    None,
                                    [
                                        Payment(
                                            OFFER_MOD_HASH,
                                            uint64(sum(p.amount for _, p in duplicate_payments)),
                                        ).as_condition_args()
                                    ],
                                )
                            ).cons(inner_royalty_sol)

                        if asset is None:  # xch offer
                            offer_puzzle = OFFER_MOD
                            royalty_ph = OFFER_MOD_HASH
                        else:
                            offer_puzzle = construct_puzzle(driver_dict[asset], OFFER_MOD)
                            royalty_ph = offer_puzzle.get_tree_hash()
                        if royalty_coin is None:
                            for tx in txs:
                                if tx.spend_bundle is not None:
                                    for coin in tx.spend_bundle.additions():
                                        royalty_payment_amount: int = sum(p.amount for _, p in payments)
                                        if coin.amount == royalty_payment_amount and coin.puzzle_hash == royalty_ph:
                                            royalty_coin = coin
                                            parent_spend = next(
                                                cs
                                                for cs in tx.spend_bundle.coin_spends
                                                if cs.coin.name() == royalty_coin.parent_coin_info
                                            )
                                            break
                                    else:
                                        continue
                                    break
                        assert royalty_coin is not None
                        assert parent_spend is not None
                        if asset is None:  # If XCH
                            royalty_sol = inner_royalty_sol
                        else:
                            # call our drivers to solve the puzzle
                            royalty_coin_hex = (
                                "0x"
                                + royalty_coin.parent_coin_info.hex()
                                + royalty_coin.puzzle_hash.hex()
                                + uint64(royalty_coin.amount).stream_to_bytes().hex()
                            )
                            parent_spend_hex: str = "0x" + bytes(parent_spend).hex()
                            solver = Solver(
                                {
                                    "coin": royalty_coin_hex,
                                    "parent_spend": parent_spend_hex,
                                    "siblings": "()",
                                    "sibling_spends": "()",
                                    "sibling_puzzles": "()",
                                    "sibling_solutions": "()",
                                }
                            )
                            royalty_sol = solve_puzzle(driver_dict[asset], solver, OFFER_MOD, inner_royalty_sol)

                        new_coin_spend = make_spend(royalty_coin, offer_puzzle, royalty_sol)
                        additional_bundles.append(SpendBundle([new_coin_spend], G2Element()))

                        if duplicate_payments != []:
                            payments = duplicate_payments
                            royalty_coin = next(
                                c for c in compute_additions(new_coin_spend) if c.puzzle_hash == royalty_ph
                            )
                            parent_spend = new_coin_spend
                            continue
                        else:
                            break

        # Finally, assemble the tx records properly
        txs_bundle = SpendBundle.aggregate([tx.spend_bundle for tx in all_transactions if tx.spend_bundle is not None])
        aggregate_bundle = SpendBundle.aggregate([txs_bundle, *additional_bundles])
        offer = Offer(notarized_payments, aggregate_bundle, driver_dict)
        return offer, all_transactions

    async def set_bulk_nft_did(
        self,
        nft_list: List[NFTCoinInfo],
        did_id: bytes,
        tx_config: TXConfig,
        fee: uint64 = uint64(0),
        announcement_ids: List[bytes32] = [],
        extra_conditions: Tuple[Condition, ...] = tuple(),
    ) -> List[TransactionRecord]:
        self.log.debug("Setting NFT DID with parameters: nft=%s did=%s", nft_list, did_id)
        did_inner_hash = b""
        nft_ids = []
        nft_tx_record = []
        spend_bundles = []
        first = True
        for nft_coin_info in nft_list:
            nft_ids.append(nft_coin_info.nft_id)
        if did_id != b"":
            did_inner_hash, did_bundle = await self.get_did_approval_info(announcement_ids, tx_config, bytes32(did_id))
            if len(announcement_ids) > 0:
                spend_bundles.append(did_bundle)

        for nft_coin_info in nft_list:
            unft = UncurriedNFT.uncurry(*nft_coin_info.full_puzzle.uncurry())
            assert unft is not None
            puzzle_hashes_to_sign = [unft.p2_puzzle.get_tree_hash()]
            if not first:
                fee = uint64(0)
                extra_conditions = tuple()
            nft_tx_record.extend(
                await self.generate_signed_transaction(
                    [uint64(nft_coin_info.coin.amount)],
                    puzzle_hashes_to_sign,
                    tx_config,
                    fee,
                    {nft_coin_info.coin},
                    new_owner=did_id,
                    new_did_inner_hash=did_inner_hash,
                    extra_conditions=extra_conditions,
                )
            )
            first = False

        refined_tx_list: List[TransactionRecord] = []
        for tx in nft_tx_record:
            if tx.spend_bundle is not None:
                spend_bundles.append(tx.spend_bundle)
            refined_tx_list.append(dataclasses.replace(tx, spend_bundle=None))

        if len(spend_bundles) > 0:
            spend_bundle = SpendBundle.aggregate(spend_bundles)
            # Add all spend bundles to the first tx
            refined_tx_list[0] = dataclasses.replace(refined_tx_list[0], spend_bundle=spend_bundle)
        return refined_tx_list

    async def bulk_transfer_nft(
        self,
        nft_list: List[NFTCoinInfo],
        puzzle_hash: bytes32,
        tx_config: TXConfig,
        fee: uint64 = uint64(0),
        extra_conditions: Tuple[Condition, ...] = tuple(),
    ) -> List[TransactionRecord]:
        self.log.debug("Transfer NFTs %s to %s", nft_list, puzzle_hash.hex())
        nft_tx_record = []
        spend_bundles = []
        first = True

        for nft_coin_info in nft_list:
            if not first:
                fee = uint64(0)
                extra_conditions = tuple()
            nft_tx_record.extend(
                await self.generate_signed_transaction(
                    [uint64(nft_coin_info.coin.amount)],
                    [puzzle_hash],
                    tx_config,
                    coins={nft_coin_info.coin},
                    fee=fee,
                    new_owner=b"",
                    new_did_inner_hash=b"",
                    extra_conditions=extra_conditions,
                )
            )
            first = False
        refined_tx_list: List[TransactionRecord] = []
        for tx in nft_tx_record:
            if tx.spend_bundle is not None:
                spend_bundles.append(tx.spend_bundle)
            refined_tx_list.append(dataclasses.replace(tx, spend_bundle=None))

        if len(spend_bundles) > 0:
            spend_bundle = SpendBundle.aggregate(spend_bundles)
            # Add all spend bundles to the first tx
            refined_tx_list[0] = dataclasses.replace(refined_tx_list[0], spend_bundle=spend_bundle)
        return refined_tx_list

    async def set_nft_did(
        self,
        nft_coin_info: NFTCoinInfo,
        did_id: bytes,
        tx_config: TXConfig,
        fee: uint64 = uint64(0),
        extra_conditions: Tuple[Condition, ...] = tuple(),
    ) -> List[TransactionRecord]:
        self.log.debug("Setting NFT DID with parameters: nft=%s did=%s", nft_coin_info, did_id)
        unft = UncurriedNFT.uncurry(*nft_coin_info.full_puzzle.uncurry())
        assert unft is not None
        nft_id = unft.singleton_launcher_id
        puzzle_hashes_to_sign = [unft.p2_puzzle.get_tree_hash()]
        did_inner_hash = b""
        additional_bundles = []
        if did_id != b"":
            did_inner_hash, did_bundle = await self.get_did_approval_info([nft_id], tx_config, bytes32(did_id))
            additional_bundles.append(did_bundle)

        nft_tx_record = await self.generate_signed_transaction(
            [uint64(nft_coin_info.coin.amount)],
            puzzle_hashes_to_sign,
            tx_config,
            fee,
            {nft_coin_info.coin},
            new_owner=did_id,
            new_did_inner_hash=did_inner_hash,
            additional_bundles=additional_bundles,
            extra_conditions=extra_conditions,
        )

        await self.update_coin_status(nft_coin_info.coin.name(), True)
        self.wallet_state_manager.state_changed("nft_coin_did_set", self.wallet_info.id)
        return nft_tx_record

    async def mint_from_did(
        self,
        metadata_list: List[Dict[str, Any]],
        tx_config: TXConfig,
        target_list: Optional[List[bytes32]] = [],
        mint_number_start: Optional[int] = 1,
        mint_total: Optional[int] = None,
        xch_coins: Optional[Set[Coin]] = None,
        xch_change_ph: Optional[bytes32] = None,
        new_innerpuzhash: Optional[bytes32] = None,
        new_p2_puzhash: Optional[bytes32] = None,
        did_coin: Optional[Coin] = None,
        did_lineage_parent: Optional[bytes32] = None,
        fee: Optional[uint64] = uint64(0),
        extra_conditions: Tuple[Condition, ...] = tuple(),
    ) -> List[TransactionRecord]:
        """
        Minting NFTs from the DID linked wallet, also used for bulk minting NFTs.
        - The DID is spent along with an intermediate launcher puzzle which
          generates a set of ephemeral coins with unique IDs by currying in the
          mint_number and mint_total for each NFT being minted. These
          intermediate coins then create the launcher coins for the list of NFTs
        - The launcher coins are then spent along with the created eve spend
          and an xch spend that funds the transactions and pays fees.
        - There is also an option to pass in a list of target puzzlehashes. If
          provided this method will create an additional transaction transfering
          the minted NFTs to the row-matched target.
        :param metadata_list: A list of dicts containing the metadata for each NFT to be minted
        :param target_list: [Optional] a list of targets for transfering minted NFTs (aka airdrop)
        :param mint_number_start: [Optional] The starting point for mint number used in intermediate launcher
        puzzle. Default: 1
        :param mint_total: [Optional] The total number of NFTs being minted
        :param xch_coins: [Optional] For use with bulk minting to provide the coin used for funding the minting spend.
        This coin can be one that will be created in the future
        :param xch_change_ph: [Optional] For use with bulk minting, so we can specify the puzzle hash that the change
        from the funding transaction goes to.
        :param new_innerpuzhash: [Optional] The new inner puzzle hash for the DID once it is spent. For bulk minting we
        generally don't provide this as the default behaviour is to re-use the existing inner puzzle hash
        :param new_p2_puzhash: [Optional] The new p2 puzzle hash for the DID once it is spent. For bulk minting we
        generally don't provide this as the default behaviour is to re-use the existing inner puzzle hash
        :param did_coin: [Optional] The did coin to use for minting. Required for bulk minting when the DID coin will
        be created in the future
        :param did_lineage_parent: [Optional]  The  parent coin to use for the lineage proof in the DID spend. Needed
        for bulk minting when the coin will be created in the future
        :param fee: A fee amount, taken out of the xch spend.
        """
        # get DID Wallet
        for wallet in self.wallet_state_manager.wallets.values():
            if wallet.type() == WalletType.DECENTRALIZED_ID:
                if self.get_did() == bytes32.from_hexstr(wallet.get_my_DID()):
                    did_wallet = wallet
                    break
        else:
            raise ValueError("There is no DID associated with this NFT wallet")

        assert did_wallet.did_info.current_inner is not None
        assert did_wallet.did_info.origin_coin is not None

        # Ensure we have an mint_total value
        if mint_total is None:
            mint_total = len(metadata_list)
        assert isinstance(mint_number_start, int)
        assert len(metadata_list) <= mint_total + 1 - mint_number_start

        # Ensure we have a did coin and its next inner puzzle hash
        if did_coin is None:
            did_coin = await did_wallet.get_coin()
        innerpuz: Program = did_wallet.did_info.current_inner
        if new_innerpuzhash is None:
            new_innerpuzhash = innerpuz.get_tree_hash()
            uncurried_did = did_wallet_puzzles.uncurry_innerpuz(innerpuz)
            assert uncurried_did is not None
            p2_puzzle = uncurried_did[0]
            new_p2_puzhash = p2_puzzle.get_tree_hash()
        assert new_p2_puzhash is not None
        # make the primaries for the DID spend
        primaries = [Payment(new_innerpuzhash, uint64(did_coin.amount), [bytes(new_p2_puzhash)])]

        # Ensure we have an xch coin of high enough amount
        assert isinstance(fee, uint64)
        total_amount = len(metadata_list) + fee
        if xch_coins is None:
            xch_coins = await self.standard_wallet.select_coins(uint64(total_amount), tx_config.coin_selection_config)
        assert len(xch_coins) > 0

        # set the chunk size for the spend bundle we're going to create
        chunk_size = len(metadata_list)

        # Because bulk minting may not mint all the NFTs in one bundle, we
        # calculate the edition numbers that will be used in the intermediate
        # puzzle based on the starting edition number given, and the size of the
        # chunk going into this spend bundle
        mint_number_end = mint_number_start + chunk_size

        # Empty set to load with the announcements we will assert from DID to
        # match the announcements from the intermediate launcher puzzle
        did_announcements: Set[Any] = set()
        puzzle_assertions: Set[Any] = set()
        amount = uint64(1)
        intermediate_coin_spends = []
        launcher_spends = []
        launcher_ids = []
        eve_spends: List[SpendBundle] = []
        p2_inner_puzzle = await self.standard_wallet.get_new_puzzle()
        p2_inner_ph = p2_inner_puzzle.get_tree_hash()

        # Loop to create each intermediate coin, launcher, eve and (optional) transfer spends
        for mint_number in range(mint_number_start, mint_number_end):
            # Create  the puzzle, solution and coin spend for the intermediate launcher
            intermediate_launcher_puz = did_wallet_puzzles.INTERMEDIATE_LAUNCHER_MOD.curry(
                chia.wallet.singleton.SINGLETON_LAUNCHER_PUZZLE_HASH, mint_number, mint_total
            )
            intermediate_launcher_ph = intermediate_launcher_puz.get_tree_hash()
            primaries.append(Payment(intermediate_launcher_ph, uint64(0), [intermediate_launcher_ph]))
            intermediate_launcher_sol = Program.to([])
            intermediate_launcher_coin = Coin(did_coin.name(), intermediate_launcher_ph, uint64(0))
            intermediate_launcher_coin_spend = make_spend(
                intermediate_launcher_coin, intermediate_launcher_puz, intermediate_launcher_sol
            )
            intermediate_coin_spends.append(intermediate_launcher_coin_spend)

            # create an ASSERT_COIN_ANNOUNCEMENT for the DID spend. The
            # intermediate launcher coin issues a CREATE_COIN_ANNOUNCEMENT of
            # the mint_number and mint_total for the launcher coin it creates
            intermediate_announcement_message = std_hash(int_to_bytes(mint_number) + int_to_bytes(mint_total))
            did_announcements.add(std_hash(intermediate_launcher_coin.name() + intermediate_announcement_message))

            # Create the launcher coin, and add its id to a list to be asserted in the DID spend
            launcher_coin = Coin(
                intermediate_launcher_coin.name(), chia.wallet.singleton.SINGLETON_LAUNCHER_PUZZLE_HASH, amount
            )
            launcher_ids.append(launcher_coin.name())

            # Grab the metadata from metadata_list. The index for metadata_list
            # needs to be offset by mint_number_start
            metadata = metadata_list[mint_number - mint_number_start]

            # Create the inner and full puzzles for the eve spend
            inner_puzzle = create_ownership_layer_puzzle(
                launcher_coin.name(),
                b"",
                p2_inner_puzzle,
                metadata["royalty_pc"],
                royalty_puzzle_hash=metadata["royalty_ph"],
            )
            eve_fullpuz = nft_puzzles.create_full_puzzle(
                launcher_coin.name(), metadata["program"], NFT_METADATA_UPDATER.get_tree_hash(), inner_puzzle
            )

            # Annnouncements for eve spend. These are asserted by the DID spend
            announcement_message = Program.to([eve_fullpuz.get_tree_hash(), amount, []]).get_tree_hash()
            did_announcements.add(std_hash(launcher_coin.name() + announcement_message))

            genesis_launcher_solution = Program.to([eve_fullpuz.get_tree_hash(), amount, []])

            launcher_cs = make_spend(
                launcher_coin, chia.wallet.singleton.SINGLETON_LAUNCHER_PUZZLE, genesis_launcher_solution
            )
            launcher_spends.append(launcher_cs)

            eve_coin = Coin(launcher_coin.name(), eve_fullpuz.get_tree_hash(), uint64(amount))

            # To make the eve transaction we need to construct the NFTCoinInfo
            # for the NFT (which doesn't exist yet)
            nft_coin = NFTCoinInfo(
                nft_id=launcher_coin.name(),
                coin=eve_coin,
                lineage_proof=LineageProof(
                    parent_name=launcher_coin.parent_coin_info, amount=uint64(launcher_coin.amount)
                ),
                full_puzzle=eve_fullpuz,
                mint_height=uint32(0),
            )

            # Create the eve transaction setting the DID owner, and applying
            # the announcements from announcement_set to match the launcher
            # coin annnouncement
            if target_list:
                target_ph = target_list[mint_number - mint_number_start]
            else:
                target_ph = p2_inner_ph
            eve_txs = await self.generate_signed_transaction(
                [uint64(eve_coin.amount)],
                [target_ph],
                tx_config,
                nft_coin=nft_coin,
                new_owner=b"",
                new_did_inner_hash=b"",
                additional_bundles=[],
                memos=[[target_ph]],
            )
            eve_sb = eve_txs[0].spend_bundle
            assert eve_sb is not None
            eve_spends.append(eve_sb)
            # Extract Puzzle Announcement from eve spend
            assert isinstance(eve_sb, SpendBundle)  # mypy
            eve_sol = eve_sb.coin_spends[0].solution.to_program()
            conds = eve_fullpuz.run(eve_sol)
            eve_puzzle_announcement = [x for x in conds.as_python() if int_from_bytes(x[0]) == 62][0][1]
            assertion = std_hash(eve_fullpuz.get_tree_hash() + eve_puzzle_announcement)
            puzzle_assertions.add(assertion)

        # We've now created all the intermediate, launcher, eve and transfer spends.
        # Create the xch spend to fund the minting.
        spend_value = sum([coin.amount for coin in xch_coins])
        change: uint64 = uint64(spend_value - total_amount)
        xch_spends = []
        if xch_change_ph is None:
            xch_change_ph = await self.standard_wallet.get_new_puzzlehash()
        xch_payment = Payment(xch_change_ph, change, [xch_change_ph])

        first = True
        for xch_coin in xch_coins:
            puzzle: Program = await self.standard_wallet.puzzle_for_puzzle_hash(xch_coin.puzzle_hash)
            if first:
                message_list: List[bytes32] = [c.name() for c in xch_coins]
                message_list.append(Coin(xch_coin.name(), xch_payment.puzzle_hash, xch_payment.amount).name())
                message: bytes32 = std_hash(b"".join(message_list))

                xch_extra_conditions: Tuple[Condition, ...] = (
                    AssertCoinAnnouncement(asserted_id=did_coin.name(), asserted_msg=message),
                )
                if len(xch_coins) > 1:
                    xch_extra_conditions += (CreateCoinAnnouncement(message),)

                solution: Program = self.standard_wallet.make_solution(
                    primaries=[xch_payment],
                    fee=fee,
                    conditions=xch_extra_conditions,
                )
                primary_announcement_hash = AssertCoinAnnouncement(
                    asserted_id=xch_coin.name(), asserted_msg=message
                ).msg_calc
                # connect this coin assertion to the DID announcement
                did_coin_announcement = CreateCoinAnnouncement(message)
                first = False
            else:
                solution = self.standard_wallet.make_solution(
                    primaries=[], conditions=(AssertCoinAnnouncement(primary_announcement_hash),)
                )
            xch_spends.append(make_spend(xch_coin, puzzle, solution))
        xch_spend = await self.wallet_state_manager.sign_transaction(xch_spends)

        # Create the DID spend using the announcements collected when making the intermediate launcher coins
        did_p2_solution = self.standard_wallet.make_solution(
            primaries=primaries,
            conditions=(
                *extra_conditions,
                did_coin_announcement,
                *(AssertCoinAnnouncement(ann) for ann in did_announcements),
                *(AssertPuzzleAnnouncement(ann) for ann in puzzle_assertions),
            ),
        )
        did_inner_sol: Program = Program.to([1, did_p2_solution])
        did_full_puzzle: Program = chia.wallet.singleton.create_singleton_puzzle(
            innerpuz,
            did_wallet.did_info.origin_coin.name(),
        )
        # The DID lineage parent won't not exist if we're bulk minting from a future DID coin
        if did_lineage_parent:
            did_parent_info: Optional[LineageProof] = LineageProof(
                parent_name=did_lineage_parent,
                inner_puzzle_hash=innerpuz.get_tree_hash(),
                amount=uint64(did_coin.amount),
            )
        else:
            did_parent_info = did_wallet.get_parent_for_coin(did_coin)
        assert did_parent_info is not None

        did_full_sol = Program.to(
            [
                [
                    did_parent_info.parent_name,
                    did_parent_info.inner_puzzle_hash,
                    did_parent_info.amount,
                ],
                did_coin.amount,
                did_inner_sol,
            ]
        )
        did_spend = make_spend(did_coin, did_full_puzzle, did_full_sol)

        # Collect up all the coin spends and sign them
        list_of_coinspends = [did_spend] + intermediate_coin_spends + launcher_spends
        unsigned_spend_bundle = SpendBundle(list_of_coinspends, G2Element())
        signed_spend_bundle = await did_wallet.sign(unsigned_spend_bundle)

        # Aggregate everything into a single spend bundle
        total_spend = SpendBundle.aggregate([signed_spend_bundle, xch_spend, *eve_spends])

        tx_record: TransactionRecord = dataclasses.replace(eve_txs[0], spend_bundle=total_spend)
        return [tx_record]

    async def mint_from_xch(
        self,
        metadata_list: List[Dict[str, Any]],
        tx_config: TXConfig,
        target_list: Optional[List[bytes32]] = [],
        mint_number_start: Optional[int] = 1,
        mint_total: Optional[int] = None,
        xch_coins: Optional[Set[Coin]] = None,
        xch_change_ph: Optional[bytes32] = None,
        fee: Optional[uint64] = uint64(0),
        extra_conditions: Tuple[Condition, ...] = tuple(),
    ) -> List[TransactionRecord]:
        """
        Minting NFTs from a single XCH spend using intermediate launcher puzzle
        :param metadata_list: A list of dicts containing the metadata for each NFT to be minted
        :param target_list: [Optional] a list of targets for transfering minted NFTs (aka airdrop)
        :param mint_number_start: [Optional] The starting point for mint number used in intermediate launcher
        puzzle. Default: 1
        :param mint_total: [Optional] The total number of NFTs being minted
        :param xch_coins: [Optional] For use with bulk minting to provide the coin used for funding the minting spend.
        This coin can be one that will be created in the future
        :param xch_change_ph: [Optional] For use with bulk minting, so we can specify the puzzle hash that the change
        from the funding transaction goes to.
        :param fee: A fee amount, taken out of the xch spend.
        """

        # Ensure we have an mint_total value
        if mint_total is None:
            mint_total = len(metadata_list)
        assert isinstance(mint_number_start, int)
        assert len(metadata_list) <= mint_total + 1 - mint_number_start

        # Ensure we have an xch coin of high enough amount
        assert isinstance(fee, uint64)
        total_amount = len(metadata_list) + fee
        if xch_coins is None:
            xch_coins = await self.standard_wallet.select_coins(uint64(total_amount), tx_config.coin_selection_config)
        assert len(xch_coins) > 0

        funding_coin = xch_coins.copy().pop()

        # set the chunk size for the spend bundle we're going to create
        chunk_size = len(metadata_list)

        # Because bulk minting may not mint all the NFTs in one bundle, we
        # calculate the edition numbers that will be used in the intermediate
        # puzzle based on the starting edition number given, and the size of the
        # chunk going into this spend bundle
        mint_number_end = mint_number_start + chunk_size

        # Empty set to load with the announcements we will assert from XCH to
        # match the announcements from the intermediate launcher puzzle
        coin_announcements: Set[bytes32] = set()
        puzzle_assertions: Set[bytes32] = set()
        primaries = []
        amount = uint64(1)
        intermediate_coin_spends = []
        launcher_spends = []
        launcher_ids = []
        eve_spends: List[SpendBundle] = []
        p2_inner_puzzle = await self.standard_wallet.get_new_puzzle()
        p2_inner_ph = p2_inner_puzzle.get_tree_hash()

        # Loop to create each intermediate coin, launcher, eve and (optional) transfer spends
        for mint_number in range(mint_number_start, mint_number_end):
            # Create  the puzzle, solution and coin spend for the intermediate launcher
            intermediate_launcher_puz = nft_puzzles.INTERMEDIATE_LAUNCHER_MOD.curry(
                nft_puzzles.LAUNCHER_PUZZLE_HASH, mint_number, mint_total
            )
            intermediate_launcher_ph = intermediate_launcher_puz.get_tree_hash()
            primaries.append(Payment(intermediate_launcher_ph, uint64(1), [intermediate_launcher_ph]))
            intermediate_launcher_sol = Program.to([])
            intermediate_launcher_coin = Coin(funding_coin.name(), intermediate_launcher_ph, uint64(1))
            intermediate_launcher_coin_spend = make_spend(
                intermediate_launcher_coin, intermediate_launcher_puz, intermediate_launcher_sol
            )
            intermediate_coin_spends.append(intermediate_launcher_coin_spend)

            # create an ASSERT_COIN_ANNOUNCEMENT for the XCH spend. The
            # intermediate launcher coin issues a CREATE_COIN_ANNOUNCEMENT of
            # the mint_number and mint_total for the launcher coin it creates
            intermediate_announcement_message = std_hash(int_to_bytes(mint_number) + int_to_bytes(mint_total))
            coin_announcements.add(std_hash(intermediate_launcher_coin.name() + intermediate_announcement_message))

            # Create the launcher coin, and add its id to a list to be asserted in the XCH spend
            launcher_coin = Coin(intermediate_launcher_coin.name(), nft_puzzles.LAUNCHER_PUZZLE_HASH, amount)
            launcher_ids.append(launcher_coin.name())

            # Grab the metadata from metadata_list. The index for metadata_list
            # needs to be offset by mint_number_start, and since
            # mint_number starts at 1 not 0, we also subtract 1.
            metadata = metadata_list[mint_number - mint_number_start]

            # Create the inner and full puzzles for the eve spend
            inner_puzzle = create_ownership_layer_puzzle(
                launcher_coin.name(),
                b"",
                p2_inner_puzzle,
                metadata["royalty_pc"],
                royalty_puzzle_hash=metadata["royalty_ph"],
            )
            eve_fullpuz = nft_puzzles.create_full_puzzle(
                launcher_coin.name(), metadata["program"], NFT_METADATA_UPDATER.get_tree_hash(), inner_puzzle
            )

            # Annnouncements for eve spend. These are asserted by the xch spend
            announcement_message = Program.to([eve_fullpuz.get_tree_hash(), amount, []]).get_tree_hash()
            coin_announcements.add(std_hash(launcher_coin.name() + announcement_message))

            genesis_launcher_solution = Program.to([eve_fullpuz.get_tree_hash(), amount, []])

            launcher_cs = make_spend(launcher_coin, nft_puzzles.LAUNCHER_PUZZLE, genesis_launcher_solution)
            launcher_spends.append(launcher_cs)

            eve_coin = Coin(launcher_coin.name(), eve_fullpuz.get_tree_hash(), uint64(amount))

            # To make the eve transaction we need to construct the NFTCoinInfo
            # for the NFT (which doesn't exist yet)
            nft_coin = NFTCoinInfo(
                nft_id=launcher_coin.name(),
                coin=eve_coin,
                lineage_proof=LineageProof(
                    parent_name=launcher_coin.parent_coin_info, amount=uint64(launcher_coin.amount)
                ),
                full_puzzle=eve_fullpuz,
                mint_height=uint32(0),
            )

            # Create the eve transaction with targets if present
            if target_list:
                target_ph = target_list[mint_number - mint_number_start]
            else:
                target_ph = p2_inner_ph
            eve_txs = await self.generate_signed_transaction(
                [uint64(eve_coin.amount)],
                [target_ph],
                tx_config,
                nft_coin=nft_coin,
                new_owner=b"",
                new_did_inner_hash=b"",
                additional_bundles=[],
                memos=[[target_ph]],
            )
            eve_sb = eve_txs[0].spend_bundle
            assert eve_sb is not None
            eve_spends.append(eve_sb)
            # Extract Puzzle Announcement from eve spend
            assert isinstance(eve_sb, SpendBundle)  # mypy
            eve_sol = eve_sb.coin_spends[0].solution.to_program()
            conds = eve_fullpuz.run(eve_sol)
            eve_puzzle_announcement = [x for x in conds.as_python() if int_from_bytes(x[0]) == 62][0][1]
            assertion = std_hash(eve_fullpuz.get_tree_hash() + eve_puzzle_announcement)
            puzzle_assertions.add(assertion)

        # We've now created all the intermediate, launcher, eve and transfer spends.
        # Create the xch spend to fund the minting.
        spend_value = sum([coin.amount for coin in xch_coins])
        change: uint64 = uint64(spend_value - total_amount)
        xch_spends = []
        if xch_change_ph is None:
            xch_change_ph = await self.standard_wallet.get_new_puzzlehash()
        xch_payment = Payment(xch_change_ph, change, [xch_change_ph])

        first = True
        for xch_coin in xch_coins:
            puzzle: Program = await self.standard_wallet.puzzle_for_puzzle_hash(xch_coin.puzzle_hash)
            if first:
                message_list: List[bytes32] = [c.name() for c in xch_coins]
                message_list.append(Coin(xch_coin.name(), xch_payment.puzzle_hash, xch_payment.amount).name())
                message: bytes32 = std_hash(b"".join(message_list))

                if len(xch_coins) > 1:
                    extra_conditions += (CreateCoinAnnouncement(message),)
                extra_conditions += tuple(AssertCoinAnnouncement(ann) for ann in coin_announcements)
                extra_conditions += tuple(AssertPuzzleAnnouncement(ann) for ann in puzzle_assertions)

                solution: Program = self.standard_wallet.make_solution(
                    primaries=[xch_payment] + primaries,
                    fee=fee,
                    conditions=extra_conditions,
                )
                primary_announcement = AssertCoinAnnouncement(asserted_id=xch_coin.name(), asserted_msg=message)
                first = False
            else:
                solution = self.standard_wallet.make_solution(primaries=[], conditions=(primary_announcement,))
            xch_spends.append(make_spend(xch_coin, puzzle, solution))
        xch_spend = await self.wallet_state_manager.sign_transaction(xch_spends)

        # Collect up all the coin spends and sign them
        list_of_coinspends = intermediate_coin_spends + launcher_spends
        unsigned_spend_bundle = SpendBundle(list_of_coinspends, G2Element())
        signed_spend_bundle = await self.sign(unsigned_spend_bundle)

        # Aggregate everything into a single spend bundle
        total_spend = SpendBundle.aggregate([signed_spend_bundle, xch_spend, *eve_spends])
        tx_record: TransactionRecord = dataclasses.replace(eve_txs[0], spend_bundle=total_spend)
        return [tx_record]

    async def select_coins(
        self,
        amount: uint64,
        coin_selection_config: CoinSelectionConfig,
    ) -> Set[Coin]:
        raise RuntimeError("NFTWallet does not support select_coins()")

    def require_derivation_paths(self) -> bool:
        return False

    def puzzle_hash_for_pk(self, pubkey: G1Element) -> bytes32:
        raise RuntimeError("NFTWallet does not support puzzle_hash_for_pk")

    def get_name(self) -> str:
        return self.wallet_info.name

    async def match_hinted_coin(self, coin: Coin, hint: bytes32) -> bool:
        return False<|MERGE_RESOLUTION|>--- conflicted
+++ resolved
@@ -439,11 +439,7 @@
             new_did_inner_hash=did_inner_hash,
             memos=[[target_puzzle_hash]],
         )
-<<<<<<< HEAD
-        txs.append(dataclasses.replace(tx_record, spend_bundle=None))
-=======
         txs.append(dataclasses.replace(tx_record, spend_bundle=SpendBundle.aggregate(bundles_to_agg)))
->>>>>>> f81e867c
         return txs
 
     async def sign(self, spend_bundle: SpendBundle, puzzle_hashes: Optional[List[bytes32]] = None) -> SpendBundle:
