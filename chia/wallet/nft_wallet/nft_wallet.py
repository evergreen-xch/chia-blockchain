--- conflicted
+++ resolved
@@ -244,11 +244,7 @@
                 child_coin = new_coin
                 break
         else:
-<<<<<<< HEAD
-            raise ValueError(f"Rebuild NFT doesn't match the actual puzzle hash: {child_puzzle}")
-=======
             raise ValueError("Couldn't generate child puzzle for NFT")
->>>>>>> a486b568
         launcher_coin_states: List[CoinState] = await self.wallet_state_manager.wallet_node.get_coin_state(
             [singleton_id]
         )
