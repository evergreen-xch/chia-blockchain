--- conflicted
+++ resolved
@@ -36,23 +36,6 @@
         METADATA
         METADATA_UPDATER_PUZZLE_HASH
         INNER_PUZZLE"""
-<<<<<<< HEAD
-=======
-    if log.isEnabledFor(logging.DEBUG):
-        log.debug(
-            "Creating nft layer puzzle curry: mod_hash: %s, metadata: %r, metadata_hash: %s",
-            NFT_STATE_LAYER_MOD_HASH,
-            metadata,
-            metadata_updater_hash,
-        )
-        log.debug(
-            "Currying with: %s %s %s %s",
-            NFT_STATE_LAYER_MOD_HASH,
-            inner_puzzle.get_tree_hash(),
-            metadata_updater_hash,
-            metadata.get_tree_hash(),
-        )
->>>>>>> 38e44434
     return NFT_STATE_LAYER_MOD.curry(NFT_STATE_LAYER_MOD_HASH, metadata, metadata_updater_hash, inner_puzzle)
 
 
