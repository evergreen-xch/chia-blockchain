from __future__ import annotations

import asyncio
import contextlib
import dataclasses
import logging
import multiprocessing
import random
import sqlite3
import time
import traceback
from multiprocessing.context import BaseContext
from pathlib import Path
from typing import (
    TYPE_CHECKING,
    Any,
    AsyncIterator,
    Awaitable,
    Callable,
    ClassVar,
    Dict,
    List,
    Optional,
    Set,
    TextIO,
    Tuple,
    Union,
    cast,
    final,
)

from chia_rs import AugSchemeMPL
from packaging.version import Version

from chia.consensus.block_body_validation import ForkInfo
from chia.consensus.block_creation import unfinished_block_to_full_block
from chia.consensus.block_record import BlockRecord
from chia.consensus.blockchain import AddBlockResult, Blockchain, BlockchainMutexPriority, StateChangeSummary
from chia.consensus.blockchain_interface import BlockchainInterface
from chia.consensus.constants import ConsensusConstants
from chia.consensus.cost_calculator import NPCResult
from chia.consensus.difficulty_adjustment import get_next_sub_slot_iters_and_difficulty
from chia.consensus.make_sub_epoch_summary import next_sub_epoch_summary
from chia.consensus.multiprocess_validation import PreValidationResult
from chia.consensus.pot_iterations import calculate_sp_iters
from chia.full_node.block_store import BlockStore
from chia.full_node.bundle_tools import detect_potential_template_generator
from chia.full_node.coin_store import CoinStore
from chia.full_node.full_node_api import FullNodeAPI
from chia.full_node.full_node_store import FullNodeStore, FullNodeStorePeakResult, UnfinishedBlockEntry
from chia.full_node.hint_management import get_hints_and_subscription_coin_ids
from chia.full_node.hint_store import HintStore
from chia.full_node.mempool_manager import MempoolManager
from chia.full_node.signage_point import SignagePoint
from chia.full_node.subscriptions import PeerSubscriptions
from chia.full_node.sync_store import Peak, SyncStore
from chia.full_node.tx_processing_queue import TransactionQueue
from chia.full_node.weight_proof import WeightProofHandler
from chia.protocols import farmer_protocol, full_node_protocol, timelord_protocol, wallet_protocol
from chia.protocols.farmer_protocol import SignagePointSourceData, SPSubSlotSourceData, SPVDFSourceData
from chia.protocols.full_node_protocol import RequestBlocks, RespondBlock, RespondBlocks, RespondSignagePoint
from chia.protocols.protocol_message_types import ProtocolMessageTypes
from chia.protocols.wallet_protocol import CoinState, CoinStateUpdate
from chia.rpc.rpc_server import StateChangedProtocol
from chia.server.node_discovery import FullNodePeers
from chia.server.outbound_message import Message, NodeType, make_msg
from chia.server.server import ChiaServer
from chia.server.ws_connection import WSChiaConnection
from chia.types.blockchain_format.classgroup import ClassgroupElement
from chia.types.blockchain_format.pool_target import PoolTarget
from chia.types.blockchain_format.sized_bytes import bytes32
from chia.types.blockchain_format.sub_epoch_summary import SubEpochSummary
from chia.types.blockchain_format.vdf import CompressibleVDFField, VDFInfo, VDFProof, validate_vdf
from chia.types.coin_record import CoinRecord
from chia.types.end_of_slot_bundle import EndOfSubSlotBundle
from chia.types.full_block import FullBlock
from chia.types.generator_types import BlockGenerator
from chia.types.header_block import HeaderBlock
from chia.types.mempool_inclusion_status import MempoolInclusionStatus
from chia.types.peer_info import PeerInfo
from chia.types.spend_bundle import SpendBundle
from chia.types.transaction_queue_entry import TransactionQueueEntry
from chia.types.unfinished_block import UnfinishedBlock
from chia.types.weight_proof import WeightProof
from chia.util import cached_bls
from chia.util.bech32m import encode_puzzle_hash
from chia.util.check_fork_next_block import check_fork_next_block
from chia.util.condition_tools import pkm_pairs
from chia.util.config import process_config_start_method
from chia.util.db_synchronous import db_synchronous_on
from chia.util.db_version import lookup_db_version, set_db_version_async
from chia.util.db_wrapper import DBWrapper2, manage_connection
from chia.util.errors import ConsensusError, Err, TimestampError, ValidationError
from chia.util.ints import uint8, uint32, uint64, uint128
from chia.util.limited_semaphore import LimitedSemaphore
from chia.util.log_exceptions import log_exceptions
from chia.util.path import path_from_root
from chia.util.profiler import enable_profiler, mem_profile_task, profile_task
from chia.util.safe_cancel_task import cancel_task_safe


# This is the result of calling peak_post_processing, which is then fed into peak_post_processing_2
@dataclasses.dataclass
class PeakPostProcessingResult:
    mempool_peak_result: List[Tuple[SpendBundle, NPCResult, bytes32]]  # The result of calling MempoolManager.new_peak
    fns_peak_result: FullNodeStorePeakResult  # The result of calling FullNodeStore.new_peak
    hints: List[Tuple[bytes32, bytes]]  # The hints added to the DB
    lookup_coin_ids: List[bytes32]  # The coin IDs that we need to look up to notify wallets of changes


@dataclasses.dataclass(frozen=True)
class WalletUpdate:
    fork_height: uint32
    peak: Peak
    coin_records: List[CoinRecord]
    hints: Dict[bytes32, bytes32]


@final
@dataclasses.dataclass
class FullNode:
    if TYPE_CHECKING:
        from chia.rpc.rpc_server import RpcServiceProtocol

        _protocol_check: ClassVar[RpcServiceProtocol] = cast("FullNode", None)

    root_path: Path
    config: Dict[str, Any]
    constants: ConsensusConstants
    signage_point_times: List[float]
    full_node_store: FullNodeStore
    log: logging.Logger
    db_path: Path
    wallet_sync_queue: asyncio.Queue[WalletUpdate]
    _segment_task: Optional[asyncio.Task[None]] = None
    initialized: bool = False
    _server: Optional[ChiaServer] = None
    _shut_down: bool = False
    pow_creation: Dict[bytes32, asyncio.Event] = dataclasses.field(default_factory=dict)
    state_changed_callback: Optional[StateChangedProtocol] = None
    full_node_peers: Optional[FullNodePeers] = None
    sync_store: SyncStore = dataclasses.field(default_factory=SyncStore)
    uncompact_task: Optional[asyncio.Task[None]] = None
    compact_vdf_requests: Set[bytes32] = dataclasses.field(default_factory=set)
    # TODO: Logging isn't setup yet so the log entries related to parsing the
    #       config would end up on stdout if handled here.
    multiprocessing_context: Optional[BaseContext] = None
    _ui_tasks: Set[asyncio.Task[None]] = dataclasses.field(default_factory=set)
    subscriptions: PeerSubscriptions = dataclasses.field(default_factory=PeerSubscriptions)
    _transaction_queue_task: Optional[asyncio.Task[None]] = None
    simulator_transaction_callback: Optional[Callable[[bytes32], Awaitable[None]]] = None
    _sync_task: Optional[asyncio.Task[None]] = None
    _transaction_queue: Optional[TransactionQueue] = None
    _compact_vdf_sem: Optional[LimitedSemaphore] = None
    _new_peak_sem: Optional[LimitedSemaphore] = None
    _add_transaction_semaphore: Optional[asyncio.Semaphore] = None
    _db_wrapper: Optional[DBWrapper2] = None
    _hint_store: Optional[HintStore] = None
    _block_store: Optional[BlockStore] = None
    _coin_store: Optional[CoinStore] = None
    _mempool_manager: Optional[MempoolManager] = None
    _init_weight_proof: Optional[asyncio.Task[None]] = None
    _blockchain: Optional[Blockchain] = None
    _timelord_lock: Optional[asyncio.Lock] = None
    weight_proof_handler: Optional[WeightProofHandler] = None
    # hashes of peaks that failed long sync on chip13 Validation
    bad_peak_cache: Dict[bytes32, uint32] = dataclasses.field(default_factory=dict)
    wallet_sync_task: Optional[asyncio.Task[None]] = None

    @property
    def server(self) -> ChiaServer:
        # This is a stop gap until the class usage is refactored such the values of
        # integral attributes are known at creation of the instance.
        if self._server is None:
            raise RuntimeError("server not assigned")

        return self._server

    @classmethod
    async def create(
        cls,
        config: Dict[str, Any],
        root_path: Path,
        consensus_constants: ConsensusConstants,
        name: str = __name__,
    ) -> FullNode:
        # NOTE: async to force the queue creation to occur when an event loop is available
        db_path_replaced: str = config["database_path"].replace("CHALLENGE", config["selected_network"])
        db_path = path_from_root(root_path, db_path_replaced)
        db_path.parent.mkdir(parents=True, exist_ok=True)

        return cls(
            root_path=root_path,
            config=config,
            constants=consensus_constants,
            signage_point_times=[time.time() for _ in range(consensus_constants.NUM_SPS_SUB_SLOT)],
            full_node_store=FullNodeStore(consensus_constants),
            log=logging.getLogger(name),
            db_path=db_path,
            wallet_sync_queue=asyncio.Queue(),
        )

    @contextlib.asynccontextmanager
    async def manage(self) -> AsyncIterator[None]:
        self._timelord_lock = asyncio.Lock()
        self._compact_vdf_sem = LimitedSemaphore.create(active_limit=4, waiting_limit=20)

        # We don't want to run too many concurrent new_peak instances, because it would fetch the same block from
        # multiple peers and re-validate.
        self._new_peak_sem = LimitedSemaphore.create(active_limit=2, waiting_limit=20)

        # These many respond_transaction tasks can be active at any point in time
        self._add_transaction_semaphore = asyncio.Semaphore(200)

        sql_log_path: Optional[Path] = None
        with contextlib.ExitStack() as exit_stack:
            sql_log_file: Optional[TextIO] = None
            if self.config.get("log_sqlite_cmds", False):
                sql_log_path = path_from_root(self.root_path, "log/sql.log")
                self.log.info(f"logging SQL commands to {sql_log_path}")
                sql_log_file = exit_stack.enter_context(sql_log_path.open("a", encoding="utf-8"))

            # create the store (db) and full node instance
            # TODO: is this standardized and thus able to be handled by DBWrapper2?
            async with manage_connection(self.db_path, log_file=sql_log_file, name="version_check") as db_connection:
                db_version = await lookup_db_version(db_connection)

        self.log.info(f"using blockchain database {self.db_path}, which is version {db_version}")

        db_sync = db_synchronous_on(self.config.get("db_sync", "auto"))
        self.log.info(f"opening blockchain DB: synchronous={db_sync}")

        async with DBWrapper2.managed(
            self.db_path,
            db_version=db_version,
            reader_count=self.config.get("db_readers", 4),
            log_path=sql_log_path,
            synchronous=db_sync,
        ) as self._db_wrapper:
            if self.db_wrapper.db_version != 2:
                async with self.db_wrapper.reader_no_transaction() as conn:
                    async with conn.execute(
                        "SELECT name FROM sqlite_master WHERE type='table' AND name='full_blocks'"
                    ) as cur:
                        if len(list(await cur.fetchall())) == 0:
                            try:
                                # this is a new DB file. Make it v2
                                async with self.db_wrapper.writer_maybe_transaction() as w_conn:
                                    await set_db_version_async(w_conn, 2)
                                    self.db_wrapper.db_version = 2
                                    self.log.info("blockchain database is empty, configuring as v2")
                            except sqlite3.OperationalError:
                                # it could be a database created with "chia init", which is
                                # empty except it has the database_version table
                                pass

            self._block_store = await BlockStore.create(self.db_wrapper)
            self._hint_store = await HintStore.create(self.db_wrapper)
            self._coin_store = await CoinStore.create(self.db_wrapper)
            self.log.info("Initializing blockchain from disk")
            start_time = time.monotonic()
            reserved_cores = self.config.get("reserved_cores", 0)
            single_threaded = self.config.get("single_threaded", False)
            multiprocessing_start_method = process_config_start_method(config=self.config, log=self.log)
            self.multiprocessing_context = multiprocessing.get_context(method=multiprocessing_start_method)
            self._blockchain = await Blockchain.create(
                coin_store=self.coin_store,
                block_store=self.block_store,
                consensus_constants=self.constants,
                blockchain_dir=self.db_path.parent,
                reserved_cores=reserved_cores,
                multiprocessing_context=self.multiprocessing_context,
                single_threaded=single_threaded,
            )

            self._mempool_manager = MempoolManager(
                get_coin_records=self.coin_store.get_coin_records,
                consensus_constants=self.constants,
                multiprocessing_context=self.multiprocessing_context,
                single_threaded=single_threaded,
            )

            # Transactions go into this queue from the server, and get sent to respond_transaction
            self._transaction_queue = TransactionQueue(1000, self.log)
            self._transaction_queue_task: asyncio.Task[None] = asyncio.create_task(self._handle_transactions())

            self._init_weight_proof = asyncio.create_task(self.initialize_weight_proof())

            if self.config.get("enable_profiler", False):
                asyncio.create_task(profile_task(self.root_path, "node", self.log))

            self.profile_block_validation = self.config.get("profile_block_validation", False)
            if self.profile_block_validation:  # pragma: no cover
                # this is not covered by any unit tests as it's essentially test code
                # itself. It's exercised manually when investigating performance issues
                profile_dir = path_from_root(self.root_path, "block-validation-profile")
                profile_dir.mkdir(parents=True, exist_ok=True)

            if self.config.get("enable_memory_profiler", False):
                asyncio.create_task(mem_profile_task(self.root_path, "node", self.log))

            time_taken = time.monotonic() - start_time
            peak: Optional[BlockRecord] = self.blockchain.get_peak()
            if peak is None:
                self.log.info(f"Initialized with empty blockchain time taken: {int(time_taken)}s")
                num_unspent = await self.coin_store.num_unspent()
                if num_unspent > 0:
                    self.log.error(
                        f"Inconsistent blockchain DB file! Could not find peak block but found {num_unspent} coins! "
                        "This is a fatal error. The blockchain database may be corrupt"
                    )
                    raise RuntimeError("corrupt blockchain DB")
            else:
                self.log.info(
                    f"Blockchain initialized to peak {peak.header_hash} height"
                    f" {peak.height}, "
                    f"time taken: {int(time_taken)}s"
                )
                async with self.blockchain.priority_mutex.acquire(priority=BlockchainMutexPriority.high):
                    pending_tx = await self.mempool_manager.new_peak(self.blockchain.get_tx_peak(), None)
                assert len(pending_tx) == 0  # no pending transactions when starting up

                full_peak: Optional[FullBlock] = await self.blockchain.get_full_peak()
                assert full_peak is not None
                state_change_summary = StateChangeSummary(peak, uint32(max(peak.height - 1, 0)), [], [], [], [])
                ppp_result: PeakPostProcessingResult = await self.peak_post_processing(
                    full_peak, state_change_summary, None
                )
                await self.peak_post_processing_2(full_peak, None, state_change_summary, ppp_result)
            if self.config["send_uncompact_interval"] != 0:
                sanitize_weight_proof_only = False
                if "sanitize_weight_proof_only" in self.config:
                    sanitize_weight_proof_only = self.config["sanitize_weight_proof_only"]
                assert self.config["target_uncompact_proofs"] != 0
                self.uncompact_task = asyncio.create_task(
                    self.broadcast_uncompact_blocks(
                        self.config["send_uncompact_interval"],
                        self.config["target_uncompact_proofs"],
                        sanitize_weight_proof_only,
                    )
                )
            if self.wallet_sync_task is None or self.wallet_sync_task.done():
                self.wallet_sync_task = asyncio.create_task(self._wallets_sync_task_handler())

            self.initialized = True
            if self.full_node_peers is not None:
                asyncio.create_task(self.full_node_peers.start())
            try:
                yield
            finally:
                self._shut_down = True
                if self._init_weight_proof is not None:
                    self._init_weight_proof.cancel()

                # blockchain is created in _start and in certain cases it may not exist here during _close
                if self._blockchain is not None:
                    self.blockchain.shut_down()
                # same for mempool_manager
                if self._mempool_manager is not None:
                    self.mempool_manager.shut_down()

                if self.full_node_peers is not None:
                    asyncio.create_task(self.full_node_peers.close())
                if self.uncompact_task is not None:
                    self.uncompact_task.cancel()
                if self._transaction_queue_task is not None:
                    self._transaction_queue_task.cancel()
                cancel_task_safe(task=self.wallet_sync_task, log=self.log)
                cancel_task_safe(task=self._sync_task, log=self.log)

                for task_id, task in list(self.full_node_store.tx_fetch_tasks.items()):
                    cancel_task_safe(task, self.log)
                if self._init_weight_proof is not None:
                    await asyncio.wait([self._init_weight_proof])
                if self._sync_task is not None:
                    with contextlib.suppress(asyncio.CancelledError):
                        await self._sync_task

    @property
    def block_store(self) -> BlockStore:
        assert self._block_store is not None
        return self._block_store

    @property
    def timelord_lock(self) -> asyncio.Lock:
        assert self._timelord_lock is not None
        return self._timelord_lock

    @property
    def mempool_manager(self) -> MempoolManager:
        assert self._mempool_manager is not None
        return self._mempool_manager

    @property
    def blockchain(self) -> Blockchain:
        assert self._blockchain is not None
        return self._blockchain

    @property
    def coin_store(self) -> CoinStore:
        assert self._coin_store is not None
        return self._coin_store

    @property
    def add_transaction_semaphore(self) -> asyncio.Semaphore:
        assert self._add_transaction_semaphore is not None
        return self._add_transaction_semaphore

    @property
    def transaction_queue(self) -> TransactionQueue:
        assert self._transaction_queue is not None
        return self._transaction_queue

    @property
    def db_wrapper(self) -> DBWrapper2:
        assert self._db_wrapper is not None
        return self._db_wrapper

    @property
    def hint_store(self) -> HintStore:
        assert self._hint_store is not None
        return self._hint_store

    @property
    def new_peak_sem(self) -> LimitedSemaphore:
        assert self._new_peak_sem is not None
        return self._new_peak_sem

    @property
    def compact_vdf_sem(self) -> LimitedSemaphore:
        assert self._compact_vdf_sem is not None
        return self._compact_vdf_sem

    def get_connections(self, request_node_type: Optional[NodeType]) -> List[Dict[str, Any]]:
        connections = self.server.get_connections(request_node_type)
        con_info: List[Dict[str, Any]] = []
        if self.sync_store is not None:
            peak_store = self.sync_store.peer_to_peak
        else:
            peak_store = None
        for con in connections:
            if peak_store is not None and con.peer_node_id in peak_store:
                peak = peak_store[con.peer_node_id]
                peak_height = peak.height
                peak_hash = peak.header_hash
                peak_weight = peak.weight
            else:
                peak_height = None
                peak_hash = None
                peak_weight = None
            con_dict: Dict[str, Any] = {
                "type": con.connection_type,
                "local_port": con.local_port,
                "peer_host": con.peer_info.host,
                "peer_port": con.peer_info.port,
                "peer_server_port": con.peer_server_port,
                "node_id": con.peer_node_id,
                "creation_time": con.creation_time,
                "bytes_read": con.bytes_read,
                "bytes_written": con.bytes_written,
                "last_message_time": con.last_message_time,
                "peak_height": peak_height,
                "peak_weight": peak_weight,
                "peak_hash": peak_hash,
            }
            con_info.append(con_dict)

        return con_info

    def _set_state_changed_callback(self, callback: StateChangedProtocol) -> None:
        self.state_changed_callback = callback

    async def _handle_one_transaction(self, entry: TransactionQueueEntry) -> None:
        peer = entry.peer
        try:
            inc_status, err = await self.add_transaction(entry.transaction, entry.spend_name, peer, entry.test)
            entry.done.set((inc_status, err))
        except asyncio.CancelledError:
            error_stack = traceback.format_exc()
            self.log.debug(f"Cancelling _handle_one_transaction, closing: {error_stack}")
        except Exception:
            error_stack = traceback.format_exc()
            self.log.error(f"Error in _handle_one_transaction, closing: {error_stack}")
            if peer is not None:
                await peer.close()
        finally:
            self.add_transaction_semaphore.release()

    async def _handle_transactions(self) -> None:
        while not self._shut_down:
            # We use a semaphore to make sure we don't send more than 200 concurrent calls of respond_transaction.
            # However, doing them one at a time would be slow, because they get sent to other processes.
            await self.add_transaction_semaphore.acquire()
            item: TransactionQueueEntry = await self.transaction_queue.pop()
            asyncio.create_task(self._handle_one_transaction(item))

    async def initialize_weight_proof(self) -> None:
        self.weight_proof_handler = WeightProofHandler(
            constants=self.constants,
            blockchain=self.blockchain,
            multiprocessing_context=self.multiprocessing_context,
        )
        peak = self.blockchain.get_peak()
        if peak is not None:
            await self.weight_proof_handler.create_sub_epoch_segments()

    def set_server(self, server: ChiaServer) -> None:
        self._server = server
        dns_servers: List[str] = []
        network_name = self.config["selected_network"]
        try:
            default_port = self.config["network_overrides"]["config"][network_name]["default_full_node_port"]
        except Exception:
            self.log.info("Default port field not found in config.")
            default_port = None
        if "dns_servers" in self.config:
            dns_servers = self.config["dns_servers"]
        elif network_name == "mainnet":
            # If `dns_servers` is missing from the `config`, hardcode it if we're running mainnet.
            dns_servers.append("dns-introducer.chia.net")
        try:
            self.full_node_peers = FullNodePeers(
                self.server,
                self.config["target_outbound_peer_count"],
                self.root_path / Path(self.config.get("peers_file_path", "db/peers.dat")),
                self.config["introducer_peer"],
                dns_servers,
                self.config["peer_connect_interval"],
                self.config["selected_network"],
                default_port,
                self.log,
            )
        except Exception as e:
            error_stack = traceback.format_exc()
            self.log.error(f"Exception: {e}")
            self.log.error(f"Exception in peer discovery: {e}")
            self.log.error(f"Exception Stack: {error_stack}")

    def _state_changed(self, change: str, change_data: Optional[Dict[str, Any]] = None) -> None:
        if self.state_changed_callback is not None:
            self.state_changed_callback(change, change_data)

    async def short_sync_batch(self, peer: WSChiaConnection, start_height: uint32, target_height: uint32) -> bool:
        """
        Tries to sync to a chain which is not too far in the future, by downloading batches of blocks. If the first
        block that we download is not connected to our chain, we return False and do an expensive long sync instead.
        Long sync is not preferred because it requires downloading and validating a weight proof.

        Args:
            peer: peer to sync from
            start_height: height that we should start downloading at. (Our peak is higher)
            target_height: target to sync to

        Returns:
            False if the fork point was not found, and we need to do a long sync. True otherwise.

        """
        # Don't trigger multiple batch syncs to the same peer

        if self.sync_store.is_backtrack_syncing(node_id=peer.peer_node_id):
            return True  # Don't batch sync, we are already in progress of a backtrack sync
        if peer.peer_node_id in self.sync_store.batch_syncing:
            return True  # Don't trigger a long sync
        self.sync_store.batch_syncing.add(peer.peer_node_id)

        self.log.info(f"Starting batch short sync from {start_height} to height {target_height}")
        if start_height > 0:
            first = await peer.call_api(
                FullNodeAPI.request_block, full_node_protocol.RequestBlock(uint32(start_height), False)
            )
            if first is None or not isinstance(first, full_node_protocol.RespondBlock):
                self.sync_store.batch_syncing.remove(peer.peer_node_id)
                self.log.error(f"Error short batch syncing, could not fetch block at height {start_height}")
                return False
            if not self.blockchain.contains_block(first.block.prev_header_hash):
                self.log.info("Batch syncing stopped, this is a deep chain")
                self.sync_store.batch_syncing.remove(peer.peer_node_id)
                # First sb not connected to our blockchain, do a long sync instead
                return False

        batch_size = self.constants.MAX_BLOCK_COUNT_PER_REQUESTS
        if self._segment_task is not None and (not self._segment_task.done()):
            try:
                self._segment_task.cancel()
            except Exception as e:
                self.log.warning(f"failed to cancel segment task {e}")
            self._segment_task = None

        try:
            peer_info = peer.get_peer_logging()
            for height in range(start_height, target_height, batch_size):
                end_height = min(target_height, height + batch_size)
                request = RequestBlocks(uint32(height), uint32(end_height), True)
                response = await peer.call_api(FullNodeAPI.request_blocks, request)
                if not response:
                    raise ValueError(f"Error short batch syncing, invalid/no response for {height}-{end_height}")
                async with self.blockchain.priority_mutex.acquire(priority=BlockchainMutexPriority.high):
                    state_change_summary: Optional[StateChangeSummary]
                    success, state_change_summary, _ = await self.add_block_batch(response.blocks, peer_info, None)
                    if not success:
                        raise ValueError(f"Error short batch syncing, failed to validate blocks {height}-{end_height}")
                    if state_change_summary is not None:
                        try:
                            peak_fb: Optional[FullBlock] = await self.blockchain.get_full_peak()
                            assert peak_fb is not None
                            ppp_result: PeakPostProcessingResult = await self.peak_post_processing(
                                peak_fb,
                                state_change_summary,
                                peer,
                            )
                            await self.peak_post_processing_2(peak_fb, peer, state_change_summary, ppp_result)
                        except Exception:
                            # Still do post processing after cancel (or exception)
                            peak_fb = await self.blockchain.get_full_peak()
                            assert peak_fb is not None
                            await self.peak_post_processing(peak_fb, state_change_summary, peer)
                            raise
                        finally:
                            self.log.info(f"Added blocks {height}-{end_height}")
        except (asyncio.CancelledError, Exception):
            self.sync_store.batch_syncing.remove(peer.peer_node_id)
            raise
        self.sync_store.batch_syncing.remove(peer.peer_node_id)
        return True

    async def short_sync_backtrack(
        self, peer: WSChiaConnection, peak_height: uint32, target_height: uint32, target_unf_hash: bytes32
    ) -> bool:
        """
        Performs a backtrack sync, where blocks are downloaded one at a time from newest to oldest. If we do not
        find the fork point 5 deeper than our peak, we return False and do a long sync instead.

        Args:
            peer: peer to sync from
            peak_height: height of our peak
            target_height: target height
            target_unf_hash: partial hash of the unfinished block of the target

        Returns:
            True iff we found the fork point, and we do not need to long sync.
        """
        try:
            self.sync_store.increment_backtrack_syncing(node_id=peer.peer_node_id)

            unfinished_block: Optional[UnfinishedBlock] = self.full_node_store.get_unfinished_block(target_unf_hash)
            curr_height: int = target_height
            found_fork_point = False
            blocks = []
            while curr_height > peak_height - 5:
                # If we already have the unfinished block, don't fetch the transactions. In the normal case, we will
                # already have the unfinished block, from when it was broadcast, so we just need to download the header,
                # but not the transactions
                fetch_tx: bool = unfinished_block is None or curr_height != target_height
                curr = await peer.call_api(
                    FullNodeAPI.request_block, full_node_protocol.RequestBlock(uint32(curr_height), fetch_tx)
                )
                if curr is None:
                    raise ValueError(f"Failed to fetch block {curr_height} from {peer.get_peer_logging()}, timed out")
                if curr is None or not isinstance(curr, full_node_protocol.RespondBlock):
                    raise ValueError(
                        f"Failed to fetch block {curr_height} from {peer.get_peer_logging()}, wrong type {type(curr)}"
                    )
                blocks.append(curr.block)
                if self.blockchain.contains_block(curr.block.prev_header_hash) or curr_height == 0:
                    found_fork_point = True
                    break
                curr_height -= 1
            if found_fork_point:
                for block in reversed(blocks):
                    await self.add_block(block, peer)
        except (asyncio.CancelledError, Exception):
            self.sync_store.decrement_backtrack_syncing(node_id=peer.peer_node_id)
            raise

        self.sync_store.decrement_backtrack_syncing(node_id=peer.peer_node_id)
        return found_fork_point

    async def _refresh_ui_connections(self, sleep_before: float = 0) -> None:
        if sleep_before > 0:
            await asyncio.sleep(sleep_before)
        self._state_changed("peer_changed_peak")

    async def new_peak(self, request: full_node_protocol.NewPeak, peer: WSChiaConnection) -> None:
        """
        We have received a notification of a new peak from a peer. This happens either when we have just connected,
        or when the peer has updated their peak.

        Args:
            request: information about the new peak
            peer: peer that sent the message

        """

        try:
            seen_header_hash = self.sync_store.seen_header_hash(request.header_hash)
            # Updates heights in the UI. Sleeps 1.5s before, so other peers have time to update their peaks as well.
            # Limit to 3 refreshes.
            if not seen_header_hash and len(self._ui_tasks) < 3:
                self._ui_tasks.add(asyncio.create_task(self._refresh_ui_connections(1.5)))
            # Prune completed connect tasks
            self._ui_tasks = set(filter(lambda t: not t.done(), self._ui_tasks))
        except Exception as e:
            self.log.warning(f"Exception UI refresh task: {e}")

        # Store this peak/peer combination in case we want to sync to it, and to keep track of peers
        self.sync_store.peer_has_block(request.header_hash, peer.peer_node_id, request.weight, request.height, True)

        if self.blockchain.contains_block(request.header_hash):
            return None

        # Not interested in less heavy peaks
        peak: Optional[BlockRecord] = self.blockchain.get_peak()
        curr_peak_height = uint32(0) if peak is None else peak.height
        if peak is not None and peak.weight > request.weight:
            return None

        if self.sync_store.get_sync_mode():
            # If peer connects while we are syncing, check if they have the block we are syncing towards
            target_peak = self.sync_store.target_peak
            if target_peak is not None and request.header_hash != target_peak.header_hash:
                peak_peers: Set[bytes32] = self.sync_store.get_peers_that_have_peak([target_peak.header_hash])
                # Don't ask if we already know this peer has the peak
                if peer.peer_node_id not in peak_peers:
                    target_peak_response: Optional[RespondBlock] = await peer.call_api(
                        FullNodeAPI.request_block,
                        full_node_protocol.RequestBlock(target_peak.height, False),
                        timeout=10,
                    )
                    if target_peak_response is not None and isinstance(target_peak_response, RespondBlock):
                        self.sync_store.peer_has_block(
                            target_peak.header_hash,
                            peer.peer_node_id,
                            target_peak_response.block.weight,
                            target_peak.height,
                            False,
                        )
        else:
            if (
                curr_peak_height <= request.height
                and request.height <= curr_peak_height + self.config["short_sync_blocks_behind_threshold"]
            ):
                # This is the normal case of receiving the next block
                if await self.short_sync_backtrack(
                    peer, curr_peak_height, request.height, request.unfinished_reward_block_hash
                ):
                    return None

            if request.height < self.constants.WEIGHT_PROOF_RECENT_BLOCKS:
                # This is the case of syncing up more than a few blocks, at the start of the chain
                self.log.debug("Doing batch sync, no backup")
                await self.short_sync_batch(peer, uint32(0), request.height)
                return None

            if (
                curr_peak_height <= request.height
                and request.height < curr_peak_height + self.config["sync_blocks_behind_threshold"]
            ):
                # This case of being behind but not by so much
                if await self.short_sync_batch(peer, uint32(max(curr_peak_height - 6, 0)), request.height):
                    return None

            # This is the either the case where we were not able to sync successfully (for example, due to the fork
            # point being in the past), or we are very far behind. Performs a long sync.
            self._sync_task = asyncio.create_task(self._sync())

    async def send_peak_to_timelords(
        self, peak_block: Optional[FullBlock] = None, peer: Optional[WSChiaConnection] = None
    ) -> None:
        """
        Sends current peak to timelords
        """
        if peak_block is None:
            peak_block = await self.blockchain.get_full_peak()
        if peak_block is not None:
            peak = self.blockchain.block_record(peak_block.header_hash)
            difficulty = self.blockchain.get_next_difficulty(peak.header_hash, False)
            ses: Optional[SubEpochSummary] = next_sub_epoch_summary(
                self.constants,
                self.blockchain,
                peak.required_iters,
                peak_block,
                True,
            )
            recent_rc = self.blockchain.get_recent_reward_challenges()

            curr = peak
            while not curr.is_challenge_block(self.constants) and not curr.first_in_sub_slot:
                curr = self.blockchain.block_record(curr.prev_hash)

            if curr.is_challenge_block(self.constants):
                last_csb_or_eos = curr.total_iters
            else:
                last_csb_or_eos = curr.ip_sub_slot_total_iters(self.constants)

            curr = peak
            passed_ses_height_but_not_yet_included = True
            while (curr.height % self.constants.SUB_EPOCH_BLOCKS) != 0:
                if curr.sub_epoch_summary_included:
                    passed_ses_height_but_not_yet_included = False
                curr = self.blockchain.block_record(curr.prev_hash)
            if curr.sub_epoch_summary_included or curr.height == 0:
                passed_ses_height_but_not_yet_included = False

            timelord_new_peak: timelord_protocol.NewPeakTimelord = timelord_protocol.NewPeakTimelord(
                peak_block.reward_chain_block,
                difficulty,
                peak.deficit,
                peak.sub_slot_iters,
                ses,
                recent_rc,
                last_csb_or_eos,
                passed_ses_height_but_not_yet_included,
            )

            msg = make_msg(ProtocolMessageTypes.new_peak_timelord, timelord_new_peak)
            if peer is None:
                await self.server.send_to_all([msg], NodeType.TIMELORD)
            else:
                await self.server.send_to_specific([msg], peer.peer_node_id)

    async def synced(self, block_is_current_at: Optional[uint64] = None) -> bool:
        if block_is_current_at is None:
            block_is_current_at = uint64(int(time.time() - 60 * 7))
        if "simulator" in str(self.config.get("selected_network")):
            return True  # sim is always synced because it has no peers
        curr: Optional[BlockRecord] = self.blockchain.get_peak()
        if curr is None:
            return False

        while curr is not None and not curr.is_transaction_block:
            curr = self.blockchain.try_block_record(curr.prev_hash)

        if (
            curr is None
            or curr.timestamp is None
            or curr.timestamp < block_is_current_at
            or self.sync_store.get_sync_mode()
        ):
            return False
        else:
            return True

    async def on_connect(self, connection: WSChiaConnection) -> None:
        """
        Whenever we connect to another node / wallet, send them our current heads. Also send heads to farmers
        and challenges to timelords.
        """

        self._state_changed("add_connection")
        self._state_changed("sync_mode")
        if self.full_node_peers is not None:
            asyncio.create_task(self.full_node_peers.on_connect(connection))

        if self.initialized is False:
            return None

        if connection.connection_type is NodeType.FULL_NODE:
            # Send filter to node and request mempool items that are not in it (Only if we are currently synced)
            synced = await self.synced()
            peak_height = self.blockchain.get_peak_height()
            if synced and peak_height is not None:
                my_filter = self.mempool_manager.get_filter()
                mempool_request = full_node_protocol.RequestMempoolTransactions(my_filter)

                msg = make_msg(ProtocolMessageTypes.request_mempool_transactions, mempool_request)
                await connection.send_message(msg)

        peak_full: Optional[FullBlock] = await self.blockchain.get_full_peak()

        if peak_full is not None:
            peak: BlockRecord = self.blockchain.block_record(peak_full.header_hash)
            if connection.connection_type is NodeType.FULL_NODE:
                request_node = full_node_protocol.NewPeak(
                    peak.header_hash,
                    peak.height,
                    peak.weight,
                    peak.height,
                    peak_full.reward_chain_block.get_unfinished().get_hash(),
                )
                await connection.send_message(make_msg(ProtocolMessageTypes.new_peak, request_node))

            elif connection.connection_type is NodeType.WALLET:
                # If connected to a wallet, send the Peak
                request_wallet = wallet_protocol.NewPeakWallet(
                    peak.header_hash,
                    peak.height,
                    peak.weight,
                    peak.height,
                )
                await connection.send_message(make_msg(ProtocolMessageTypes.new_peak_wallet, request_wallet))
            elif connection.connection_type is NodeType.TIMELORD:
                await self.send_peak_to_timelords()

    async def on_disconnect(self, connection: WSChiaConnection) -> None:
        self.log.info(f"peer disconnected {connection.get_peer_logging()}")
        self._state_changed("close_connection")
        self._state_changed("sync_mode")
        if self.sync_store is not None:
            self.sync_store.peer_disconnected(connection.peer_node_id)
        # Remove all ph | coin id subscription for this peer
        self.subscriptions.remove_peer(connection.peer_node_id)

    async def _sync(self) -> None:
        """
        Performs a full sync of the blockchain up to the peak.
            - Wait a few seconds for peers to send us their peaks
            - Select the heaviest peak, and request a weight proof from a peer with that peak
            - Validate the weight proof, and disconnect from the peer if invalid
            - Find the fork point to see where to start downloading blocks
            - Download blocks in batch (and in parallel) and verify them one at a time
            - Disconnect peers that provide invalid blocks or don't have the blocks
        """
        # Ensure we are only syncing once and not double calling this method
        if self.sync_store.get_sync_mode():
            return None

        if self.sync_store.get_long_sync():
            self.log.debug("already in long sync")
            return None

        self.sync_store.set_long_sync(True)
        self.log.debug("long sync started")
        try:
            self.log.info("Starting to perform sync.")

            # Wait until we have 3 peaks or up to a max of 30 seconds
            max_iterations = int(self.config.get("max_sync_wait", 30)) * 10

            self.log.info(f"Waiting to receive peaks from peers. (timeout: {max_iterations/10}s)")
            peaks = []
            for i in range(max_iterations):
                peaks = [peak.header_hash for peak in self.sync_store.get_peak_of_each_peer().values()]
                if len(self.sync_store.get_peers_that_have_peak(peaks)) < 3:
                    if self._shut_down:
                        return None
                    await asyncio.sleep(0.1)
                    continue
                break

            self.log.info(f"Collected a total of {len(peaks)} peaks.")

            # Based on responses from peers about the current peaks, see which peak is the heaviest
            # (similar to longest chain rule).
            target_peak = self.sync_store.get_heaviest_peak()

            if target_peak is None:
                raise RuntimeError("Not performing sync, no peaks collected")

            self.sync_store.target_peak = target_peak

            self.log.info(f"Selected peak {target_peak}")
            # Check which peers are updated to this height

            peers = self.server.get_connections(NodeType.FULL_NODE)
            coroutines = []
            for peer in peers:
                coroutines.append(
                    peer.call_api(
                        FullNodeAPI.request_block,
                        full_node_protocol.RequestBlock(target_peak.height, True),
                        timeout=10,
                    )
                )
            for i, target_peak_response in enumerate(await asyncio.gather(*coroutines)):
                if target_peak_response is not None and isinstance(target_peak_response, RespondBlock):
                    self.sync_store.peer_has_block(
                        target_peak.header_hash, peers[i].peer_node_id, target_peak.weight, target_peak.height, False
                    )
            # TODO: disconnect from peer which gave us the heaviest_peak, if nobody has the peak
            fork_point, summaries = await self.request_validate_wp(
                target_peak.header_hash, target_peak.height, target_peak.weight
            )
            # Ensures that the fork point does not change
            async with self.blockchain.priority_mutex.acquire(priority=BlockchainMutexPriority.high):
                await self.blockchain.warmup(fork_point)
                await self.sync_from_fork_point(fork_point, target_peak.height, target_peak.header_hash, summaries)
        except asyncio.CancelledError:
            self.log.warning("Syncing failed, CancelledError")
        except Exception as e:
            tb = traceback.format_exc()
            self.log.error(f"Error with syncing: {type(e)}{tb}")
        finally:
            if self._shut_down:
                return None
            await self._finish_sync()

    async def request_validate_wp(
        self, peak_header_hash: bytes32, peak_height: uint32, peak_weight: uint128
    ) -> Tuple[uint32, List[SubEpochSummary]]:
        if self.weight_proof_handler is None:
            raise RuntimeError("Weight proof handler is None")
        peers_with_peak = self.get_peers_with_peak(peak_header_hash)
        # Request weight proof from a random peer
        self.log.info(f"Total of {len(peers_with_peak)} peers with peak {peak_height}")
        weight_proof_peer: WSChiaConnection = random.choice(peers_with_peak)
        self.log.info(
            f"Requesting weight proof from peer {weight_proof_peer.peer_info.host} up to height {peak_height}"
        )
        cur_peak: Optional[BlockRecord] = self.blockchain.get_peak()
        if cur_peak is not None and peak_weight <= cur_peak.weight:
            raise ValueError("Not performing sync, already caught up.")
        wp_timeout = 360
        if "weight_proof_timeout" in self.config:
            wp_timeout = self.config["weight_proof_timeout"]
        self.log.debug(f"weight proof timeout is {wp_timeout} sec")
        request = full_node_protocol.RequestProofOfWeight(peak_height, peak_header_hash)
        response = await weight_proof_peer.call_api(FullNodeAPI.request_proof_of_weight, request, timeout=wp_timeout)
        # Disconnect from this peer, because they have not behaved properly
        if response is None or not isinstance(response, full_node_protocol.RespondProofOfWeight):
            await weight_proof_peer.close(600)
            raise RuntimeError(f"Weight proof did not arrive in time from peer: {weight_proof_peer.peer_info.host}")
        if response.wp.recent_chain_data[-1].reward_chain_block.height != peak_height:
            await weight_proof_peer.close(600)
            raise RuntimeError(f"Weight proof had the wrong height: {weight_proof_peer.peer_info.host}")
        if response.wp.recent_chain_data[-1].reward_chain_block.weight != peak_weight:
            await weight_proof_peer.close(600)
            raise RuntimeError(f"Weight proof had the wrong weight: {weight_proof_peer.peer_info.host}")
        if self.in_bad_peak_cache(response.wp):
            raise ValueError("Weight proof failed bad peak cache validation")
        # dont sync to wp if local peak is heavier,
        # dont ban peer, we asked for this peak
        current_peak = self.blockchain.get_peak()
        if current_peak is not None:
            if response.wp.recent_chain_data[-1].reward_chain_block.weight <= current_peak.weight:
                raise RuntimeError(
                    f"current peak is heavier than Weight proof peek: {weight_proof_peer.peer_info.host}"
                )
        try:
            validated, fork_point, summaries = await self.weight_proof_handler.validate_weight_proof(response.wp)
        except Exception as e:
            await weight_proof_peer.close(600)
            raise ValueError(f"Weight proof validation threw an error {e}")
        if not validated:
            await weight_proof_peer.close(600)
            raise ValueError("Weight proof validation failed")
        self.log.info(f"Re-checked peers: total of {len(peers_with_peak)} peers with peak {peak_height}")
        self.sync_store.set_sync_mode(True)
        self._state_changed("sync_mode")
        return fork_point, summaries

    async def sync_from_fork_point(
        self,
        fork_point_height: uint32,
        target_peak_sb_height: uint32,
        peak_hash: bytes32,
        summaries: List[SubEpochSummary],
    ) -> None:
        buffer_size = 4
        self.log.info(f"Start syncing from fork point at {fork_point_height} up to {target_peak_sb_height}")
        peers_with_peak: List[WSChiaConnection] = self.get_peers_with_peak(peak_hash)
        fork_point_height = await check_fork_next_block(
            self.blockchain, fork_point_height, peers_with_peak, node_next_block_check
        )
        batch_size = self.constants.MAX_BLOCK_COUNT_PER_REQUESTS

        # normally "fork_point" or "fork_height" refers to the first common
        # block between the main chain and the fork. Here "fork_point_height"
        # seems to refer to the first diverging block

        async def fetch_block_batches(
            batch_queue: asyncio.Queue[Optional[Tuple[WSChiaConnection, List[FullBlock]]]]
        ) -> None:
            start_height, end_height = 0, 0
            new_peers_with_peak: List[WSChiaConnection] = peers_with_peak[:]
            try:
                # block request ranges are *inclusive*, this requires some
                # gymnastics of this range (+1 to make it exclusive, like normal
                # ranges) and then -1 when forming the request message
                for start_height in range(fork_point_height, target_peak_sb_height + 1, batch_size):
                    end_height = min(target_peak_sb_height, start_height + batch_size - 1)
                    request = RequestBlocks(uint32(start_height), uint32(end_height), True)
                    fetched = False
                    for peer in random.sample(new_peers_with_peak, len(new_peers_with_peak)):
                        if peer.closed:
                            continue
                        response = await peer.call_api(FullNodeAPI.request_blocks, request, timeout=30)
                        if response is None:
                            await peer.close()
                        elif isinstance(response, RespondBlocks):
                            await batch_queue.put((peer, response.blocks))
                            fetched = True
                            break
                    if fetched is False:
                        self.log.error(f"failed fetching {start_height} to {end_height} from peers")
                        return
                    if self.sync_store.peers_changed.is_set():
                        new_peers_with_peak = self.get_peers_with_peak(peak_hash)
                        self.sync_store.peers_changed.clear()
            except Exception as e:
                self.log.error(f"Exception fetching {start_height} to {end_height} from peer {e}")
            finally:
                # finished signal with None
                await batch_queue.put(None)

        async def validate_block_batches(
            inner_batch_queue: asyncio.Queue[Optional[Tuple[WSChiaConnection, List[FullBlock]]]]
        ) -> None:
            fork_info: Optional[ForkInfo] = None

            while True:
                res: Optional[Tuple[WSChiaConnection, List[FullBlock]]] = await inner_batch_queue.get()
                if res is None:
                    self.log.debug("done fetching blocks")
                    return None
                peer, blocks = res
                start_height = blocks[0].height
                end_height = blocks[-1].height

                # in case we're validating a reorg fork (i.e. not extending the
                # main chain), we need to record the coin set from that fork in
                # fork_info. Otherwise validation is very expensive, especially
                # for deep reorgs
                peak: Optional[BlockRecord]
                if fork_info is None:
                    peak = self.blockchain.get_peak()
                    extending_main_chain: bool = peak is None or (
                        peak.header_hash == blocks[0].prev_header_hash or peak.header_hash == blocks[0].header_hash
                    )
                    # if we're simply extending the main chain, it's important
                    # *not* to pass in a ForkInfo object, as it can potentially
                    # accrue a large state (with no value, since we can validate
                    # against the CoinStore)
                    if not extending_main_chain:
                        if fork_point_height == 0:
                            fork_info = ForkInfo(-1, -1, self.constants.GENESIS_CHALLENGE)
                        else:
                            fork_hash = self.blockchain.height_to_hash(uint32(fork_point_height - 1))
                            assert fork_hash is not None
                            fork_info = ForkInfo(fork_point_height - 1, fork_point_height - 1, fork_hash)

                success, state_change_summary, err = await self.add_block_batch(
                    blocks,
                    peer.get_peer_logging(),
                    fork_info,
                    summaries,
                )
                if success is False:
                    await peer.close(600)
                    raise ValueError(f"Failed to validate block batch {start_height} to {end_height}")
                self.log.info(f"Added blocks {start_height} to {end_height}")
                peak = self.blockchain.get_peak()
                if state_change_summary is not None:
                    assert peak is not None
                    # Hints must be added to the DB. The other post-processing tasks are not required when syncing
                    hints_to_add, _ = get_hints_and_subscription_coin_ids(
                        state_change_summary,
                        self.subscriptions.has_coin_subscription,
                        self.subscriptions.has_puzzle_subscription,
                    )
                    await self.hint_store.add_hints(hints_to_add)
                # Note that end_height is not necessarily the peak at this
                # point. In case of a re-org, it may even be significantly
                # higher than _peak_height, and still not be the peak.
                # clean_block_record() will not necessarily honor this cut-off
                # height, in that case.
                self.blockchain.clean_block_record(end_height - self.constants.BLOCKS_CACHE_SIZE)

        batch_queue_input: asyncio.Queue[Optional[Tuple[WSChiaConnection, List[FullBlock]]]] = asyncio.Queue(
            maxsize=buffer_size
        )
        fetch_task = asyncio.Task(fetch_block_batches(batch_queue_input))
        validate_task = asyncio.Task(validate_block_batches(batch_queue_input))
        try:
            with log_exceptions(log=self.log, message="sync from fork point failed"):
                await asyncio.gather(fetch_task, validate_task)
        except Exception:
            assert validate_task.done()
            fetch_task.cancel()  # no need to cancel validate_task, if we end up here validate_task is already done

    def get_peers_with_peak(self, peak_hash: bytes32) -> List[WSChiaConnection]:
        peer_ids: Set[bytes32] = self.sync_store.get_peers_that_have_peak([peak_hash])
        if len(peer_ids) == 0:
            self.log.warning(f"Not syncing, no peers with header_hash {peak_hash} ")
            return []
        return [c for c in self.server.all_connections.values() if c.peer_node_id in peer_ids]

    async def _wallets_sync_task_handler(self) -> None:
        while not self._shut_down:
            try:
                wallet_update = await self.wallet_sync_queue.get()
                await self.update_wallets(wallet_update)
            except Exception:
                self.log.exception("Wallet sync task failure")
                continue

    async def update_wallets(self, wallet_update: WalletUpdate) -> None:
        self.log.debug(
            f"update_wallets - fork_height: {wallet_update.fork_height}, peak_height: {wallet_update.peak.height}"
        )
        changes_for_peer: Dict[bytes32, Set[CoinState]] = {}
        for coin_record in wallet_update.coin_records:
            coin_id = coin_record.name
            subscribed_peers = self.subscriptions.peers_for_coin_id(coin_id)
            subscribed_peers.update(self.subscriptions.peers_for_puzzle_hash(coin_record.coin.puzzle_hash))
            hint = wallet_update.hints.get(coin_id)
            if hint is not None:
                subscribed_peers.update(self.subscriptions.peers_for_puzzle_hash(hint))
            for peer in subscribed_peers:
                changes_for_peer.setdefault(peer, set()).add(coin_record.coin_state)

        for peer, changes in changes_for_peer.items():
            connection = self.server.all_connections.get(peer)
            if connection is not None:
                state = CoinStateUpdate(
                    wallet_update.peak.height,
                    wallet_update.fork_height,
                    wallet_update.peak.header_hash,
                    list(changes),
                )
                await connection.send_message(make_msg(ProtocolMessageTypes.coin_state_update, state))

        # Tell wallets about the new peak
        new_peak_message = make_msg(
            ProtocolMessageTypes.new_peak_wallet,
            wallet_protocol.NewPeakWallet(
                wallet_update.peak.header_hash,
                wallet_update.peak.height,
                wallet_update.peak.weight,
                wallet_update.fork_height,
            ),
        )
        await self.server.send_to_all([new_peak_message], NodeType.WALLET)

    async def add_block_batch(
        self,
        all_blocks: List[FullBlock],
        peer_info: PeerInfo,
        fork_info: Optional[ForkInfo],
        wp_summaries: Optional[List[SubEpochSummary]] = None,
    ) -> Tuple[bool, Optional[StateChangeSummary], Optional[Err]]:
        # Precondition: All blocks must be contiguous blocks, index i+1 must be the parent of index i
        # Returns a bool for success, as well as a StateChangeSummary if the peak was advanced

        block_dict: Dict[bytes32, FullBlock] = {}
        for block in all_blocks:
            block_dict[block.header_hash] = block

        blocks_to_validate: List[FullBlock] = []
        for i, block in enumerate(all_blocks):
            header_hash = block.header_hash
            if not await self.blockchain.contains_block_from_db(header_hash):
                blocks_to_validate = all_blocks[i:]
                break

            if fork_info is None:
                continue
            # the below section updates the fork_info object, if
            # there is one.

            # TODO: it seems unnecessary to request overlapping block ranges
            # when syncing
            if block.height <= fork_info.peak_height:
                continue

            # we have already validated this block once, no need to do it again.
            # however, if this block is not part of the main chain, we need to
            # update the fork context with its additions and removals
            if self.blockchain.height_to_hash(block.height) == header_hash:
                # we're on the main chain, just fast-forward the fork height
                fork_info.reset(block.height, header_hash)
            else:
                # We have already validated the block, but if it's not part of the
                # main chain, we still need to re-run it to update the additions and
                # removals in fork_info.
                await self.blockchain.advance_fork_info(block, fork_info, block_dict)
                await self.blockchain.run_single_block(block, fork_info, block_dict)

        if len(blocks_to_validate) == 0:
            return True, None, None

        # Validates signatures in multiprocessing since they take a while, and we don't have cached transactions
        # for these blocks (unlike during normal operation where we validate one at a time)
        pre_validate_start = time.monotonic()
        pre_validation_results: List[PreValidationResult] = await self.blockchain.pre_validate_blocks_multiprocessing(
            blocks_to_validate, {}, wp_summaries=wp_summaries, validate_signatures=True
        )
        pre_validate_end = time.monotonic()
        pre_validate_time = pre_validate_end - pre_validate_start

        self.log.log(
            logging.WARNING if pre_validate_time > 10 else logging.DEBUG,
            f"Block pre-validation: {pre_validate_end - pre_validate_start:0.2f}s "
            f"CLVM: {sum([pvr.timing/1000.0 for pvr in pre_validation_results]):0.2f}s "
            f"({len(blocks_to_validate)} blocks, start height: {blocks_to_validate[0].height})",
        )
        for i, block in enumerate(blocks_to_validate):
            if pre_validation_results[i].error is not None:
                self.log.error(f"Invalid block from peer: {peer_info} {Err(pre_validation_results[i].error)}")
                return False, None, Err(pre_validation_results[i].error)

        agg_state_change_summary: Optional[StateChangeSummary] = None

        for i, block in enumerate(blocks_to_validate):
            assert pre_validation_results[i].required_iters is not None
            state_change_summary: Optional[StateChangeSummary]
            result, error, state_change_summary = await self.blockchain.add_block(
                block, pre_validation_results[i], fork_info
            )

            if result == AddBlockResult.NEW_PEAK:
                # since this block just added a new peak, we've don't need any
                # fork history from fork_info anymore
                if fork_info is not None:
                    fork_info.reset(block.height, block.header_hash)
                assert state_change_summary is not None
                # Since all blocks are contiguous, we can simply append the rollback changes and npc results
                if agg_state_change_summary is None:
                    agg_state_change_summary = state_change_summary
                else:
                    # Keeps the old, original fork_height, since the next blocks will have fork height h-1
                    # Groups up all state changes into one
                    agg_state_change_summary = StateChangeSummary(
                        state_change_summary.peak,
                        agg_state_change_summary.fork_height,
                        agg_state_change_summary.rolled_back_records + state_change_summary.rolled_back_records,
                        agg_state_change_summary.removals + state_change_summary.removals,
                        agg_state_change_summary.additions + state_change_summary.additions,
                        agg_state_change_summary.new_rewards + state_change_summary.new_rewards,
                    )
            elif result == AddBlockResult.INVALID_BLOCK or result == AddBlockResult.DISCONNECTED_BLOCK:
                if error is not None:
                    self.log.error(f"Error: {error}, Invalid block from peer: {peer_info} ")
                return False, agg_state_change_summary, error
            block_record = await self.blockchain.get_block_record_from_db(block.header_hash)
            assert block_record is not None
            if block_record.sub_epoch_summary_included is not None:
                if self.weight_proof_handler is not None:
                    await self.weight_proof_handler.create_prev_sub_epoch_segments()
        if agg_state_change_summary is not None:
            self._state_changed("new_peak")
            self.log.debug(
                f"Total time for {len(blocks_to_validate)} blocks: {time.monotonic() - pre_validate_start}, "
                f"advanced: True"
            )
        return True, agg_state_change_summary, None

    async def _finish_sync(self) -> None:
        """
        Finalize sync by setting sync mode to False, clearing all sync information, and adding any final
        blocks that we have finalized recently.
        """
        self.log.info("long sync done")
        self.sync_store.set_long_sync(False)
        self.sync_store.set_sync_mode(False)
        self._state_changed("sync_mode")
        if self._server is None:
            return None

        async with self.blockchain.priority_mutex.acquire(priority=BlockchainMutexPriority.high):
            peak: Optional[BlockRecord] = self.blockchain.get_peak()
            peak_fb: Optional[FullBlock] = await self.blockchain.get_full_peak()
            if peak_fb is not None:
                assert peak is not None
                state_change_summary = StateChangeSummary(peak, uint32(max(peak.height - 1, 0)), [], [], [], [])
                ppp_result: PeakPostProcessingResult = await self.peak_post_processing(
                    peak_fb, state_change_summary, None
                )
                await self.peak_post_processing_2(peak_fb, None, state_change_summary, ppp_result)

        if peak is not None and self.weight_proof_handler is not None:
            await self.weight_proof_handler.get_proof_of_weight(peak.header_hash)
            self._state_changed("block")

    def has_valid_pool_sig(self, block: Union[UnfinishedBlock, FullBlock]) -> bool:
        if (
            block.foliage.foliage_block_data.pool_target
            == PoolTarget(self.constants.GENESIS_PRE_FARM_POOL_PUZZLE_HASH, uint32(0))
            and block.foliage.prev_block_hash != self.constants.GENESIS_CHALLENGE
            and block.reward_chain_block.proof_of_space.pool_public_key is not None
        ):
            assert block.foliage.foliage_block_data.pool_signature is not None
            if not AugSchemeMPL.verify(
                block.reward_chain_block.proof_of_space.pool_public_key,
                bytes(block.foliage.foliage_block_data.pool_target),
                block.foliage.foliage_block_data.pool_signature,
            ):
                return False
        return True

    async def signage_point_post_processing(
        self,
        request: full_node_protocol.RespondSignagePoint,
        peer: WSChiaConnection,
        ip_sub_slot: Optional[EndOfSubSlotBundle],
    ) -> None:
        self.log.info(
            f"⏲️  Finished signage point {request.index_from_challenge}/"
            f"{self.constants.NUM_SPS_SUB_SLOT}: "
            f"CC: {request.challenge_chain_vdf.output.get_hash().hex()} "
            f"RC: {request.reward_chain_vdf.output.get_hash().hex()} "
        )
        self.signage_point_times[request.index_from_challenge] = time.time()
        sub_slot_tuple = self.full_node_store.get_sub_slot(request.challenge_chain_vdf.challenge)
        prev_challenge: Optional[bytes32]
        if sub_slot_tuple is not None:
            prev_challenge = sub_slot_tuple[0].challenge_chain.challenge_chain_end_of_slot_vdf.challenge
        else:
            prev_challenge = None

        # Notify nodes of the new signage point
        broadcast = full_node_protocol.NewSignagePointOrEndOfSubSlot(
            prev_challenge,
            request.challenge_chain_vdf.challenge,
            request.index_from_challenge,
            request.reward_chain_vdf.challenge,
        )
        msg = make_msg(ProtocolMessageTypes.new_signage_point_or_end_of_sub_slot, broadcast)
        await self.server.send_to_all([msg], NodeType.FULL_NODE, peer.peer_node_id)

        peak = self.blockchain.get_peak()
        if peak is not None and peak.height > self.constants.MAX_SUB_SLOT_BLOCKS:
            sub_slot_iters = peak.sub_slot_iters
            difficulty = uint64(peak.weight - self.blockchain.block_record(peak.prev_hash).weight)
            # Makes sure to potentially update the difficulty if we are past the peak (into a new sub-slot)
            assert ip_sub_slot is not None
            if request.challenge_chain_vdf.challenge != ip_sub_slot.challenge_chain.get_hash():
                next_difficulty = self.blockchain.get_next_difficulty(peak.header_hash, True)
                next_sub_slot_iters = self.blockchain.get_next_slot_iters(peak.header_hash, True)
                difficulty = next_difficulty
                sub_slot_iters = next_sub_slot_iters
        else:
            difficulty = self.constants.DIFFICULTY_STARTING
            sub_slot_iters = self.constants.SUB_SLOT_ITERS_STARTING

        # Notify farmers of the new signage point
        broadcast_farmer = farmer_protocol.NewSignagePoint(
            request.challenge_chain_vdf.challenge,
            request.challenge_chain_vdf.output.get_hash(),
            request.reward_chain_vdf.output.get_hash(),
            difficulty,
            sub_slot_iters,
            request.index_from_challenge,
            uint32(0) if peak is None else peak.height,
            sp_source_data=SignagePointSourceData(
                vdf_data=SPVDFSourceData(request.challenge_chain_vdf.output, request.reward_chain_vdf.output)
            ),
        )
        msg = make_msg(ProtocolMessageTypes.new_signage_point, broadcast_farmer)
        await self.server.send_to_all([msg], NodeType.FARMER)

        self._state_changed("signage_point", {"broadcast_farmer": broadcast_farmer})

    async def peak_post_processing(
        self,
        block: FullBlock,
        state_change_summary: StateChangeSummary,
        peer: Optional[WSChiaConnection],
    ) -> PeakPostProcessingResult:
        """
        Must be called under self.blockchain.priority_mutex. This updates the internal state of the full node with the
        latest peak information. It also notifies peers about the new peak.
        """

        record = state_change_summary.peak
        difficulty = self.blockchain.get_next_difficulty(record.header_hash, False)
        sub_slot_iters = self.blockchain.get_next_slot_iters(record.header_hash, False)

        self.log.info(
            f"🌱 Updated peak to height {record.height}, weight {record.weight}, "
            f"hh {record.header_hash.hex()}, "
            f"forked at {state_change_summary.fork_height}, rh: {record.reward_infusion_new_challenge.hex()}, "
            f"total iters: {record.total_iters}, "
            f"overflow: {record.overflow}, "
            f"deficit: {record.deficit}, "
            f"difficulty: {difficulty}, "
            f"sub slot iters: {sub_slot_iters}, "
            f"Generator size: "
            f"{len(bytes(block.transactions_generator)) if block.transactions_generator else 'No tx'}, "
            f"Generator ref list size: "
            f"{len(block.transactions_generator_ref_list) if block.transactions_generator else 'No tx'}"
        )

        if (
            self.full_node_store.previous_generator is not None
            and state_change_summary.fork_height < self.full_node_store.previous_generator.block_height
        ):
            self.full_node_store.previous_generator = None

        hints_to_add, lookup_coin_ids = get_hints_and_subscription_coin_ids(
            state_change_summary,
            self.subscriptions.has_coin_subscription,
            self.subscriptions.has_puzzle_subscription,
        )
        await self.hint_store.add_hints(hints_to_add)

        sub_slots = await self.blockchain.get_sp_and_ip_sub_slots(record.header_hash)
        assert sub_slots is not None

        if not self.sync_store.get_sync_mode():
            self.blockchain.clean_block_records()

        fork_block: Optional[BlockRecord] = None
        if state_change_summary.fork_height != block.height - 1 and block.height != 0:
            # This is a reorg
            fork_hash: Optional[bytes32] = self.blockchain.height_to_hash(state_change_summary.fork_height)
            assert fork_hash is not None
            fork_block = await self.blockchain.get_block_record_from_db(fork_hash)

        fns_peak_result: FullNodeStorePeakResult = self.full_node_store.new_peak(
            record,
            block,
            sub_slots[0],
            sub_slots[1],
            fork_block,
            self.blockchain,
            sub_slot_iters,
            difficulty,
        )

        if fns_peak_result.new_signage_points is not None and peer is not None:
            for index, sp in fns_peak_result.new_signage_points:
                assert (
                    sp.cc_vdf is not None
                    and sp.cc_proof is not None
                    and sp.rc_vdf is not None
                    and sp.rc_proof is not None
                )
                await self.signage_point_post_processing(
                    RespondSignagePoint(index, sp.cc_vdf, sp.cc_proof, sp.rc_vdf, sp.rc_proof), peer, sub_slots[1]
                )

        if sub_slots[1] is None:
            assert record.ip_sub_slot_total_iters(self.constants) == 0
        # Ensure the signage point is also in the store, for consistency
        self.full_node_store.new_signage_point(
            record.signage_point_index,
            self.blockchain,
            record,
            record.sub_slot_iters,
            SignagePoint(
                block.reward_chain_block.challenge_chain_sp_vdf,
                block.challenge_chain_sp_proof,
                block.reward_chain_block.reward_chain_sp_vdf,
                block.reward_chain_sp_proof,
            ),
            skip_vdf_validation=True,
        )

        # Update the mempool (returns successful pending transactions added to the mempool)
        spent_coins: List[bytes32] = [coin_id for coin_id, _ in state_change_summary.removals]
        mempool_new_peak_result: List[Tuple[SpendBundle, NPCResult, bytes32]]
        mempool_new_peak_result = await self.mempool_manager.new_peak(self.blockchain.get_tx_peak(), spent_coins)

        # Check if we detected a spent transaction, to load up our generator cache
        if block.transactions_generator is not None and self.full_node_store.previous_generator is None:
            generator_arg = detect_potential_template_generator(block.height, block.transactions_generator)
            if generator_arg:
                self.log.info(f"Saving previous generator for height {block.height}")
                self.full_node_store.previous_generator = generator_arg

        return PeakPostProcessingResult(mempool_new_peak_result, fns_peak_result, hints_to_add, lookup_coin_ids)

    async def peak_post_processing_2(
        self,
        block: FullBlock,
        peer: Optional[WSChiaConnection],
        state_change_summary: StateChangeSummary,
        ppp_result: PeakPostProcessingResult,
    ) -> None:
        """
        Does NOT need to be called under the blockchain lock. Handle other parts of post processing like communicating
        with peers
        """
        record = state_change_summary.peak
        for bundle, result, spend_name in ppp_result.mempool_peak_result:
            self.log.debug(f"Added transaction to mempool: {spend_name}")
            mempool_item = self.mempool_manager.get_mempool_item(spend_name)
            assert mempool_item is not None
            fees = mempool_item.fee
            assert fees >= 0
            assert mempool_item.cost is not None
            new_tx = full_node_protocol.NewTransaction(
                spend_name,
                mempool_item.cost,
                fees,
            )
            msg = make_msg(ProtocolMessageTypes.new_transaction, new_tx)
            await self.server.send_to_all([msg], NodeType.FULL_NODE)

        # If there were pending end of slots that happen after this peak, broadcast them if they are added
        if ppp_result.fns_peak_result.added_eos is not None:
            broadcast = full_node_protocol.NewSignagePointOrEndOfSubSlot(
                ppp_result.fns_peak_result.added_eos.challenge_chain.challenge_chain_end_of_slot_vdf.challenge,
                ppp_result.fns_peak_result.added_eos.challenge_chain.get_hash(),
                uint8(0),
                ppp_result.fns_peak_result.added_eos.reward_chain.end_of_slot_vdf.challenge,
            )
            msg = make_msg(ProtocolMessageTypes.new_signage_point_or_end_of_sub_slot, broadcast)
            await self.server.send_to_all([msg], NodeType.FULL_NODE)

        # TODO: maybe add and broadcast new IPs as well

        if record.height % 1000 == 0:
            # Occasionally clear data in full node store to keep memory usage small
            self.full_node_store.clear_old_cache_entries()

        if self.sync_store.get_sync_mode() is False:
            await self.send_peak_to_timelords(block)

            # Tell full nodes about the new peak
            msg = make_msg(
                ProtocolMessageTypes.new_peak,
                full_node_protocol.NewPeak(
                    record.header_hash,
                    record.height,
                    record.weight,
                    state_change_summary.fork_height,
                    block.reward_chain_block.get_unfinished().get_hash(),
                ),
            )
            if peer is not None:
                await self.server.send_to_all([msg], NodeType.FULL_NODE, peer.peer_node_id)
            else:
                await self.server.send_to_all([msg], NodeType.FULL_NODE)

        coin_hints: Dict[bytes32, bytes32] = {
            coin_id: bytes32(hint) for coin_id, hint in ppp_result.hints if len(hint) == 32
        }

        peak = Peak(
            state_change_summary.peak.header_hash, state_change_summary.peak.height, state_change_summary.peak.weight
        )

        # Looks up coin records in DB for the coins that wallets are interested in
        new_states = await self.coin_store.get_coin_records(ppp_result.lookup_coin_ids)

        await self.wallet_sync_queue.put(
            WalletUpdate(
                state_change_summary.fork_height,
                peak,
                state_change_summary.rolled_back_records + new_states,
                coin_hints,
            )
        )

        self._state_changed("new_peak")

    async def add_block(
        self,
        block: FullBlock,
        peer: Optional[WSChiaConnection] = None,
        raise_on_disconnected: bool = False,
        fork_info: Optional[ForkInfo] = None,
    ) -> Optional[Message]:
        """
        Add a full block from a peer full node (or ourselves).
        """
        if self.sync_store.get_sync_mode():
            return None

        # Adds the block to seen, and check if it's seen before (which means header is in memory)
        header_hash = block.header_hash
        if self.blockchain.contains_block(header_hash):
            return None

        pre_validation_result: Optional[PreValidationResult] = None
        if (
            block.is_transaction_block()
            and block.transactions_info is not None
            and block.transactions_info.generator_root != bytes([0] * 32)
            and block.transactions_generator is None
        ):
            # This is the case where we already had the unfinished block, and asked for this block without
            # the transactions (since we already had them). Therefore, here we add the transactions.
            unfinished_rh: bytes32 = block.reward_chain_block.get_unfinished().get_hash()
            foliage_hash: Optional[bytes32] = block.foliage.foliage_transaction_block_hash
            assert foliage_hash is not None
<<<<<<< HEAD
            unf_block: Optional[UnfinishedBlock]
            unf_block, count, has_better = self.full_node_store.get_unfinished_block2(unfinished_rh, foliage_hash)
=======
            unf_entry: Optional[UnfinishedBlockEntry] = self.full_node_store.get_unfinished_block_result(
                unfinished_rh, foliage_hash
            )
>>>>>>> b29ae636
            if (
                unf_entry is not None
                and unf_entry.unfinished_block is not None
                and unf_entry.unfinished_block.transactions_generator is not None
                and unf_entry.unfinished_block.foliage_transaction_block == block.foliage_transaction_block
            ):
                # We checked that the transaction block is the same, therefore all transactions and the signature
                # must be identical in the unfinished and finished blocks. We can therefore use the cache.
<<<<<<< HEAD
                pre_validation_result = self.full_node_store.get_unfinished_block_result2(unfinished_rh, foliage_hash)
=======

                # this is a transaction block, the foliage hash should be set
                assert foliage_hash is not None
                pre_validation_result = unf_entry.result
>>>>>>> b29ae636
                assert pre_validation_result is not None
                block = block.replace(
                    transactions_generator=unf_entry.unfinished_block.transactions_generator,
                    transactions_generator_ref_list=unf_entry.unfinished_block.transactions_generator_ref_list,
                )
            else:
                # We still do not have the correct information for this block, perhaps there is a duplicate block
                # with the same unfinished block hash in the cache, so we need to fetch the correct one
                if peer is None:
                    return None

                block_response: Optional[Any] = await peer.call_api(
                    FullNodeAPI.request_block, full_node_protocol.RequestBlock(block.height, True)
                )
                if block_response is None or not isinstance(block_response, full_node_protocol.RespondBlock):
                    self.log.warning(
                        f"Was not able to fetch the correct block for height {block.height} {block_response}"
                    )
                    return None
                new_block: FullBlock = block_response.block
                if new_block.foliage_transaction_block != block.foliage_transaction_block:
                    self.log.warning(
                        f"Received the wrong block for height {block.height} {new_block.header_hash.hex()}"
                    )
                    return None
                assert new_block.transactions_generator is not None

                self.log.debug(
                    f"Wrong info in the cache for bh {new_block.header_hash.hex()}, "
                    f"there might be multiple blocks from the "
                    f"same farmer with the same pospace."
                )
                # This recursion ends here, we cannot recurse again because transactions_generator is not None
                return await self.add_block(new_block, peer)
        state_change_summary: Optional[StateChangeSummary] = None
        ppp_result: Optional[PeakPostProcessingResult] = None
        async with self.blockchain.priority_mutex.acquire(priority=BlockchainMutexPriority.high), enable_profiler(
            self.profile_block_validation
        ) as pr:
            # After acquiring the lock, check again, because another asyncio thread might have added it
            if self.blockchain.contains_block(header_hash):
                return None
            validation_start = time.monotonic()
            # Tries to add the block to the blockchain, if we already validated transactions, don't do it again
            npc_results = {}
            if pre_validation_result is not None and pre_validation_result.npc_result is not None:
                npc_results[block.height] = pre_validation_result.npc_result

            # Don't validate signatures because we want to validate them in the main thread later, since we have a
            # cache available
            pre_validation_results = await self.blockchain.pre_validate_blocks_multiprocessing(
                [block], npc_results, validate_signatures=False
            )
            added: Optional[AddBlockResult] = None
            pre_validation_time = time.monotonic() - validation_start
            try:
                if len(pre_validation_results) < 1:
                    raise ValueError(f"Failed to validate block {header_hash} height {block.height}")
                if pre_validation_results[0].error is not None:
                    if Err(pre_validation_results[0].error) == Err.INVALID_PREV_BLOCK_HASH:
                        added = AddBlockResult.DISCONNECTED_BLOCK
                        error_code: Optional[Err] = Err.INVALID_PREV_BLOCK_HASH
                    elif Err(pre_validation_results[0].error) == Err.TIMESTAMP_TOO_FAR_IN_FUTURE:
                        raise TimestampError()
                    else:
                        raise ValueError(
                            f"Failed to validate block {header_hash} height "
                            f"{block.height}: {Err(pre_validation_results[0].error).name}"
                        )
                else:
                    result_to_validate = (
                        pre_validation_results[0] if pre_validation_result is None else pre_validation_result
                    )
                    assert result_to_validate.required_iters == pre_validation_results[0].required_iters
                    (added, error_code, state_change_summary) = await self.blockchain.add_block(
                        block, result_to_validate, fork_info
                    )
                if added == AddBlockResult.ALREADY_HAVE_BLOCK:
                    return None
                elif added == AddBlockResult.INVALID_BLOCK:
                    assert error_code is not None
                    self.log.error(f"Block {header_hash} at height {block.height} is invalid with code {error_code}.")
                    raise ConsensusError(error_code, [header_hash])
                elif added == AddBlockResult.DISCONNECTED_BLOCK:
                    self.log.info(f"Disconnected block {header_hash} at height {block.height}")
                    if raise_on_disconnected:
                        raise RuntimeError("Expected block to be added, received disconnected block.")
                    return None
                elif added == AddBlockResult.NEW_PEAK:
                    # Only propagate blocks which extend the blockchain (becomes one of the heads)
                    assert state_change_summary is not None
                    post_process_time = time.monotonic()
                    ppp_result = await self.peak_post_processing(block, state_change_summary, peer)
                    post_process_time = time.monotonic() - post_process_time

                elif added == AddBlockResult.ADDED_AS_ORPHAN:
                    self.log.info(
                        f"Received orphan block of height {block.height} rh {block.reward_chain_block.get_hash()}"
                    )
                    post_process_time = 0
                else:
                    # Should never reach here, all the cases are covered
                    raise RuntimeError(f"Invalid result from add_block {added}")
            except asyncio.CancelledError:
                # We need to make sure to always call this method even when we get a cancel exception, to make sure
                # the node stays in sync
                if added == AddBlockResult.NEW_PEAK:
                    assert state_change_summary is not None
                    await self.peak_post_processing(block, state_change_summary, peer)
                raise

            validation_time = time.monotonic() - validation_start

        if ppp_result is not None:
            assert state_change_summary is not None
            await self.peak_post_processing_2(block, peer, state_change_summary, ppp_result)

        percent_full_str = (
            (
                ", percent full: "
                + str(round(100.0 * float(block.transactions_info.cost) / self.constants.MAX_BLOCK_COST_CLVM, 3))
                + "%"
            )
            if block.transactions_info is not None
            else ""
        )
        self.log.log(
            logging.WARNING if validation_time > 2 else logging.DEBUG,
            f"Block validation: {validation_time:0.2f}s, "
            f"pre_validation: {pre_validation_time:0.2f}s, "
            f"CLVM: {pre_validation_results[0].timing/1000.0:0.2f}s, "
            f"post-process: {post_process_time:0.2f}s, "
            f"cost: {block.transactions_info.cost if block.transactions_info is not None else 'None'}"
            f"{percent_full_str} header_hash: {header_hash.hex()} height: {block.height}",
        )

        # this is not covered by any unit tests as it's essentially test code
        # itself. It's exercised manually when investigating performance issues
        if validation_time > 2 and pr is not None:  # pragma: no cover
            pr.create_stats()
            profile_dir = path_from_root(self.root_path, "block-validation-profile")
            pr.dump_stats(profile_dir / f"{block.height}-{validation_time:0.1f}.profile")

        # This code path is reached if added == ADDED_AS_ORPHAN or NEW_TIP
        peak = self.blockchain.get_peak()
        assert peak is not None

        # Removes all temporary data for old blocks
        clear_height = uint32(max(0, peak.height - 50))
        self.full_node_store.clear_candidate_blocks_below(clear_height)
        self.full_node_store.clear_unfinished_blocks_below(clear_height)

        state_changed_data: Dict[str, Any] = {
            "transaction_block": False,
            "k_size": block.reward_chain_block.proof_of_space.size,
            "header_hash": block.header_hash,
            "fork_height": None,
            "rolled_back_records": None,
            "height": block.height,
            "validation_time": validation_time,
            "pre_validation_time": pre_validation_time,
        }

        if state_change_summary is not None:
            state_changed_data["fork_height"] = state_change_summary.fork_height
            state_changed_data["rolled_back_records"] = len(state_change_summary.rolled_back_records)

        if block.transactions_info is not None:
            state_changed_data["transaction_block"] = True
            state_changed_data["block_cost"] = block.transactions_info.cost
            state_changed_data["block_fees"] = block.transactions_info.fees

        if block.foliage_transaction_block is not None:
            state_changed_data["timestamp"] = block.foliage_transaction_block.timestamp

        if block.transactions_generator is not None:
            state_changed_data["transaction_generator_size_bytes"] = len(bytes(block.transactions_generator))

        state_changed_data["transaction_generator_ref_list"] = block.transactions_generator_ref_list
        if added is not None:
            state_changed_data["receive_block_result"] = added.value

        self._state_changed("block", state_changed_data)

        record = self.blockchain.block_record(block.header_hash)
        if self.weight_proof_handler is not None and record.sub_epoch_summary_included is not None:
            if self._segment_task is None or self._segment_task.done():
                self._segment_task = asyncio.create_task(self.weight_proof_handler.create_prev_sub_epoch_segments())
        return None

    async def add_unfinished_block(
        self,
        block: UnfinishedBlock,
        peer: Optional[WSChiaConnection],
        farmed_block: bool = False,
        block_bytes: Optional[bytes] = None,
    ) -> None:
        """
        We have received an unfinished block, either created by us, or from another peer.
        We can validate and add it and if it's a good block, propagate it to other peers and
        timelords.
        """
        receive_time = time.time()

        if block.prev_header_hash != self.constants.GENESIS_CHALLENGE and not self.blockchain.contains_block(
            block.prev_header_hash
        ):
            # No need to request the parent, since the peer will send it to us anyway, via NewPeak
            self.log.debug("Received a disconnected unfinished block")
            return None

        # Adds the unfinished block to seen, and check if it's seen before, to prevent
        # processing it twice. This searches for the exact version of the unfinished block (there can be many different
        # foliages for the same trunk). This is intentional, to prevent DOS attacks.
        # Note that it does not require that this block was successfully processed
        if self.full_node_store.seen_unfinished_block(block.get_hash()):
            return None

        block_hash = bytes32(block.reward_chain_block.get_hash())
        foliage_tx_hash = block.foliage.foliage_transaction_block_hash

        # If we have already added the block with this reward block hash and
        # foliage hash, return
        if self.full_node_store.get_unfinished_block2(block_hash, foliage_tx_hash)[0] is not None:
            return None

        peak: Optional[BlockRecord] = self.blockchain.get_peak()
        if peak is not None:
            if block.total_iters < peak.sp_total_iters(self.constants):
                # This means this unfinished block is pretty far behind, it will not add weight to our chain
                return None

        if block.prev_header_hash == self.constants.GENESIS_CHALLENGE:
            prev_b = None
        else:
            prev_b = self.blockchain.block_record(block.prev_header_hash)

        # Count the blocks in sub slot, and check if it's a new epoch
        if len(block.finished_sub_slots) > 0:
            num_blocks_in_ss = 1  # Curr
        else:
            curr = self.blockchain.try_block_record(block.prev_header_hash)
            num_blocks_in_ss = 2  # Curr and prev
            while (curr is not None) and not curr.first_in_sub_slot:
                curr = self.blockchain.try_block_record(curr.prev_hash)
                num_blocks_in_ss += 1

        if num_blocks_in_ss > self.constants.MAX_SUB_SLOT_BLOCKS:
            # TODO: potentially allow overflow blocks here, which count for the next slot
            self.log.warning("Too many blocks added, not adding block")
            return None

        # The clvm generator and aggregate signature are validated outside of the lock, to allow other blocks and
        # transactions to get validated
        npc_result: Optional[NPCResult] = None
        pre_validation_time = None

        async with self.blockchain.priority_mutex.acquire(priority=BlockchainMutexPriority.high):
            start_header_time = time.monotonic()
            _, header_error = await self.blockchain.validate_unfinished_block_header(block)
            if header_error is not None:
                if header_error == Err.TIMESTAMP_TOO_FAR_IN_FUTURE:
                    raise TimestampError()
                else:
                    raise ConsensusError(header_error)
            validate_time = time.monotonic() - start_header_time
            self.log.log(
                logging.WARNING if validate_time > 2 else logging.DEBUG,
                f"Time for header validate: {validate_time:0.3f}s",
            )

        if block.transactions_generator is not None:
            pre_validation_start = time.monotonic()
            assert block.transactions_info is not None
            try:
                block_generator: Optional[BlockGenerator] = await self.blockchain.get_block_generator(block)
            except ValueError:
                raise ConsensusError(Err.GENERATOR_REF_HAS_NO_GENERATOR)
            if block_generator is None:
                raise ConsensusError(Err.GENERATOR_REF_HAS_NO_GENERATOR)
            if block_bytes is None:
                block_bytes = bytes(block)

            height = uint32(0) if prev_b is None else uint32(prev_b.height + 1)
            npc_result = await self.blockchain.run_generator(block_bytes, block_generator, height)
            pre_validation_time = time.monotonic() - pre_validation_start

            # blockchain.run_generator throws on errors, so npc_result is
            # guaranteed to represent a successful run
            assert npc_result.conds is not None
            pairs_pks, pairs_msgs = pkm_pairs(npc_result.conds, self.constants.AGG_SIG_ME_ADDITIONAL_DATA)
            if not cached_bls.aggregate_verify(
                pairs_pks, pairs_msgs, block.transactions_info.aggregated_signature, True
            ):
                raise ConsensusError(Err.BAD_AGGREGATE_SIGNATURE)

        async with self.blockchain.priority_mutex.acquire(priority=BlockchainMutexPriority.high):
            # TODO: pre-validate VDFs outside of lock
            validation_start = time.monotonic()
            validate_result = await self.blockchain.validate_unfinished_block(block, npc_result)
            if validate_result.error is not None:
                raise ConsensusError(Err(validate_result.error))
            validation_time = time.monotonic() - validation_start

        # respond_block will later use the cache (validated_signature=True)
        validate_result = dataclasses.replace(validate_result, validated_signature=True)

        assert validate_result.required_iters is not None

        # Perform another check, in case we have already concurrently added the same unfinished block
        if self.full_node_store.get_unfinished_block2(block_hash, foliage_tx_hash)[0] is not None:
            return None

        if block.prev_header_hash == self.constants.GENESIS_CHALLENGE:
            height = uint32(0)
        else:
            height = uint32(self.blockchain.block_record(block.prev_header_hash).height + 1)

        ses: Optional[SubEpochSummary] = next_sub_epoch_summary(
            self.constants,
            self.blockchain,
            validate_result.required_iters,
            block,
            True,
        )

        self.full_node_store.add_unfinished_block(height, block, validate_result)
        pre_validation_log = (
            f"pre_validation time {pre_validation_time:0.4f}, " if pre_validation_time is not None else ""
        )
        if farmed_block is True:
            self.log.info(
                f"🍀 ️Farmed unfinished_block {block_hash}, SP: {block.reward_chain_block.signage_point_index}, "
                f"validation time: {validation_time:0.4f} seconds, {pre_validation_log}"
                f"cost: {block.transactions_info.cost if block.transactions_info else 'None'} "
            )
        else:
            percent_full_str = (
                (
                    ", percent full: "
                    + str(round(100.0 * float(block.transactions_info.cost) / self.constants.MAX_BLOCK_COST_CLVM, 3))
                    + "%"
                )
                if block.transactions_info is not None
                else ""
            )
            self.log.info(
                f"Added unfinished_block {block_hash}, not farmed by us,"
                f" SP: {block.reward_chain_block.signage_point_index} farmer response time: "
                f"{receive_time - self.signage_point_times[block.reward_chain_block.signage_point_index]:0.4f}, "
                f"Pool pk {encode_puzzle_hash(block.foliage.foliage_block_data.pool_target.puzzle_hash, 'xch')}, "
                f"validation time: {validation_time:0.4f} seconds, {pre_validation_log}"
                f"cost: {block.transactions_info.cost if block.transactions_info else 'None'}"
                f"{percent_full_str}"
            )

        sub_slot_iters, difficulty = get_next_sub_slot_iters_and_difficulty(
            self.constants,
            len(block.finished_sub_slots) > 0,
            prev_b,
            self.blockchain,
        )

        if block.reward_chain_block.signage_point_index == 0:
            res = self.full_node_store.get_sub_slot(block.reward_chain_block.pos_ss_cc_challenge_hash)
            if res is None:
                if block.reward_chain_block.pos_ss_cc_challenge_hash == self.constants.GENESIS_CHALLENGE:
                    rc_prev = self.constants.GENESIS_CHALLENGE
                else:
                    self.log.warning(f"Do not have sub slot {block.reward_chain_block.pos_ss_cc_challenge_hash}")
                    return None
            else:
                rc_prev = res[0].reward_chain.get_hash()
        else:
            assert block.reward_chain_block.reward_chain_sp_vdf is not None
            rc_prev = block.reward_chain_block.reward_chain_sp_vdf.challenge

        timelord_request = timelord_protocol.NewUnfinishedBlockTimelord(
            block.reward_chain_block,
            difficulty,
            sub_slot_iters,
            block.foliage,
            ses,
            rc_prev,
        )

        timelord_msg = make_msg(ProtocolMessageTypes.new_unfinished_block_timelord, timelord_request)
        await self.server.send_to_all([timelord_msg], NodeType.TIMELORD)

        # create two versions of the NewUnfinishedBlock message, one to be sent
        # to newer clients and one for older clients
        full_node_request = full_node_protocol.NewUnfinishedBlock(block.reward_chain_block.get_hash())
        msg = make_msg(ProtocolMessageTypes.new_unfinished_block, full_node_request)

        full_node_request2 = full_node_protocol.NewUnfinishedBlock2(
            block.reward_chain_block.get_hash(), block.foliage.foliage_transaction_block_hash
        )
        msg2 = make_msg(ProtocolMessageTypes.new_unfinished_block2, full_node_request2)

        def old_clients(conn: WSChiaConnection) -> bool:
            # don't send this to peers with new clients
            return conn.protocol_version <= Version("0.0.35")

        def new_clients(conn: WSChiaConnection) -> bool:
            # don't send this to peers with old clients
            return conn.protocol_version > Version("0.0.35")

        peer_id: Optional[bytes32] = None if peer is None else peer.peer_node_id
        await self.server.send_to_all_if([msg], NodeType.FULL_NODE, old_clients, peer_id)
        await self.server.send_to_all_if([msg2], NodeType.FULL_NODE, new_clients, peer_id)

        self._state_changed("unfinished_block")

    async def new_infusion_point_vdf(
        self, request: timelord_protocol.NewInfusionPointVDF, timelord_peer: Optional[WSChiaConnection] = None
    ) -> Optional[Message]:
        # Lookup unfinished blocks
        unfinished_block: Optional[UnfinishedBlock] = self.full_node_store.get_unfinished_block(
            request.unfinished_reward_hash
        )

        if unfinished_block is None:
            self.log.warning(
                f"Do not have unfinished reward chain block {request.unfinished_reward_hash}, cannot finish."
            )
            return None

        prev_b: Optional[BlockRecord] = None

        target_rc_hash = request.reward_chain_ip_vdf.challenge
        last_slot_cc_hash = request.challenge_chain_ip_vdf.challenge

        # Backtracks through end of slot objects, should work for multiple empty sub slots
        for eos, _, _ in reversed(self.full_node_store.finished_sub_slots):
            if eos is not None and eos.reward_chain.get_hash() == target_rc_hash:
                target_rc_hash = eos.reward_chain.end_of_slot_vdf.challenge
        if target_rc_hash == self.constants.GENESIS_CHALLENGE:
            prev_b = None
        else:
            # Find the prev block, starts looking backwards from the peak. target_rc_hash must be the hash of a block
            # and not an end of slot (since we just looked through the slots and backtracked)
            curr: Optional[BlockRecord] = self.blockchain.get_peak()

            for _ in range(10):
                if curr is None:
                    break
                if curr.reward_infusion_new_challenge == target_rc_hash:
                    # Found our prev block
                    prev_b = curr
                    break
                curr = self.blockchain.try_block_record(curr.prev_hash)

            # If not found, cache keyed on prev block
            if prev_b is None:
                self.full_node_store.add_to_future_ip(request)
                self.log.warning(
                    f"Previous block is None, infusion point {request.reward_chain_ip_vdf.challenge.hex()}"
                )
                return None

        finished_sub_slots: Optional[List[EndOfSubSlotBundle]] = self.full_node_store.get_finished_sub_slots(
            self.blockchain,
            prev_b,
            last_slot_cc_hash,
        )
        if finished_sub_slots is None:
            return None

        sub_slot_iters, difficulty = get_next_sub_slot_iters_and_difficulty(
            self.constants,
            len(finished_sub_slots) > 0,
            prev_b,
            self.blockchain,
        )

        if unfinished_block.reward_chain_block.pos_ss_cc_challenge_hash == self.constants.GENESIS_CHALLENGE:
            sub_slot_start_iters = uint128(0)
        else:
            ss_res = self.full_node_store.get_sub_slot(unfinished_block.reward_chain_block.pos_ss_cc_challenge_hash)
            if ss_res is None:
                self.log.warning(f"Do not have sub slot {unfinished_block.reward_chain_block.pos_ss_cc_challenge_hash}")
                return None
            _, _, sub_slot_start_iters = ss_res
        sp_total_iters = uint128(
            sub_slot_start_iters
            + calculate_sp_iters(
                self.constants,
                sub_slot_iters,
                unfinished_block.reward_chain_block.signage_point_index,
            )
        )

        block: FullBlock = unfinished_block_to_full_block(
            unfinished_block,
            request.challenge_chain_ip_vdf,
            request.challenge_chain_ip_proof,
            request.reward_chain_ip_vdf,
            request.reward_chain_ip_proof,
            request.infused_challenge_chain_ip_vdf,
            request.infused_challenge_chain_ip_proof,
            finished_sub_slots,
            prev_b,
            self.blockchain,
            sp_total_iters,
            difficulty,
        )
        if not self.has_valid_pool_sig(block):
            self.log.warning("Trying to make a pre-farm block but height is not 0")
            return None
        try:
            await self.add_block(block, raise_on_disconnected=True)
        except Exception as e:
            self.log.warning(f"Consensus error validating block: {e}")
            if timelord_peer is not None:
                # Only sends to the timelord who sent us this VDF, to reset them to the correct peak
                await self.send_peak_to_timelords(peer=timelord_peer)
        return None

    async def add_end_of_sub_slot(
        self, end_of_slot_bundle: EndOfSubSlotBundle, peer: WSChiaConnection
    ) -> Tuple[Optional[Message], bool]:
        fetched_ss = self.full_node_store.get_sub_slot(end_of_slot_bundle.challenge_chain.get_hash())

        # We are not interested in sub-slots which have the same challenge chain but different reward chain. If there
        # is a reorg, we will find out through the broadcast of blocks instead.
        if fetched_ss is not None:
            # Already have the sub-slot
            return None, True

        async with self.timelord_lock:
            fetched_ss = self.full_node_store.get_sub_slot(
                end_of_slot_bundle.challenge_chain.challenge_chain_end_of_slot_vdf.challenge
            )
            if (
                (fetched_ss is None)
                and end_of_slot_bundle.challenge_chain.challenge_chain_end_of_slot_vdf.challenge
                != self.constants.GENESIS_CHALLENGE
            ):
                # If we don't have the prev, request the prev instead
                full_node_request = full_node_protocol.RequestSignagePointOrEndOfSubSlot(
                    end_of_slot_bundle.challenge_chain.challenge_chain_end_of_slot_vdf.challenge,
                    uint8(0),
                    bytes32([0] * 32),
                )
                return (
                    make_msg(ProtocolMessageTypes.request_signage_point_or_end_of_sub_slot, full_node_request),
                    False,
                )

            peak = self.blockchain.get_peak()
            if peak is not None and peak.height > 2:
                next_sub_slot_iters = self.blockchain.get_next_slot_iters(peak.header_hash, True)
                next_difficulty = self.blockchain.get_next_difficulty(peak.header_hash, True)
            else:
                next_sub_slot_iters = self.constants.SUB_SLOT_ITERS_STARTING
                next_difficulty = self.constants.DIFFICULTY_STARTING

            # Adds the sub slot and potentially get new infusions
            new_infusions = self.full_node_store.new_finished_sub_slot(
                end_of_slot_bundle,
                self.blockchain,
                peak,
                next_sub_slot_iters,
                next_difficulty,
                await self.blockchain.get_full_peak(),
            )
            # It may be an empty list, even if it's not None. Not None means added successfully
            if new_infusions is not None:
                self.log.info(
                    f"⏲️  Finished sub slot, SP {self.constants.NUM_SPS_SUB_SLOT}/{self.constants.NUM_SPS_SUB_SLOT}, "
                    f"{end_of_slot_bundle.challenge_chain.get_hash().hex()}, "
                    f"number of sub-slots: {len(self.full_node_store.finished_sub_slots)}, "
                    f"RC hash: {end_of_slot_bundle.reward_chain.get_hash().hex()}, "
                    f"Deficit {end_of_slot_bundle.reward_chain.deficit}"
                )
                # Reset farmer response timer for sub slot (SP 0)
                self.signage_point_times[0] = time.time()
                # Notify full nodes of the new sub-slot
                broadcast = full_node_protocol.NewSignagePointOrEndOfSubSlot(
                    end_of_slot_bundle.challenge_chain.challenge_chain_end_of_slot_vdf.challenge,
                    end_of_slot_bundle.challenge_chain.get_hash(),
                    uint8(0),
                    end_of_slot_bundle.reward_chain.end_of_slot_vdf.challenge,
                )
                msg = make_msg(ProtocolMessageTypes.new_signage_point_or_end_of_sub_slot, broadcast)
                await self.server.send_to_all([msg], NodeType.FULL_NODE, peer.peer_node_id)

                for infusion in new_infusions:
                    await self.new_infusion_point_vdf(infusion)

                # Notify farmers of the new sub-slot
                broadcast_farmer = farmer_protocol.NewSignagePoint(
                    end_of_slot_bundle.challenge_chain.get_hash(),
                    end_of_slot_bundle.challenge_chain.get_hash(),
                    end_of_slot_bundle.reward_chain.get_hash(),
                    next_difficulty,
                    next_sub_slot_iters,
                    uint8(0),
                    uint32(0) if peak is None else peak.height,
                    sp_source_data=SignagePointSourceData(
                        sub_slot_data=SPSubSlotSourceData(
                            end_of_slot_bundle.challenge_chain, end_of_slot_bundle.reward_chain
                        )
                    ),
                )
                msg = make_msg(ProtocolMessageTypes.new_signage_point, broadcast_farmer)
                await self.server.send_to_all([msg], NodeType.FARMER)
                return None, True
            else:
                self.log.info(
                    f"End of slot not added CC challenge "
                    f"{end_of_slot_bundle.challenge_chain.challenge_chain_end_of_slot_vdf.challenge.hex()}"
                )
        return None, False

    async def add_transaction(
        self,
        transaction: SpendBundle,
        spend_name: bytes32,
        peer: Optional[WSChiaConnection] = None,
        test: bool = False,
        tx_bytes: Optional[bytes] = None,
    ) -> Tuple[MempoolInclusionStatus, Optional[Err]]:
        if self.sync_store.get_sync_mode():
            return MempoolInclusionStatus.FAILED, Err.NO_TRANSACTIONS_WHILE_SYNCING
        if not test and not (await self.synced()):
            return MempoolInclusionStatus.FAILED, Err.NO_TRANSACTIONS_WHILE_SYNCING

        if self.mempool_manager.get_spendbundle(spend_name) is not None:
            self.mempool_manager.remove_seen(spend_name)
            return MempoolInclusionStatus.SUCCESS, None
        if self.mempool_manager.seen(spend_name):
            return MempoolInclusionStatus.FAILED, Err.ALREADY_INCLUDING_TRANSACTION
        self.mempool_manager.add_and_maybe_pop_seen(spend_name)
        self.log.debug(f"Processing transaction: {spend_name}")
        # Ignore if syncing or if we have not yet received a block
        # the mempool must have a peak to validate transactions
        if self.sync_store.get_sync_mode() or self.mempool_manager.peak is None:
            status = MempoolInclusionStatus.FAILED
            error: Optional[Err] = Err.NO_TRANSACTIONS_WHILE_SYNCING
            self.mempool_manager.remove_seen(spend_name)
        else:
            try:
                cost_result = await self.mempool_manager.pre_validate_spendbundle(transaction, tx_bytes, spend_name)
            except ValidationError as e:
                self.mempool_manager.remove_seen(spend_name)
                return MempoolInclusionStatus.FAILED, e.code
            except Exception:
                self.mempool_manager.remove_seen(spend_name)
                raise
            async with self.blockchain.priority_mutex.acquire(priority=BlockchainMutexPriority.low):
                if self.mempool_manager.get_spendbundle(spend_name) is not None:
                    self.mempool_manager.remove_seen(spend_name)
                    return MempoolInclusionStatus.SUCCESS, None
                if self.mempool_manager.peak is None:
                    return MempoolInclusionStatus.FAILED, Err.MEMPOOL_NOT_INITIALIZED
                cost, status, error = await self.mempool_manager.add_spend_bundle(
                    transaction, cost_result, spend_name, self.mempool_manager.peak.height
                )
            if status == MempoolInclusionStatus.SUCCESS:
                self.log.debug(
                    f"Added transaction to mempool: {spend_name} mempool size: "
                    f"{self.mempool_manager.mempool.total_mempool_cost()} normalized "
                    f"{self.mempool_manager.mempool.total_mempool_cost() / 5000000}"
                )

                # Only broadcast successful transactions, not pending ones. Otherwise it's a DOS
                # vector.
                mempool_item = self.mempool_manager.get_mempool_item(spend_name)
                assert mempool_item is not None
                fees = mempool_item.fee
                assert fees >= 0
                assert cost is not None
                new_tx = full_node_protocol.NewTransaction(
                    spend_name,
                    cost,
                    fees,
                )
                msg = make_msg(ProtocolMessageTypes.new_transaction, new_tx)
                if peer is None:
                    await self.server.send_to_all([msg], NodeType.FULL_NODE)
                else:
                    await self.server.send_to_all([msg], NodeType.FULL_NODE, peer.peer_node_id)

                if self.simulator_transaction_callback is not None:  # callback
                    await self.simulator_transaction_callback(spend_name)  # pylint: disable=E1102

            else:
                self.mempool_manager.remove_seen(spend_name)
                self.log.debug(f"Wasn't able to add transaction with id {spend_name}, status {status} error: {error}")
        return status, error

    async def _needs_compact_proof(
        self, vdf_info: VDFInfo, header_block: HeaderBlock, field_vdf: CompressibleVDFField
    ) -> bool:
        if field_vdf == CompressibleVDFField.CC_EOS_VDF:
            for sub_slot in header_block.finished_sub_slots:
                if sub_slot.challenge_chain.challenge_chain_end_of_slot_vdf == vdf_info:
                    if (
                        sub_slot.proofs.challenge_chain_slot_proof.witness_type == 0
                        and sub_slot.proofs.challenge_chain_slot_proof.normalized_to_identity
                    ):
                        return False
                    return True
        if field_vdf == CompressibleVDFField.ICC_EOS_VDF:
            for sub_slot in header_block.finished_sub_slots:
                if (
                    sub_slot.infused_challenge_chain is not None
                    and sub_slot.infused_challenge_chain.infused_challenge_chain_end_of_slot_vdf == vdf_info
                ):
                    assert sub_slot.proofs.infused_challenge_chain_slot_proof is not None
                    if (
                        sub_slot.proofs.infused_challenge_chain_slot_proof.witness_type == 0
                        and sub_slot.proofs.infused_challenge_chain_slot_proof.normalized_to_identity
                    ):
                        return False
                    return True
        if field_vdf == CompressibleVDFField.CC_SP_VDF:
            if header_block.reward_chain_block.challenge_chain_sp_vdf is None:
                return False
            if vdf_info == header_block.reward_chain_block.challenge_chain_sp_vdf:
                assert header_block.challenge_chain_sp_proof is not None
                if (
                    header_block.challenge_chain_sp_proof.witness_type == 0
                    and header_block.challenge_chain_sp_proof.normalized_to_identity
                ):
                    return False
                return True
        if field_vdf == CompressibleVDFField.CC_IP_VDF:
            if vdf_info == header_block.reward_chain_block.challenge_chain_ip_vdf:
                if (
                    header_block.challenge_chain_ip_proof.witness_type == 0
                    and header_block.challenge_chain_ip_proof.normalized_to_identity
                ):
                    return False
                return True
        return False

    async def _can_accept_compact_proof(
        self,
        vdf_info: VDFInfo,
        vdf_proof: VDFProof,
        height: uint32,
        header_hash: bytes32,
        field_vdf: CompressibleVDFField,
    ) -> bool:
        """
        - Checks if the provided proof is indeed compact.
        - Checks if proof verifies given the vdf_info from the start of sub-slot.
        - Checks if the provided vdf_info is correct, assuming it refers to the start of sub-slot.
        - Checks if the existing proof was non-compact. Ignore this proof if we already have a compact proof.
        """
        is_fully_compactified = await self.block_store.is_fully_compactified(header_hash)
        if is_fully_compactified is None or is_fully_compactified:
            self.log.info(f"Already compactified block: {header_hash}. Ignoring.")
            return False
        peak = self.blockchain.get_peak()
        if peak is None or peak.height - height < 5:
            self.log.debug("Will not compactify recent block")
            return False
        if vdf_proof.witness_type > 0 or not vdf_proof.normalized_to_identity:
            self.log.error(f"Received vdf proof is not compact: {vdf_proof}.")
            return False
        if not validate_vdf(vdf_proof, self.constants, ClassgroupElement.get_default_element(), vdf_info):
            self.log.error(f"Received compact vdf proof is not valid: {vdf_proof}.")
            return False
        header_block = await self.blockchain.get_header_block_by_height(height, header_hash, tx_filter=False)
        if header_block is None:
            self.log.error(f"Can't find block for given compact vdf. Height: {height} Header hash: {header_hash}")
            return False
        is_new_proof = await self._needs_compact_proof(vdf_info, header_block, field_vdf)
        if not is_new_proof:
            self.log.info(f"Duplicate compact proof. Height: {height}. Header hash: {header_hash}.")
        return is_new_proof

    # returns True if we ended up replacing the proof, and False otherwise
    async def _replace_proof(
        self,
        vdf_info: VDFInfo,
        vdf_proof: VDFProof,
        header_hash: bytes32,
        field_vdf: CompressibleVDFField,
    ) -> bool:
        block = await self.block_store.get_full_block(header_hash)
        if block is None:
            return False

        new_block = None

        if field_vdf == CompressibleVDFField.CC_EOS_VDF:
            for index, sub_slot in enumerate(block.finished_sub_slots):
                if sub_slot.challenge_chain.challenge_chain_end_of_slot_vdf == vdf_info:
                    new_proofs = sub_slot.proofs.replace(challenge_chain_slot_proof=vdf_proof)
                    new_subslot = sub_slot.replace(proofs=new_proofs)
                    new_finished_subslots = block.finished_sub_slots
                    new_finished_subslots[index] = new_subslot
                    new_block = block.replace(finished_sub_slots=new_finished_subslots)
                    break
        if field_vdf == CompressibleVDFField.ICC_EOS_VDF:
            for index, sub_slot in enumerate(block.finished_sub_slots):
                if (
                    sub_slot.infused_challenge_chain is not None
                    and sub_slot.infused_challenge_chain.infused_challenge_chain_end_of_slot_vdf == vdf_info
                ):
                    new_proofs = sub_slot.proofs.replace(infused_challenge_chain_slot_proof=vdf_proof)
                    new_subslot = sub_slot.replace(proofs=new_proofs)
                    new_finished_subslots = block.finished_sub_slots
                    new_finished_subslots[index] = new_subslot
                    new_block = block.replace(finished_sub_slots=new_finished_subslots)
                    break
        if field_vdf == CompressibleVDFField.CC_SP_VDF:
            if block.reward_chain_block.challenge_chain_sp_vdf == vdf_info:
                assert block.challenge_chain_sp_proof is not None
                new_block = block.replace(challenge_chain_sp_proof=vdf_proof)
        if field_vdf == CompressibleVDFField.CC_IP_VDF:
            if block.reward_chain_block.challenge_chain_ip_vdf == vdf_info:
                new_block = block.replace(challenge_chain_ip_proof=vdf_proof)
        if new_block is None:
            return False
        async with self.db_wrapper.writer():
            try:
                await self.block_store.replace_proof(header_hash, new_block)
                return True
            except BaseException as e:
                self.log.error(
                    f"_replace_proof error while adding block {block.header_hash} height {block.height},"
                    f" rolling back: {e} {traceback.format_exc()}"
                )
                raise

    async def add_compact_proof_of_time(self, request: timelord_protocol.RespondCompactProofOfTime) -> None:
        peak = self.blockchain.get_peak()
        if peak is None or peak.height - request.height < 5:
            self.log.info(f"Ignoring add_compact_proof_of_time, height {request.height} too recent.")
            return None

        field_vdf = CompressibleVDFField(int(request.field_vdf))
        if not await self._can_accept_compact_proof(
            request.vdf_info, request.vdf_proof, request.height, request.header_hash, field_vdf
        ):
            return None
        async with self.blockchain.compact_proof_lock:
            replaced = await self._replace_proof(request.vdf_info, request.vdf_proof, request.header_hash, field_vdf)
        if not replaced:
            self.log.error(f"Could not replace compact proof: {request.height}")
            return None
        self.log.info(f"Replaced compact proof at height {request.height}")
        msg = make_msg(
            ProtocolMessageTypes.new_compact_vdf,
            full_node_protocol.NewCompactVDF(request.height, request.header_hash, request.field_vdf, request.vdf_info),
        )
        if self._server is not None:
            await self.server.send_to_all([msg], NodeType.FULL_NODE)

    async def new_compact_vdf(self, request: full_node_protocol.NewCompactVDF, peer: WSChiaConnection) -> None:
        peak = self.blockchain.get_peak()
        if peak is None or peak.height - request.height < 5:
            self.log.info(f"Ignoring new_compact_vdf, height {request.height} too recent.")
            return None
        is_fully_compactified = await self.block_store.is_fully_compactified(request.header_hash)
        if is_fully_compactified is None or is_fully_compactified:
            return None
        header_block = await self.blockchain.get_header_block_by_height(
            request.height, request.header_hash, tx_filter=False
        )
        if header_block is None:
            return None
        field_vdf = CompressibleVDFField(int(request.field_vdf))
        if await self._needs_compact_proof(request.vdf_info, header_block, field_vdf):
            peer_request = full_node_protocol.RequestCompactVDF(
                request.height, request.header_hash, request.field_vdf, request.vdf_info
            )
            response = await peer.call_api(FullNodeAPI.request_compact_vdf, peer_request, timeout=10)
            if response is not None and isinstance(response, full_node_protocol.RespondCompactVDF):
                await self.add_compact_vdf(response, peer)

    async def request_compact_vdf(self, request: full_node_protocol.RequestCompactVDF, peer: WSChiaConnection) -> None:
        header_block = await self.blockchain.get_header_block_by_height(
            request.height, request.header_hash, tx_filter=False
        )
        if header_block is None:
            return None
        vdf_proof: Optional[VDFProof] = None
        field_vdf = CompressibleVDFField(int(request.field_vdf))
        if field_vdf == CompressibleVDFField.CC_EOS_VDF:
            for sub_slot in header_block.finished_sub_slots:
                if sub_slot.challenge_chain.challenge_chain_end_of_slot_vdf == request.vdf_info:
                    vdf_proof = sub_slot.proofs.challenge_chain_slot_proof
                    break
        if field_vdf == CompressibleVDFField.ICC_EOS_VDF:
            for sub_slot in header_block.finished_sub_slots:
                if (
                    sub_slot.infused_challenge_chain is not None
                    and sub_slot.infused_challenge_chain.infused_challenge_chain_end_of_slot_vdf == request.vdf_info
                ):
                    vdf_proof = sub_slot.proofs.infused_challenge_chain_slot_proof
                    break
        if (
            field_vdf == CompressibleVDFField.CC_SP_VDF
            and header_block.reward_chain_block.challenge_chain_sp_vdf == request.vdf_info
        ):
            vdf_proof = header_block.challenge_chain_sp_proof
        if (
            field_vdf == CompressibleVDFField.CC_IP_VDF
            and header_block.reward_chain_block.challenge_chain_ip_vdf == request.vdf_info
        ):
            vdf_proof = header_block.challenge_chain_ip_proof
        if vdf_proof is None or vdf_proof.witness_type > 0 or not vdf_proof.normalized_to_identity:
            self.log.error(f"{peer} requested compact vdf we don't have, height: {request.height}.")
            return None
        compact_vdf = full_node_protocol.RespondCompactVDF(
            request.height,
            request.header_hash,
            request.field_vdf,
            request.vdf_info,
            vdf_proof,
        )
        msg = make_msg(ProtocolMessageTypes.respond_compact_vdf, compact_vdf)
        await peer.send_message(msg)

    async def add_compact_vdf(self, request: full_node_protocol.RespondCompactVDF, peer: WSChiaConnection) -> None:
        field_vdf = CompressibleVDFField(int(request.field_vdf))
        if not await self._can_accept_compact_proof(
            request.vdf_info, request.vdf_proof, request.height, request.header_hash, field_vdf
        ):
            return None
        async with self.blockchain.compact_proof_lock:
            if self.blockchain.seen_compact_proofs(request.vdf_info, request.height):
                return None
            replaced = await self._replace_proof(request.vdf_info, request.vdf_proof, request.header_hash, field_vdf)
        if not replaced:
            self.log.error(f"Could not replace compact proof: {request.height}")
            return None
        msg = make_msg(
            ProtocolMessageTypes.new_compact_vdf,
            full_node_protocol.NewCompactVDF(request.height, request.header_hash, request.field_vdf, request.vdf_info),
        )
        if self._server is not None:
            await self.server.send_to_all([msg], NodeType.FULL_NODE, peer.peer_node_id)

    def in_bad_peak_cache(self, wp: WeightProof) -> bool:
        for block in wp.recent_chain_data:
            if block.header_hash in self.bad_peak_cache.keys():
                return True
        return False

    def add_to_bad_peak_cache(self, peak_header_hash: bytes32, peak_height: uint32) -> None:
        curr_height = self.blockchain.get_peak_height()

        if curr_height is None:
            self.log.debug(f"add bad peak {peak_header_hash} to cache")
            self.bad_peak_cache[peak_header_hash] = peak_height
            return
        minimum_cache_height = curr_height - (2 * self.constants.SUB_EPOCH_BLOCKS)
        if peak_height < minimum_cache_height:
            return

        new_cache = {}
        self.log.info(f"add bad peak {peak_header_hash} to cache")
        new_cache[peak_header_hash] = peak_height
        min_height = peak_height
        min_block = peak_header_hash
        for header_hash, height in self.bad_peak_cache.items():
            if height < minimum_cache_height:
                self.log.debug(f"remove bad peak {peak_header_hash} from cache")
                continue
            if height < min_height:
                min_block = header_hash
            new_cache[header_hash] = height

        if len(new_cache) > self.config.get("bad_peak_cache_size", 100):
            del new_cache[min_block]

        self.bad_peak_cache = new_cache

    async def broadcast_uncompact_blocks(
        self, uncompact_interval_scan: int, target_uncompact_proofs: int, sanitize_weight_proof_only: bool
    ) -> None:
        try:
            while not self._shut_down:
                while self.sync_store.get_sync_mode() or self.sync_store.get_long_sync():
                    if self._shut_down:
                        return None
                    await asyncio.sleep(30)

                broadcast_list: List[timelord_protocol.RequestCompactProofOfTime] = []

                self.log.info("Getting random heights for bluebox to compact")
                heights = await self.block_store.get_random_not_compactified(target_uncompact_proofs)
                self.log.info("Heights found for bluebox to compact: [%s]" % ", ".join(map(str, heights)))

                for h in heights:
                    headers = await self.blockchain.get_header_blocks_in_range(h, h, tx_filter=False)
                    records: Dict[bytes32, BlockRecord] = {}
                    if sanitize_weight_proof_only:
                        records = await self.blockchain.get_block_records_in_range(h, h)
                    for header in headers.values():
                        expected_header_hash = self.blockchain.height_to_hash(header.height)
                        if header.header_hash != expected_header_hash:
                            continue
                        if sanitize_weight_proof_only:
                            assert header.header_hash in records
                            record = records[header.header_hash]
                        for sub_slot in header.finished_sub_slots:
                            if (
                                sub_slot.proofs.challenge_chain_slot_proof.witness_type > 0
                                or not sub_slot.proofs.challenge_chain_slot_proof.normalized_to_identity
                            ):
                                broadcast_list.append(
                                    timelord_protocol.RequestCompactProofOfTime(
                                        sub_slot.challenge_chain.challenge_chain_end_of_slot_vdf,
                                        header.header_hash,
                                        header.height,
                                        uint8(CompressibleVDFField.CC_EOS_VDF),
                                    )
                                )
                            if sub_slot.proofs.infused_challenge_chain_slot_proof is not None and (
                                sub_slot.proofs.infused_challenge_chain_slot_proof.witness_type > 0
                                or not sub_slot.proofs.infused_challenge_chain_slot_proof.normalized_to_identity
                            ):
                                assert sub_slot.infused_challenge_chain is not None
                                broadcast_list.append(
                                    timelord_protocol.RequestCompactProofOfTime(
                                        sub_slot.infused_challenge_chain.infused_challenge_chain_end_of_slot_vdf,
                                        header.header_hash,
                                        header.height,
                                        uint8(CompressibleVDFField.ICC_EOS_VDF),
                                    )
                                )
                        # Running in 'sanitize_weight_proof_only' ignores CC_SP_VDF and CC_IP_VDF
                        # unless this is a challenge block.
                        if sanitize_weight_proof_only:
                            if not record.is_challenge_block(self.constants):
                                continue
                        if header.challenge_chain_sp_proof is not None and (
                            header.challenge_chain_sp_proof.witness_type > 0
                            or not header.challenge_chain_sp_proof.normalized_to_identity
                        ):
                            assert header.reward_chain_block.challenge_chain_sp_vdf is not None
                            broadcast_list.append(
                                timelord_protocol.RequestCompactProofOfTime(
                                    header.reward_chain_block.challenge_chain_sp_vdf,
                                    header.header_hash,
                                    header.height,
                                    uint8(CompressibleVDFField.CC_SP_VDF),
                                )
                            )

                        if (
                            header.challenge_chain_ip_proof.witness_type > 0
                            or not header.challenge_chain_ip_proof.normalized_to_identity
                        ):
                            broadcast_list.append(
                                timelord_protocol.RequestCompactProofOfTime(
                                    header.reward_chain_block.challenge_chain_ip_vdf,
                                    header.header_hash,
                                    header.height,
                                    uint8(CompressibleVDFField.CC_IP_VDF),
                                )
                            )

                if len(broadcast_list) > target_uncompact_proofs:
                    broadcast_list = broadcast_list[:target_uncompact_proofs]
                if self.sync_store.get_sync_mode() or self.sync_store.get_long_sync():
                    continue
                if self._server is not None:
                    self.log.info(f"Broadcasting {len(broadcast_list)} items to the bluebox")
                    msgs = []
                    for new_pot in broadcast_list:
                        msg = make_msg(ProtocolMessageTypes.request_compact_proof_of_time, new_pot)
                        msgs.append(msg)
                    await self.server.send_to_all(msgs, NodeType.TIMELORD)
                await asyncio.sleep(uncompact_interval_scan)
        except Exception as e:
            error_stack = traceback.format_exc()
            self.log.error(f"Exception in broadcast_uncompact_blocks: {e}")
            self.log.error(f"Exception Stack: {error_stack}")


async def node_next_block_check(
    peer: WSChiaConnection, potential_peek: uint32, blockchain: BlockchainInterface
) -> bool:
    block_response: Optional[Any] = await peer.call_api(
        FullNodeAPI.request_block, full_node_protocol.RequestBlock(potential_peek, True)
    )
    if block_response is not None and isinstance(block_response, full_node_protocol.RespondBlock):
        peak = blockchain.get_peak()
        if peak is not None and block_response.block.prev_header_hash == peak.header_hash:
            return True
    return False<|MERGE_RESOLUTION|>--- conflicted
+++ resolved
@@ -1665,14 +1665,9 @@
             unfinished_rh: bytes32 = block.reward_chain_block.get_unfinished().get_hash()
             foliage_hash: Optional[bytes32] = block.foliage.foliage_transaction_block_hash
             assert foliage_hash is not None
-<<<<<<< HEAD
-            unf_block: Optional[UnfinishedBlock]
-            unf_block, count, has_better = self.full_node_store.get_unfinished_block2(unfinished_rh, foliage_hash)
-=======
             unf_entry: Optional[UnfinishedBlockEntry] = self.full_node_store.get_unfinished_block_result(
                 unfinished_rh, foliage_hash
             )
->>>>>>> b29ae636
             if (
                 unf_entry is not None
                 and unf_entry.unfinished_block is not None
@@ -1681,14 +1676,10 @@
             ):
                 # We checked that the transaction block is the same, therefore all transactions and the signature
                 # must be identical in the unfinished and finished blocks. We can therefore use the cache.
-<<<<<<< HEAD
-                pre_validation_result = self.full_node_store.get_unfinished_block_result2(unfinished_rh, foliage_hash)
-=======
 
                 # this is a transaction block, the foliage hash should be set
                 assert foliage_hash is not None
                 pre_validation_result = unf_entry.result
->>>>>>> b29ae636
                 assert pre_validation_result is not None
                 block = block.replace(
                     transactions_generator=unf_entry.unfinished_block.transactions_generator,
