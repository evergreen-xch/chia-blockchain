from __future__ import annotations

import asyncio
import dataclasses
import logging
import time
from typing import Dict, List, Optional, Set, Tuple

from chia.consensus.block_record import BlockRecord
from chia.consensus.blockchain_interface import BlockchainInterface
from chia.consensus.constants import ConsensusConstants
from chia.consensus.difficulty_adjustment import can_finish_sub_and_full_epoch
from chia.consensus.make_sub_epoch_summary import make_sub_epoch_summary
from chia.consensus.multiprocess_validation import PreValidationResult
from chia.consensus.pot_iterations import calculate_sp_interval_iters
from chia.full_node.signage_point import SignagePoint
from chia.protocols import timelord_protocol
from chia.server.outbound_message import Message
from chia.types.blockchain_format.classgroup import ClassgroupElement
from chia.types.blockchain_format.sized_bytes import bytes32
from chia.types.blockchain_format.vdf import VDFInfo, validate_vdf
from chia.types.end_of_slot_bundle import EndOfSubSlotBundle
from chia.types.full_block import FullBlock
from chia.types.generator_types import CompressorArg
from chia.types.unfinished_block import UnfinishedBlock
from chia.util.ints import uint8, uint32, uint64, uint128
from chia.util.lru_cache import LRUCache
from chia.util.streamable import Streamable, streamable

log = logging.getLogger(__name__)


@streamable
@dataclasses.dataclass(frozen=True)
class FullNodeStorePeakResult(Streamable):
    added_eos: Optional[EndOfSubSlotBundle]
    new_signage_points: List[Tuple[uint8, SignagePoint]]
    new_infusion_points: List[timelord_protocol.NewInfusionPointVDF]


@dataclasses.dataclass
class UnfinishedBlockEntry:
    # if this is None, it means we've requested this block but not yet received
    # it
    unfinished_block: Optional[UnfinishedBlock]
    # If this is None, it means we've initiated validation of this block, but it
    # hasn't completed yet
    result: Optional[PreValidationResult]
    height: uint32


def find_best_block(
    result: Dict[Optional[bytes32], UnfinishedBlockEntry]
) -> Tuple[Optional[bytes32], Optional[UnfinishedBlock]]:
    """
    Given a collection of UnfinishedBlocks (all with the same reward block
    hash), return the "best" one. i.e. the one with the smallest foliage hash.
    """
    if len(result) == 0:
        return None, None

    all_blocks = list(result.items())
    if len(all_blocks) == 1:
        foliage_hash, entry = all_blocks[0]
        # this means we don't have the block yet
        if entry.unfinished_block is None:
            return None, None
        else:
            return foliage_hash, entry.unfinished_block

    def include_block(item: Tuple[Optional[bytes32], UnfinishedBlockEntry]) -> bool:
        foliage_hash, entry = item
        return foliage_hash is not None and entry.unfinished_block is not None

    # if there are unfinished blocks with foliage (i.e. not None) we prefer
    # those, so drop the first element
    all_blocks = [e for e in all_blocks if include_block(e)]
    all_blocks = sorted(all_blocks)

    # we may have filtered out some blocks that we have only requested, but not
    # yet received.
    if len(all_blocks) == 0:
        return None, None

    return all_blocks[0][0], all_blocks[0][1].unfinished_block


class FullNodeStore:
    constants: ConsensusConstants

    # Blocks which we have created, but don't have plot signatures yet, so not yet "unfinished blocks"
    candidate_blocks: Dict[bytes32, Tuple[uint32, UnfinishedBlock]]
    candidate_backup_blocks: Dict[bytes32, Tuple[uint32, UnfinishedBlock]]

    # Block hashes of unfinished blocks that we have seen recently. This is
    # effectively a Set[bytes32] but in order to evict the oldest items first,
    # we use a Dict that preserves insertion order, and remove from the
    # beginning
    seen_unfinished_blocks: Dict[bytes32, None]

    # Unfinished blocks, keyed from reward hash
    # There may be multiple different unfinished blocks with the same partial
    # hash (reward chain block hash). They are stored under their partial hash
    # though. The inner dictionary uses the foliage hash as the key
    # The UnfinishedBlockEntry is a placeholder for UnfinishedBlocks we have
    # requested (but don't have yet) or that we have but haven't completed
    # validation of (yet).
    # The inner key (the foliage hash) is Optional, where None either means
    # it's not a transaction block, or it's a block we learned about via the old
    # protocol, where all we get is the reward block hash.
    _unfinished_blocks: Dict[bytes32, Dict[Optional[bytes32], UnfinishedBlockEntry]]

    # Finished slots and sps from the peak's slot onwards
    # We store all 32 SPs for each slot, starting as 32 Nones and filling them as we go
    # Also stores the total iters at the end of slot
    # For the first sub-slot, EndOfSlotBundle is None
    finished_sub_slots: List[Tuple[Optional[EndOfSubSlotBundle], List[Optional[SignagePoint]], uint128]]

    # These caches maintain objects which depend on infused blocks in the reward chain, that we
    # might receive before the blocks themselves. The dict keys are the reward chain challenge hashes.

    # End of slots which depend on infusions that we don't have
    future_eos_cache: Dict[bytes32, List[EndOfSubSlotBundle]]

    # Signage points which depend on infusions that we don't have
    future_sp_cache: Dict[bytes32, List[Tuple[uint8, SignagePoint]]]

    # Infusion point VDFs which depend on infusions that we don't have
    future_ip_cache: Dict[bytes32, List[timelord_protocol.NewInfusionPointVDF]]

    # This stores the time that each key was added to the future cache, so we can clear old keys
    future_cache_key_times: Dict[bytes32, int]

    # These recent caches are for pooling support
    recent_signage_points: LRUCache[bytes32, Tuple[SignagePoint, float]]
    recent_eos: LRUCache[bytes32, Tuple[EndOfSubSlotBundle, float]]

    previous_generator: Optional[CompressorArg]
    pending_tx_request: Dict[bytes32, bytes32]  # tx_id: peer_id
    peers_with_tx: Dict[bytes32, Set[bytes32]]  # tx_id: Set[peer_ids}
    tx_fetch_tasks: Dict[bytes32, asyncio.Task[None]]  # Task id: task
    serialized_wp_message: Optional[Message]
    serialized_wp_message_tip: Optional[bytes32]

    max_seen_unfinished_blocks: int

    def __init__(self, constants: ConsensusConstants):
        self.candidate_blocks = {}
        self.candidate_backup_blocks = {}
        self.seen_unfinished_blocks = {}
        self._unfinished_blocks = {}
        self.finished_sub_slots = []
        self.future_eos_cache = {}
        self.future_sp_cache = {}
        self.future_ip_cache = {}
        self.recent_signage_points = LRUCache(500)
        self.recent_eos = LRUCache(50)
        self.previous_generator = None
        self.future_cache_key_times = {}
        self.constants = constants
        self.clear_slots()
        self.initialize_genesis_sub_slot()
        self.pending_tx_request = {}
        self.peers_with_tx = {}
        self.tx_fetch_tasks = {}
        self.serialized_wp_message = None
        self.serialized_wp_message_tip = None
        self.max_seen_unfinished_blocks = 1000

    def is_requesting_unfinished_block(
        self, reward_block_hash: bytes32, foliage_hash: Optional[bytes32]
    ) -> Tuple[bool, int]:
        """
        Asks if we are already requesting this specific unfinished block (given
        the reward block hash and foliage hash). The returned bool is true if we
        are and false otherwise. The function also returns the number of
        variants of an unfinished block with this reward block hash we are
        currently requesting. This is useful to ensure we limit the number of
        variants we request.
        """
        ents = self._unfinished_blocks.get(reward_block_hash)
        if ents is None:
            return (False, 0)
        elif foliage_hash is None:
            return (len(ents) > 0, len(ents))
        else:
            return (foliage_hash in ents, len(ents))

    def mark_requesting_unfinished_block(self, reward_block_hash: bytes32, foliage_hash: Optional[bytes32]) -> None:
        ents = self._unfinished_blocks.setdefault(reward_block_hash, {})
        ents.setdefault(foliage_hash, UnfinishedBlockEntry(None, None, uint32(0)))

    def remove_requesting_unfinished_block(self, reward_block_hash: bytes32, foliage_hash: Optional[bytes32]) -> None:
        reward_ents = self._unfinished_blocks.get(reward_block_hash)
        if reward_ents is None:
            return
        foliage_ent = reward_ents.get(foliage_hash)
        if foliage_ent is None:
            return
        if foliage_ent.unfinished_block is not None:
            # in this case we've successfully received the unfinished block,
            # it's already considered "not requesting", but actually downloaded
            return
        del reward_ents[foliage_hash]
        if len(reward_ents) == 0:
            del self._unfinished_blocks[reward_block_hash]

    def add_candidate_block(
        self, quality_string: bytes32, height: uint32, unfinished_block: UnfinishedBlock, backup: bool = False
    ) -> None:
        if backup:
            self.candidate_backup_blocks[quality_string] = (height, unfinished_block)
        else:
            self.candidate_blocks[quality_string] = (height, unfinished_block)

    def get_candidate_block(
        self, quality_string: bytes32, backup: bool = False
    ) -> Optional[Tuple[uint32, UnfinishedBlock]]:
        if backup:
            return self.candidate_backup_blocks.get(quality_string, None)
        else:
            return self.candidate_blocks.get(quality_string, None)

    def clear_candidate_blocks_below(self, height: uint32) -> None:
        del_keys = []
        for key, value in self.candidate_blocks.items():
            if value[0] < height:
                del_keys.append(key)
        for key in del_keys:
            try:
                del self.candidate_blocks[key]
            except KeyError:
                pass
        del_keys = []
        for key, value in self.candidate_backup_blocks.items():
            if value[0] < height:
                del_keys.append(key)
        for key in del_keys:
            try:
                del self.candidate_backup_blocks[key]
            except KeyError:
                pass

    def seen_unfinished_block(self, object_hash: bytes32) -> bool:
        if object_hash in self.seen_unfinished_blocks:
            return True
        self.seen_unfinished_blocks[object_hash] = None
        if len(self.seen_unfinished_blocks) > self.max_seen_unfinished_blocks:
            # remove the least recently added hash
            to_remove = next(iter(self.seen_unfinished_blocks))
            del self.seen_unfinished_blocks[to_remove]
        return False

    def add_unfinished_block(
        self, height: uint32, unfinished_block: UnfinishedBlock, result: PreValidationResult
    ) -> None:
        partial_hash = unfinished_block.partial_hash
        entry = self._unfinished_blocks.setdefault(partial_hash, {})
        entry[unfinished_block.foliage.foliage_transaction_block_hash] = UnfinishedBlockEntry(
            unfinished_block, result, height
        )

    def get_unfinished_block(self, unfinished_reward_hash: bytes32) -> Optional[UnfinishedBlock]:
        result = self._unfinished_blocks.get(unfinished_reward_hash, None)
        if result is None:
            return None
        # The old API doesn't distinguish between duplicate UnfinishedBlocks,
        # return the *best* UnfinishedBlock. This is the path taken when the
        # timelord sends us an infusion point with this specific reward block
        # hash. We pick one of the unfinished blocks based on an arbitrary but
        # deterministic property.
        # this sorts the UnfinishedBlocks by the foliage hash, and picks the
        # smallest hash
        foliage_hash, block = find_best_block(result)
        return block

    def get_unfinished_block2(
        self, unfinished_reward_hash: bytes32, unfinished_foliage_hash: Optional[bytes32]
    ) -> Tuple[Optional[UnfinishedBlock], int, bool]:
        """
        Looks up an UnfinishedBlock by its reward block hash and foliage hash.
        If the foliage hash is None (e.g. it's not a transaction block), we fall
        back to the original function that looks up unfinished blocks just by
        their reward block hash.
        Returns:
            1. the (optional) UnfinishedBlock
            2. the number of other candidate blocks we know of with the same
               reward block hash
            3. whether we already have a "better" UnfinishedBlock candidate than
               this
        """
        result = self._unfinished_blocks.get(unfinished_reward_hash, None)
        if result is None:
            return None, 0, False
        if unfinished_foliage_hash is None:
            foliage_hash, block = find_best_block(result)
            return block, len(result), False

        foliage_hash, block = find_best_block(result)
        has_better: bool = foliage_hash is not None and foliage_hash < unfinished_foliage_hash

        entry = result.get(unfinished_foliage_hash)

        if entry is None:
            return None, len(result), has_better
        else:
            return entry.unfinished_block, len(result), has_better

    # we only have PreValidationResults for transaction blocks, and they all
    # have a foliage hash. That's why unfinished_foliage_hash is not Optional.
    def get_unfinished_block_result(
        self, unfinished_reward_hash: bytes32, unfinished_foliage_hash: bytes32
    ) -> Optional[UnfinishedBlockEntry]:
        result = self._unfinished_blocks.get(unfinished_reward_hash, None)
        if result is None:
            return None
<<<<<<< HEAD
        return next(iter(result.values())).result

    def get_unfinished_block_result2(
        self, unfinished_reward_hash: bytes32, unfinished_foliage_hash: bytes32
    ) -> Optional[PreValidationResult]:
        result = self.unfinished_blocks.get(unfinished_reward_hash, None)
        if result is None:
            return None
        if unfinished_foliage_hash is None:
            return next(iter(result.values())).result
=======
>>>>>>> b29ae636
        else:
            return result.get(unfinished_foliage_hash)

    # returns all unfinished blocks for the specified height
    def get_unfinished_blocks(self, height: uint32) -> List[UnfinishedBlock]:
        ret: List[UnfinishedBlock] = []
        for entry in self._unfinished_blocks.values():
            for ube in entry.values():
                if ube.height == height and ube.unfinished_block is not None:
                    ret.append(ube.unfinished_block)
        return ret

    def clear_unfinished_blocks_below(self, height: uint32) -> None:
        del_partial: List[bytes32] = []
        for partial_hash, entry in self._unfinished_blocks.items():
            del_foliage: List[Optional[bytes32]] = []
            for foliage_hash, ube in entry.items():
                if ube.height < height:
                    del_foliage.append(foliage_hash)
            for fh in del_foliage:
                del entry[fh]
            if len(entry) == 0:
                del_partial.append(partial_hash)
        for ph in del_partial:
            del self._unfinished_blocks[ph]

    # TODO: this should be removed. It's only used by a test
    def remove_unfinished_block(self, partial_reward_hash: bytes32) -> None:
        if partial_reward_hash in self._unfinished_blocks:
            del self._unfinished_blocks[partial_reward_hash]

    def add_to_future_ip(self, infusion_point: timelord_protocol.NewInfusionPointVDF) -> None:
        ch: bytes32 = infusion_point.reward_chain_ip_vdf.challenge
        if ch not in self.future_ip_cache:
            self.future_ip_cache[ch] = []
        self.future_ip_cache[ch].append(infusion_point)

    def in_future_sp_cache(self, signage_point: SignagePoint, index: uint8) -> bool:
        if signage_point.rc_vdf is None:
            return False

        if signage_point.rc_vdf.challenge not in self.future_sp_cache:
            return False
        for cache_index, cache_sp in self.future_sp_cache[signage_point.rc_vdf.challenge]:
            if cache_index == index and cache_sp.rc_vdf == signage_point.rc_vdf:
                return True
        return False

    def add_to_future_sp(self, signage_point: SignagePoint, index: uint8) -> None:
        # We are missing a block here
        if (
            signage_point.cc_vdf is None
            or signage_point.rc_vdf is None
            or signage_point.cc_proof is None
            or signage_point.rc_proof is None
        ):
            return None
        if signage_point.rc_vdf.challenge not in self.future_sp_cache:
            self.future_sp_cache[signage_point.rc_vdf.challenge] = []
        if self.in_future_sp_cache(signage_point, index):
            return None

        self.future_cache_key_times[signage_point.rc_vdf.challenge] = int(time.time())
        self.future_sp_cache[signage_point.rc_vdf.challenge].append((index, signage_point))
        log.info(f"Don't have rc hash {signage_point.rc_vdf.challenge.hex()}. caching signage point {index}.")

    def get_future_ip(self, rc_challenge_hash: bytes32) -> List[timelord_protocol.NewInfusionPointVDF]:
        return self.future_ip_cache.get(rc_challenge_hash, [])

    def clear_old_cache_entries(self) -> None:
        current_time: int = int(time.time())
        remove_keys: List[bytes32] = []
        for rc_hash, time_added in self.future_cache_key_times.items():
            if current_time - time_added > 3600:
                remove_keys.append(rc_hash)
        for k in remove_keys:
            self.future_cache_key_times.pop(k, None)
            self.future_ip_cache.pop(k, [])
            self.future_eos_cache.pop(k, [])
            self.future_sp_cache.pop(k, [])

    def clear_slots(self) -> None:
        self.finished_sub_slots.clear()

    def get_sub_slot(self, challenge_hash: bytes32) -> Optional[Tuple[EndOfSubSlotBundle, int, uint128]]:
        assert len(self.finished_sub_slots) >= 1
        for index, (sub_slot, _, total_iters) in enumerate(self.finished_sub_slots):
            if sub_slot is not None and sub_slot.challenge_chain.get_hash() == challenge_hash:
                return sub_slot, index, total_iters
        return None

    def initialize_genesis_sub_slot(self) -> None:
        self.clear_slots()
        self.finished_sub_slots = [(None, [None] * self.constants.NUM_SPS_SUB_SLOT, uint128(0))]

    def new_finished_sub_slot(
        self,
        eos: EndOfSubSlotBundle,
        blocks: BlockchainInterface,
        peak: Optional[BlockRecord],
        next_sub_slot_iters: uint64,
        next_difficulty: uint64,
        peak_full_block: Optional[FullBlock],
    ) -> Optional[List[timelord_protocol.NewInfusionPointVDF]]:
        """
        Returns false if not added. Returns a list if added. The list contains all infusion points that depended
        on this sub slot
        """
        assert len(self.finished_sub_slots) >= 1
        assert (peak is None) == (peak_full_block is None)

        last_slot, _, last_slot_iters = self.finished_sub_slots[-1]

        cc_challenge: bytes32 = (
            last_slot.challenge_chain.get_hash() if last_slot is not None else self.constants.GENESIS_CHALLENGE
        )
        rc_challenge: bytes32 = (
            last_slot.reward_chain.get_hash() if last_slot is not None else self.constants.GENESIS_CHALLENGE
        )
        icc_challenge: Optional[bytes32] = None
        icc_iters: Optional[uint64] = None

        # Skip if already present
        for slot, _, _ in self.finished_sub_slots:
            if slot == eos:
                return []

        if eos.challenge_chain.challenge_chain_end_of_slot_vdf.challenge != cc_challenge:
            # This slot does not append to our next slot
            # This prevent other peers from appending fake VDFs to our cache
            log.error(
                f"bad cc_challenge in new_finished_sub_slot, "
                f"got {eos.challenge_chain.challenge_chain_end_of_slot_vdf.challenge.hex()}"
                f"expected {cc_challenge}"
            )
            return None

        if peak is None:
            sub_slot_iters = self.constants.SUB_SLOT_ITERS_STARTING
        else:
            sub_slot_iters = peak.sub_slot_iters

        total_iters = uint128(last_slot_iters + sub_slot_iters)

        if peak is not None and peak.total_iters > last_slot_iters:
            # Peak is in this slot

            # Note: Adding an end of subslot does not lock the blockchain, for performance reasons. Only the
            # timelord_lock is used. Therefore, it's possible that we add a new peak at the same time as seeing
            # the finished subslot, and the peak is not fully added yet, so it looks like we still need the subslot.
            # In that case, we will exit here and let the new_peak code add the subslot.
            if total_iters < peak.total_iters:
                log.debug("dont add slot, total_iters < peak.total_iters")
                return None

            rc_challenge = bytes32(eos.reward_chain.end_of_slot_vdf.challenge)
            cc_start_element = peak.challenge_vdf_output
            iters = uint64(total_iters - peak.total_iters)
            if peak.reward_infusion_new_challenge != rc_challenge:
                # We don't have this challenge hash yet
                if rc_challenge not in self.future_eos_cache:
                    self.future_eos_cache[rc_challenge] = []
                self.future_eos_cache[rc_challenge].append(eos)
                self.future_cache_key_times[rc_challenge] = int(time.time())
                log.info(f"Don't have challenge hash {rc_challenge}, caching EOS")
                return None

            if peak.deficit == 0:
                if eos.reward_chain.deficit != self.constants.MIN_BLOCKS_PER_CHALLENGE_BLOCK:
                    log.error(
                        f"eos reward_chain deficit got {eos.reward_chain.deficit} "
                        f"expected {self.constants.MIN_BLOCKS_PER_CHALLENGE_BLOCK}"
                    )
                    return None
            elif eos.reward_chain.deficit != peak.deficit:
                log.error(f"wrong eos reward_chain deficit got {eos.reward_chain.deficit} expected {peak.deficit}")
                return None

            if peak.deficit == self.constants.MIN_BLOCKS_PER_CHALLENGE_BLOCK:
                icc_start_element = None
            elif peak.deficit == self.constants.MIN_BLOCKS_PER_CHALLENGE_BLOCK - 1:
                icc_start_element = ClassgroupElement.get_default_element()
            else:
                icc_start_element = peak.infused_challenge_vdf_output

            if peak.deficit < self.constants.MIN_BLOCKS_PER_CHALLENGE_BLOCK:
                curr = peak
                while not curr.first_in_sub_slot and not curr.is_challenge_block(self.constants):
                    curr = blocks.block_record(curr.prev_hash)
                if curr.is_challenge_block(self.constants):
                    icc_challenge = curr.challenge_block_info_hash
                    icc_iters = uint64(total_iters - curr.total_iters)
                else:
                    assert curr.finished_infused_challenge_slot_hashes is not None
                    icc_challenge = curr.finished_infused_challenge_slot_hashes[-1]
                    icc_iters = sub_slot_iters
                assert icc_challenge is not None

            finish_se, finish_epoch = can_finish_sub_and_full_epoch(
                self.constants,
                blocks,
                peak.height,
                peak.prev_hash,
                peak.deficit,
                peak.sub_epoch_summary_included is not None,
            )
            if finish_se:
                # this is the first slot in a new sub epoch, should include SES
                expected_sub_epoch_summary = make_sub_epoch_summary(
                    self.constants,
                    blocks,
                    peak.height,
                    blocks.block_record(blocks.block_record(peak.prev_hash).prev_hash),
                    next_difficulty if finish_epoch else None,
                    next_sub_slot_iters if finish_epoch else None,
                )

                if eos.challenge_chain.subepoch_summary_hash is None:
                    log.warning("SES should not be None")
                    return None

                if eos.challenge_chain.subepoch_summary_hash != expected_sub_epoch_summary.get_hash():
                    log.warning(
                        f"Bad SES, expected {expected_sub_epoch_summary} "
                        f"expected hash {expected_sub_epoch_summary.get_hash()}, got {eos.challenge_chain}"
                    )
                    return None

                if finish_epoch:
                    # this is the first slot in a new epoch check diff and iterations
                    if (
                        eos.challenge_chain.new_sub_slot_iters is None
                        or eos.challenge_chain.new_sub_slot_iters != next_sub_slot_iters
                    ):
                        log.error("wrong new iterations at end of slot bundle")
                        return None

                    if (
                        eos.challenge_chain.new_difficulty is None
                        or eos.challenge_chain.new_difficulty != next_difficulty
                    ):
                        log.info("wrong new difficulty at end of slot bundle")
                        return None

                else:
                    if eos.challenge_chain.new_sub_slot_iters is not None:
                        log.error("got new iterations at end of slot bundle when it should be None")
                        return None

                    if eos.challenge_chain.new_difficulty is not None:
                        log.info("got new difficulty at end of slot bundle when it should be None")
                        return None

        else:
            # empty slots dont have sub_epoch_summary
            if eos.challenge_chain.subepoch_summary_hash is not None:
                log.warning("SES not correct, should be None in an empty slot")
                return None

            # This is on an empty slot
            cc_start_element = ClassgroupElement.get_default_element()
            icc_start_element = ClassgroupElement.get_default_element()
            iters = sub_slot_iters
            icc_iters = sub_slot_iters

            # The icc should only be present if the previous slot had an icc too, and not deficit 0 (just finished slot)
            icc_challenge = (
                last_slot.infused_challenge_chain.get_hash()
                if last_slot is not None
                and last_slot.infused_challenge_chain is not None
                and last_slot.reward_chain.deficit != self.constants.MIN_BLOCKS_PER_CHALLENGE_BLOCK
                else None
            )

        # Validate cc VDF
        partial_cc_vdf_info = VDFInfo(
            cc_challenge,
            iters,
            eos.challenge_chain.challenge_chain_end_of_slot_vdf.output,
        )
        # The EOS will have the whole sub-slot iters, but the proof is only the delta, from the last peak
        if eos.challenge_chain.challenge_chain_end_of_slot_vdf != partial_cc_vdf_info.replace(
            number_of_iterations=sub_slot_iters
        ):
            return None
        if not eos.proofs.challenge_chain_slot_proof.normalized_to_identity and not validate_vdf(
            eos.proofs.challenge_chain_slot_proof,
            self.constants,
            cc_start_element,
            partial_cc_vdf_info,
        ):
            return None
        if eos.proofs.challenge_chain_slot_proof.normalized_to_identity and not validate_vdf(
            eos.proofs.challenge_chain_slot_proof,
            self.constants,
            ClassgroupElement.get_default_element(),
            eos.challenge_chain.challenge_chain_end_of_slot_vdf,
        ):
            return None

        # Validate reward chain VDF
        if not validate_vdf(
            eos.proofs.reward_chain_slot_proof,
            self.constants,
            ClassgroupElement.get_default_element(),
            eos.reward_chain.end_of_slot_vdf,
            VDFInfo(rc_challenge, iters, eos.reward_chain.end_of_slot_vdf.output),
        ):
            return None

        if icc_challenge is not None:
            assert icc_start_element is not None
            assert icc_iters is not None
            assert eos.infused_challenge_chain is not None
            assert eos.infused_challenge_chain is not None
            assert eos.proofs.infused_challenge_chain_slot_proof is not None
            if eos.reward_chain.deficit == self.constants.MIN_BLOCKS_PER_CHALLENGE_BLOCK:
                # only at the end of a challenge slot
                if eos.infused_challenge_chain.get_hash() != eos.challenge_chain.infused_challenge_chain_sub_slot_hash:
                    log.error("infused_challenge_chain mismatch in challenge_chain")
                    return None
            else:
                assert eos.challenge_chain.infused_challenge_chain_sub_slot_hash is None
            assert eos.infused_challenge_chain.get_hash() == eos.reward_chain.infused_challenge_chain_sub_slot_hash

            partial_icc_vdf_info = VDFInfo(
                icc_challenge,
                iters,
                eos.infused_challenge_chain.infused_challenge_chain_end_of_slot_vdf.output,
            )
            # The EOS will have the whole sub-slot iters, but the proof is only the delta, from the last peak
            if eos.infused_challenge_chain.infused_challenge_chain_end_of_slot_vdf != partial_icc_vdf_info.replace(
                number_of_iterations=icc_iters
            ):
                return None
            if not eos.proofs.infused_challenge_chain_slot_proof.normalized_to_identity and not validate_vdf(
                eos.proofs.infused_challenge_chain_slot_proof, self.constants, icc_start_element, partial_icc_vdf_info
            ):
                return None
            if eos.proofs.infused_challenge_chain_slot_proof.normalized_to_identity and not validate_vdf(
                eos.proofs.infused_challenge_chain_slot_proof,
                self.constants,
                ClassgroupElement.get_default_element(),
                eos.infused_challenge_chain.infused_challenge_chain_end_of_slot_vdf,
            ):
                return None
        else:
            # This is the first sub slot and it's empty, therefore there is no ICC
            if eos.infused_challenge_chain is not None or eos.proofs.infused_challenge_chain_slot_proof is not None:
                return None
            if eos.challenge_chain.infused_challenge_chain_sub_slot_hash is not None:
                return None
            if eos.reward_chain.infused_challenge_chain_sub_slot_hash is not None:
                return None

        self.finished_sub_slots.append((eos, [None] * self.constants.NUM_SPS_SUB_SLOT, total_iters))

        new_cc_hash = eos.challenge_chain.get_hash()
        self.recent_eos.put(new_cc_hash, (eos, time.time()))

        new_ips: List[timelord_protocol.NewInfusionPointVDF] = []
        for ip in self.future_ip_cache.get(eos.reward_chain.get_hash(), []):
            new_ips.append(ip)

        return new_ips

    def new_signage_point(
        self,
        index: uint8,
        blocks: BlockchainInterface,
        peak: Optional[BlockRecord],
        next_sub_slot_iters: uint64,
        signage_point: SignagePoint,
        skip_vdf_validation: bool = False,
    ) -> bool:
        """
        Returns true if sp successfully added
        """
        assert len(self.finished_sub_slots) >= 1

        if peak is None or peak.height < 2:
            sub_slot_iters = self.constants.SUB_SLOT_ITERS_STARTING
        else:
            sub_slot_iters = peak.sub_slot_iters

        # If we don't have this slot, return False
        if index == 0 or index >= self.constants.NUM_SPS_SUB_SLOT:
            return False
        assert (
            signage_point.cc_vdf is not None
            and signage_point.cc_proof is not None
            and signage_point.rc_vdf is not None
            and signage_point.rc_proof is not None
        )
        for sub_slot, sp_arr, start_ss_total_iters in self.finished_sub_slots:
            if sub_slot is None:
                assert start_ss_total_iters == 0
                ss_challenge_hash = self.constants.GENESIS_CHALLENGE
                ss_reward_hash = self.constants.GENESIS_CHALLENGE
            else:
                ss_challenge_hash = sub_slot.challenge_chain.get_hash()
                ss_reward_hash = sub_slot.reward_chain.get_hash()
            if ss_challenge_hash == signage_point.cc_vdf.challenge:
                # If we do have this slot, find the Prev block from SP and validate SP
                if peak is not None and start_ss_total_iters > peak.total_iters:
                    # We are in a future sub slot from the peak, so maybe there is a new SSI
                    checkpoint_size: uint64 = uint64(next_sub_slot_iters // self.constants.NUM_SPS_SUB_SLOT)
                    delta_iters: uint64 = uint64(checkpoint_size * index)
                    future_sub_slot: bool = True
                else:
                    # We are not in a future sub slot from the peak, so there is no new SSI
                    checkpoint_size = uint64(sub_slot_iters // self.constants.NUM_SPS_SUB_SLOT)
                    delta_iters = uint64(checkpoint_size * index)
                    future_sub_slot = False
                sp_total_iters = start_ss_total_iters + delta_iters

                curr = peak
                if peak is None or future_sub_slot:
                    check_from_start_of_ss = True
                else:
                    check_from_start_of_ss = False
                    while (
                        curr is not None
                        and curr.total_iters > start_ss_total_iters
                        and curr.total_iters > sp_total_iters
                    ):
                        if curr.first_in_sub_slot:
                            # Did not find a block where it's iters are before our sp_total_iters, in this ss
                            check_from_start_of_ss = True
                            break
                        curr = blocks.block_record(curr.prev_hash)

                if check_from_start_of_ss:
                    # Check VDFs from start of sub slot
                    cc_vdf_info_expected = VDFInfo(
                        ss_challenge_hash,
                        delta_iters,
                        signage_point.cc_vdf.output,
                    )

                    rc_vdf_info_expected = VDFInfo(
                        ss_reward_hash,
                        delta_iters,
                        signage_point.rc_vdf.output,
                    )
                else:
                    # Check VDFs from curr
                    assert curr is not None
                    cc_vdf_info_expected = VDFInfo(
                        ss_challenge_hash,
                        uint64(sp_total_iters - curr.total_iters),
                        signage_point.cc_vdf.output,
                    )
                    rc_vdf_info_expected = VDFInfo(
                        curr.reward_infusion_new_challenge,
                        uint64(sp_total_iters - curr.total_iters),
                        signage_point.rc_vdf.output,
                    )
                if not signage_point.cc_vdf == cc_vdf_info_expected.replace(number_of_iterations=delta_iters):
                    self.add_to_future_sp(signage_point, index)
                    return False
                if check_from_start_of_ss:
                    start_ele = ClassgroupElement.get_default_element()
                else:
                    assert curr is not None
                    start_ele = curr.challenge_vdf_output
                if not skip_vdf_validation:
                    if not signage_point.cc_proof.normalized_to_identity and not validate_vdf(
                        signage_point.cc_proof,
                        self.constants,
                        start_ele,
                        cc_vdf_info_expected,
                    ):
                        self.add_to_future_sp(signage_point, index)
                        return False
                    if signage_point.cc_proof.normalized_to_identity and not validate_vdf(
                        signage_point.cc_proof,
                        self.constants,
                        ClassgroupElement.get_default_element(),
                        signage_point.cc_vdf,
                    ):
                        self.add_to_future_sp(signage_point, index)
                        return False

                if rc_vdf_info_expected.challenge != signage_point.rc_vdf.challenge:
                    # This signage point is probably outdated
                    self.add_to_future_sp(signage_point, index)
                    return False

                if not skip_vdf_validation:
                    if not validate_vdf(
                        signage_point.rc_proof,
                        self.constants,
                        ClassgroupElement.get_default_element(),
                        signage_point.rc_vdf,
                        rc_vdf_info_expected,
                    ):
                        self.add_to_future_sp(signage_point, index)
                        return False

                sp_arr[index] = signage_point
                self.recent_signage_points.put(signage_point.cc_vdf.output.get_hash(), (signage_point, time.time()))
                return True
        self.add_to_future_sp(signage_point, index)
        return False

    def get_signage_point(self, cc_signage_point: bytes32) -> Optional[SignagePoint]:
        assert len(self.finished_sub_slots) >= 1
        if cc_signage_point == self.constants.GENESIS_CHALLENGE:
            return SignagePoint(None, None, None, None)

        for sub_slot, sps, _ in self.finished_sub_slots:
            if sub_slot is not None and sub_slot.challenge_chain.get_hash() == cc_signage_point:
                return SignagePoint(None, None, None, None)
            for sp in sps:
                if sp is not None:
                    assert sp.cc_vdf is not None
                    if sp.cc_vdf.output.get_hash() == cc_signage_point:
                        return sp
        return None

    def get_signage_point_by_index(
        self, challenge_hash: bytes32, index: uint8, last_rc_infusion: bytes32
    ) -> Optional[SignagePoint]:
        assert len(self.finished_sub_slots) >= 1
        for sub_slot, sps, _ in self.finished_sub_slots:
            if sub_slot is not None:
                cc_hash = sub_slot.challenge_chain.get_hash()
            else:
                cc_hash = self.constants.GENESIS_CHALLENGE

            if cc_hash == challenge_hash:
                if index == 0:
                    return SignagePoint(None, None, None, None)
                sp: Optional[SignagePoint] = sps[index]
                if sp is not None:
                    assert sp.rc_vdf is not None
                    if sp.rc_vdf.challenge == last_rc_infusion:
                        return sp
                return None
        return None

    def have_newer_signage_point(self, challenge_hash: bytes32, index: uint8, last_rc_infusion: bytes32) -> bool:
        """
        Returns true if we have a signage point at this index which is based on a newer infusion.
        """
        assert len(self.finished_sub_slots) >= 1
        for sub_slot, sps, _ in self.finished_sub_slots:
            if sub_slot is not None:
                cc_hash = sub_slot.challenge_chain.get_hash()
            else:
                cc_hash = self.constants.GENESIS_CHALLENGE

            if cc_hash == challenge_hash:
                found_rc_hash = False
                for i in range(0, index):
                    sp: Optional[SignagePoint] = sps[i]
                    if sp is not None and sp.rc_vdf is not None and sp.rc_vdf.challenge == last_rc_infusion:
                        found_rc_hash = True
                sp = sps[index]
                if (
                    found_rc_hash
                    and sp is not None
                    and sp.rc_vdf is not None
                    and sp.rc_vdf.challenge != last_rc_infusion
                ):
                    return True
        return False

    def new_peak(
        self,
        peak: BlockRecord,
        peak_full_block: FullBlock,
        sp_sub_slot: Optional[EndOfSubSlotBundle],  # None if not overflow, or in first/second slot
        ip_sub_slot: Optional[EndOfSubSlotBundle],  # None if in first slot
        fork_block: Optional[BlockRecord],
        blocks: BlockchainInterface,
        next_sub_slot_iters: uint64,
        next_difficulty: uint64,
    ) -> FullNodeStorePeakResult:
        """
        If the peak is an overflow block, must provide two sub-slots: one for the current sub-slot and one for
        the prev sub-slot (since we still might get more blocks with an sp in the previous sub-slot)

        Results in either one or two sub-slots in finished_sub_slots.
        """
        assert len(self.finished_sub_slots) >= 1

        if ip_sub_slot is None:
            # We are still in the first sub-slot, no new sub slots ey
            self.initialize_genesis_sub_slot()
        else:
            # This is not the first sub-slot in the chain
            sp_sub_slot_sps: List[Optional[SignagePoint]] = [None] * self.constants.NUM_SPS_SUB_SLOT
            ip_sub_slot_sps: List[Optional[SignagePoint]] = [None] * self.constants.NUM_SPS_SUB_SLOT

            if fork_block is not None and fork_block.sub_slot_iters != peak.sub_slot_iters:
                # If there was a reorg and a difficulty adjustment, just clear all the slots
                self.clear_slots()
            else:
                interval_iters = calculate_sp_interval_iters(self.constants, peak.sub_slot_iters)
                # If it's not a reorg, or there is a reorg on the same difficulty, we can keep signage points
                # that we had before, in the cache
                for index, (sub_slot, sps, total_iters) in enumerate(self.finished_sub_slots):
                    if sub_slot is None:
                        continue

                    if fork_block is None:
                        # If this is not a reorg, we still want to remove signage points after the new peak
                        fork_block = peak
                    replaced_sps: List[Optional[SignagePoint]] = []  # index 0 is the end of sub slot
                    for i, sp in enumerate(sps):
                        if (total_iters + i * interval_iters) < fork_block.total_iters:
                            # Sps before the fork point as still valid
                            replaced_sps.append(sp)
                        else:
                            if sp is not None:
                                log.debug(
                                    f"Reverting {i} {(total_iters + i * interval_iters)} {fork_block.total_iters}"
                                )
                            # Sps after the fork point should be removed
                            replaced_sps.append(None)
                    assert len(sps) == len(replaced_sps)

                    if sub_slot == sp_sub_slot:
                        sp_sub_slot_sps = replaced_sps
                    if sub_slot == ip_sub_slot:
                        ip_sub_slot_sps = replaced_sps

            self.clear_slots()

            prev_sub_slot_total_iters = peak.sp_sub_slot_total_iters(self.constants)
            if sp_sub_slot is not None or prev_sub_slot_total_iters == 0:
                assert peak.overflow or prev_sub_slot_total_iters
                self.finished_sub_slots.append((sp_sub_slot, sp_sub_slot_sps, prev_sub_slot_total_iters))

            ip_sub_slot_total_iters = peak.ip_sub_slot_total_iters(self.constants)
            self.finished_sub_slots.append((ip_sub_slot, ip_sub_slot_sps, ip_sub_slot_total_iters))

        new_eos: Optional[EndOfSubSlotBundle] = None
        new_sps: List[Tuple[uint8, SignagePoint]] = []
        new_ips: List[timelord_protocol.NewInfusionPointVDF] = []

        future_eos: List[EndOfSubSlotBundle] = self.future_eos_cache.get(peak.reward_infusion_new_challenge, []).copy()
        for eos in future_eos:
            if (
                self.new_finished_sub_slot(eos, blocks, peak, next_sub_slot_iters, next_difficulty, peak_full_block)
                is not None
            ):
                new_eos = eos
                break

        future_sps: List[Tuple[uint8, SignagePoint]] = self.future_sp_cache.get(
            peak.reward_infusion_new_challenge, []
        ).copy()
        for index, sp in future_sps:
            assert sp.cc_vdf is not None
            if self.new_signage_point(index, blocks, peak, peak.sub_slot_iters, sp):
                new_sps.append((index, sp))

        for ip in self.future_ip_cache.get(peak.reward_infusion_new_challenge, []):
            new_ips.append(ip)

        self.future_eos_cache.pop(peak.reward_infusion_new_challenge, [])
        self.future_sp_cache.pop(peak.reward_infusion_new_challenge, [])
        self.future_ip_cache.pop(peak.reward_infusion_new_challenge, [])

        for eos_op, _, _ in self.finished_sub_slots:
            if eos_op is not None:
                self.recent_eos.put(eos_op.challenge_chain.get_hash(), (eos_op, time.time()))

        # Only forward the last 4 SPs that we have cached, as others will be too old
        return FullNodeStorePeakResult(new_eos, sorted(new_sps)[-4:], new_ips)

    def get_finished_sub_slots(
        self,
        block_records: BlockchainInterface,
        prev_b: Optional[BlockRecord],
        last_challenge_to_add: bytes32,
    ) -> Optional[List[EndOfSubSlotBundle]]:
        """
        Retrieves the EndOfSubSlotBundles that are in the store either:
        1. From the starting challenge if prev_b is None
        2. That are not included in the blockchain with peak of prev_b if prev_b is not None

        Stops at last_challenge
        """

        if prev_b is None:
            # The first sub slot must be None
            assert self.finished_sub_slots[0][0] is None
            challenge_in_chain: bytes32 = self.constants.GENESIS_CHALLENGE
        else:
            curr: BlockRecord = prev_b
            while not curr.first_in_sub_slot:
                curr = block_records.block_record(curr.prev_hash)
            assert curr is not None
            assert curr.finished_challenge_slot_hashes is not None
            challenge_in_chain = curr.finished_challenge_slot_hashes[-1]

        if last_challenge_to_add == challenge_in_chain:
            # No additional slots to add
            return []

        collected_sub_slots: List[EndOfSubSlotBundle] = []
        found_last_challenge = False
        found_connecting_challenge = False
        for sub_slot, sps, total_iters in self.finished_sub_slots[1:]:
            assert sub_slot is not None
            if sub_slot.challenge_chain.challenge_chain_end_of_slot_vdf.challenge == challenge_in_chain:
                found_connecting_challenge = True
            if found_connecting_challenge:
                collected_sub_slots.append(sub_slot)
            if found_connecting_challenge and sub_slot.challenge_chain.get_hash() == last_challenge_to_add:
                found_last_challenge = True
                break
        if not found_last_challenge:
            log.warning(f"Did not find hash {last_challenge_to_add} connected to {challenge_in_chain}")
            return None
        return collected_sub_slots<|MERGE_RESOLUTION|>--- conflicted
+++ resolved
@@ -314,19 +314,6 @@
         result = self._unfinished_blocks.get(unfinished_reward_hash, None)
         if result is None:
             return None
-<<<<<<< HEAD
-        return next(iter(result.values())).result
-
-    def get_unfinished_block_result2(
-        self, unfinished_reward_hash: bytes32, unfinished_foliage_hash: bytes32
-    ) -> Optional[PreValidationResult]:
-        result = self.unfinished_blocks.get(unfinished_reward_hash, None)
-        if result is None:
-            return None
-        if unfinished_foliage_hash is None:
-            return next(iter(result.values())).result
-=======
->>>>>>> b29ae636
         else:
             return result.get(unfinished_foliage_hash)
 
