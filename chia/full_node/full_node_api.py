from __future__ import annotations

import asyncio
import dataclasses
import functools
import logging
import time
import traceback
from concurrent.futures import ThreadPoolExecutor
from datetime import datetime, timezone
from typing import TYPE_CHECKING, Dict, List, Optional, Set, Tuple

import anyio
from chia_rs import AugSchemeMPL, G1Element, G2Element
from chiabip158 import PyBIP158

from chia.consensus.block_creation import create_unfinished_block
from chia.consensus.block_record import BlockRecord
from chia.consensus.blockchain import BlockchainMutexPriority
from chia.consensus.pot_iterations import calculate_ip_iters, calculate_iterations_quality, calculate_sp_iters
from chia.full_node.bundle_tools import (
    best_solution_generator_from_template,
    simple_solution_generator,
    simple_solution_generator_backrefs,
)
from chia.full_node.fee_estimate import FeeEstimate, FeeEstimateGroup, fee_rate_v2_to_v1
from chia.full_node.fee_estimator_interface import FeeEstimatorInterface
from chia.full_node.mempool_check_conditions import get_name_puzzle_conditions, get_puzzle_and_solution_for_coin
from chia.full_node.signage_point import SignagePoint
from chia.full_node.tx_processing_queue import TransactionQueueFull
from chia.protocols import farmer_protocol, full_node_protocol, introducer_protocol, timelord_protocol, wallet_protocol
from chia.protocols.full_node_protocol import RejectBlock, RejectBlocks
from chia.protocols.protocol_message_types import ProtocolMessageTypes
from chia.protocols.wallet_protocol import (
    CoinState,
    PuzzleSolutionResponse,
    RejectBlockHeaders,
    RejectHeaderBlocks,
    RejectHeaderRequest,
    RespondFeeEstimates,
    RespondSESInfo,
)
from chia.server.outbound_message import Message, make_msg
from chia.server.server import ChiaServer
from chia.server.ws_connection import WSChiaConnection
from chia.types.block_protocol import BlockInfo
from chia.types.blockchain_format.coin import Coin, hash_coin_ids
from chia.types.blockchain_format.foliage import FoliageBlockData, FoliageTransactionBlock
from chia.types.blockchain_format.pool_target import PoolTarget
from chia.types.blockchain_format.proof_of_space import verify_and_get_quality_string
from chia.types.blockchain_format.reward_chain_block import RewardChainBlockUnfinished
from chia.types.blockchain_format.sized_bytes import bytes32
from chia.types.blockchain_format.sub_epoch_summary import SubEpochSummary
from chia.types.coin_record import CoinRecord
from chia.types.end_of_slot_bundle import EndOfSubSlotBundle
from chia.types.full_block import FullBlock
from chia.types.generator_types import BlockGenerator
from chia.types.mempool_inclusion_status import MempoolInclusionStatus
from chia.types.peer_info import PeerInfo
from chia.types.spend_bundle import SpendBundle
from chia.types.transaction_queue_entry import TransactionQueueEntry
from chia.types.unfinished_block import UnfinishedBlock
from chia.util.api_decorators import api_request
from chia.util.full_block_utils import header_block_from_block
from chia.util.generator_tools import get_block_header, tx_removals_and_additions
from chia.util.hash import std_hash
from chia.util.ints import uint8, uint32, uint64, uint128
from chia.util.limited_semaphore import LimitedSemaphoreFullError
from chia.util.merkle_set import MerkleSet

if TYPE_CHECKING:
    from chia.full_node.full_node import FullNode
else:
    FullNode = object


class FullNodeAPI:
    log: logging.Logger
    full_node: FullNode
    executor: ThreadPoolExecutor

    def __init__(self, full_node: FullNode) -> None:
        self.log = logging.getLogger(__name__)
        self.full_node = full_node
        self.executor = ThreadPoolExecutor(max_workers=1)

    @property
    def server(self) -> ChiaServer:
        assert self.full_node.server is not None
        return self.full_node.server

    def ready(self) -> bool:
        return self.full_node.initialized

    @api_request(peer_required=True, reply_types=[ProtocolMessageTypes.respond_peers])
    async def request_peers(
        self, _request: full_node_protocol.RequestPeers, peer: WSChiaConnection
    ) -> Optional[Message]:
        if peer.peer_server_port is None:
            return None
        peer_info = PeerInfo(peer.peer_info.host, peer.peer_server_port)
        if self.full_node.full_node_peers is not None:
            msg = await self.full_node.full_node_peers.request_peers(peer_info)
            return msg
        return None

    @api_request(peer_required=True)
    async def respond_peers(
        self, request: full_node_protocol.RespondPeers, peer: WSChiaConnection
    ) -> Optional[Message]:
        self.log.debug(f"Received {len(request.peer_list)} peers")
        if self.full_node.full_node_peers is not None:
            await self.full_node.full_node_peers.add_peers(request.peer_list, peer.get_peer_info(), True)
        return None

    @api_request(peer_required=True)
    async def respond_peers_introducer(
        self, request: introducer_protocol.RespondPeersIntroducer, peer: WSChiaConnection
    ) -> Optional[Message]:
        self.log.debug(f"Received {len(request.peer_list)} peers from introducer")
        if self.full_node.full_node_peers is not None:
            await self.full_node.full_node_peers.add_peers(request.peer_list, peer.get_peer_info(), False)

        await peer.close()
        return None

    @api_request(peer_required=True, execute_task=True)
    async def new_peak(self, request: full_node_protocol.NewPeak, peer: WSChiaConnection) -> None:
        """
        A peer notifies us that they have added a new peak to their blockchain. If we don't have it,
        we can ask for it.
        """
        # this semaphore limits the number of tasks that can call new_peak() at
        # the same time, since it can be expensive
        try:
            async with self.full_node.new_peak_sem.acquire():
                await self.full_node.new_peak(request, peer)
        except LimitedSemaphoreFullError:
            self.log.debug("Ignoring NewPeak, limited semaphore full: %s %s", peer.get_peer_logging(), request)
            return None

        return None

    @api_request(peer_required=True)
    async def new_transaction(
        self, transaction: full_node_protocol.NewTransaction, peer: WSChiaConnection
    ) -> Optional[Message]:
        """
        A peer notifies us of a new transaction.
        Requests a full transaction if we haven't seen it previously, and if the fees are enough.
        """
        # Ignore if syncing
        if self.full_node.sync_store.get_sync_mode():
            return None
        if not (await self.full_node.synced()):
            return None

        # Ignore if already seen
        if self.full_node.mempool_manager.seen(transaction.transaction_id):
            return None

        if self.full_node.mempool_manager.is_fee_enough(transaction.fees, transaction.cost):
            # If there's current pending request just add this peer to the set of peers that have this tx
            if transaction.transaction_id in self.full_node.full_node_store.pending_tx_request:
                if transaction.transaction_id in self.full_node.full_node_store.peers_with_tx:
                    current_set = self.full_node.full_node_store.peers_with_tx[transaction.transaction_id]
                    if peer.peer_node_id in current_set:
                        return None
                    current_set.add(peer.peer_node_id)
                    return None
                else:
                    new_set = set()
                    new_set.add(peer.peer_node_id)
                    self.full_node.full_node_store.peers_with_tx[transaction.transaction_id] = new_set
                    return None

            self.full_node.full_node_store.pending_tx_request[transaction.transaction_id] = peer.peer_node_id
            new_set = set()
            new_set.add(peer.peer_node_id)
            self.full_node.full_node_store.peers_with_tx[transaction.transaction_id] = new_set

            async def tx_request_and_timeout(full_node: FullNode, transaction_id: bytes32, task_id: bytes32) -> None:
                counter = 0
                try:
                    while True:
                        # Limit to asking a few peers, it's possible that this tx got included on chain already
                        # Highly unlikely that the peers that advertised a tx don't respond to a request. Also, if we
                        # drop some transactions, we don't want to re-fetch too many times
                        if counter == 5:
                            break
                        if transaction_id not in full_node.full_node_store.peers_with_tx:
                            break
                        peers_with_tx: Set[bytes32] = full_node.full_node_store.peers_with_tx[transaction_id]
                        if len(peers_with_tx) == 0:
                            break
                        peer_id = peers_with_tx.pop()
                        assert full_node.server is not None
                        if peer_id not in full_node.server.all_connections:
                            continue
                        random_peer = full_node.server.all_connections[peer_id]
                        request_tx = full_node_protocol.RequestTransaction(transaction.transaction_id)
                        msg = make_msg(ProtocolMessageTypes.request_transaction, request_tx)
                        await random_peer.send_message(msg)
                        await asyncio.sleep(5)
                        counter += 1
                        if full_node.mempool_manager.seen(transaction_id):
                            break
                except asyncio.CancelledError:
                    pass
                finally:
                    # Always Cleanup
                    if transaction_id in full_node.full_node_store.peers_with_tx:
                        full_node.full_node_store.peers_with_tx.pop(transaction_id)
                    if transaction_id in full_node.full_node_store.pending_tx_request:
                        full_node.full_node_store.pending_tx_request.pop(transaction_id)
                    if task_id in full_node.full_node_store.tx_fetch_tasks:
                        full_node.full_node_store.tx_fetch_tasks.pop(task_id)

            task_id: bytes32 = bytes32.secret()
            fetch_task = asyncio.create_task(
                tx_request_and_timeout(self.full_node, transaction.transaction_id, task_id)
            )
            self.full_node.full_node_store.tx_fetch_tasks[task_id] = fetch_task
            return None
        return None

    @api_request(reply_types=[ProtocolMessageTypes.respond_transaction])
    async def request_transaction(self, request: full_node_protocol.RequestTransaction) -> Optional[Message]:
        """Peer has requested a full transaction from us."""
        # Ignore if syncing
        if self.full_node.sync_store.get_sync_mode():
            return None
        spend_bundle = self.full_node.mempool_manager.get_spendbundle(request.transaction_id)
        if spend_bundle is None:
            return None

        transaction = full_node_protocol.RespondTransaction(spend_bundle)

        msg = make_msg(ProtocolMessageTypes.respond_transaction, transaction)
        return msg

    @api_request(peer_required=True, bytes_required=True)
    async def respond_transaction(
        self,
        tx: full_node_protocol.RespondTransaction,
        peer: WSChiaConnection,
        tx_bytes: bytes = b"",
        test: bool = False,
    ) -> Optional[Message]:
        """
        Receives a full transaction from peer.
        If tx is added to mempool, send tx_id to others. (new_transaction)
        """
        assert tx_bytes != b""
        spend_name = std_hash(tx_bytes)
        if spend_name in self.full_node.full_node_store.pending_tx_request:
            self.full_node.full_node_store.pending_tx_request.pop(spend_name)
        if spend_name in self.full_node.full_node_store.peers_with_tx:
            self.full_node.full_node_store.peers_with_tx.pop(spend_name)

        # TODO: Use fee in priority calculation, to prioritize high fee TXs
        try:
            await self.full_node.transaction_queue.put(
                TransactionQueueEntry(tx.transaction, tx_bytes, spend_name, peer, test), peer.peer_node_id
            )
        except TransactionQueueFull:
            pass  # we can't do anything here, the tx will be dropped. We might do something in the future.
        return None

    @api_request(reply_types=[ProtocolMessageTypes.respond_proof_of_weight])
    async def request_proof_of_weight(self, request: full_node_protocol.RequestProofOfWeight) -> Optional[Message]:
        if self.full_node.weight_proof_handler is None:
            return None
        if not self.full_node.blockchain.contains_block(request.tip):
            self.log.error(f"got weight proof request for unknown peak {request.tip}")
            return None
        if request.tip in self.full_node.pow_creation:
            event = self.full_node.pow_creation[request.tip]
            await event.wait()
            wp = await self.full_node.weight_proof_handler.get_proof_of_weight(request.tip)
        else:
            event = asyncio.Event()
            self.full_node.pow_creation[request.tip] = event
            wp = await self.full_node.weight_proof_handler.get_proof_of_weight(request.tip)
            event.set()
        tips = list(self.full_node.pow_creation.keys())

        if len(tips) > 4:
            # Remove old from cache
            for i in range(0, 4):
                self.full_node.pow_creation.pop(tips[i])

        if wp is None:
            self.log.error(f"failed creating weight proof for peak {request.tip}")
            return None

        # Serialization of wp is slow
        if (
            self.full_node.full_node_store.serialized_wp_message_tip is not None
            and self.full_node.full_node_store.serialized_wp_message_tip == request.tip
        ):
            return self.full_node.full_node_store.serialized_wp_message
        message = make_msg(
            ProtocolMessageTypes.respond_proof_of_weight, full_node_protocol.RespondProofOfWeight(wp, request.tip)
        )
        self.full_node.full_node_store.serialized_wp_message_tip = request.tip
        self.full_node.full_node_store.serialized_wp_message = message
        return message

    @api_request()
    async def respond_proof_of_weight(self, request: full_node_protocol.RespondProofOfWeight) -> Optional[Message]:
        self.log.warning("Received proof of weight too late.")
        return None

    @api_request(reply_types=[ProtocolMessageTypes.respond_block, ProtocolMessageTypes.reject_block])
    async def request_block(self, request: full_node_protocol.RequestBlock) -> Optional[Message]:
        if not self.full_node.blockchain.contains_height(request.height):
            reject = RejectBlock(request.height)
            msg = make_msg(ProtocolMessageTypes.reject_block, reject)
            return msg
        header_hash: Optional[bytes32] = self.full_node.blockchain.height_to_hash(request.height)
        if header_hash is None:
            return make_msg(ProtocolMessageTypes.reject_block, RejectBlock(request.height))

        block: Optional[FullBlock] = await self.full_node.block_store.get_full_block(header_hash)
        if block is not None:
            if not request.include_transaction_block and block.transactions_generator is not None:
                block = dataclasses.replace(block, transactions_generator=None)
            return make_msg(ProtocolMessageTypes.respond_block, full_node_protocol.RespondBlock(block))
        return make_msg(ProtocolMessageTypes.reject_block, RejectBlock(request.height))

    @api_request(reply_types=[ProtocolMessageTypes.respond_blocks, ProtocolMessageTypes.reject_blocks])
    async def request_blocks(self, request: full_node_protocol.RequestBlocks) -> Optional[Message]:
        # note that we treat the request range as *inclusive*, but we check the
        # size before we bump end_height. So MAX_BLOCK_COUNT_PER_REQUESTS is off
        # by one
        if (
            request.end_height < request.start_height
            or request.end_height - request.start_height > self.full_node.constants.MAX_BLOCK_COUNT_PER_REQUESTS
        ):
            reject = RejectBlocks(request.start_height, request.end_height)
            msg: Message = make_msg(ProtocolMessageTypes.reject_blocks, reject)
            return msg
        for i in range(request.start_height, request.end_height + 1):
            if not self.full_node.blockchain.contains_height(uint32(i)):
                reject = RejectBlocks(request.start_height, request.end_height)
                msg = make_msg(ProtocolMessageTypes.reject_blocks, reject)
                return msg

        if not request.include_transaction_block:
            blocks: List[FullBlock] = []
            for i in range(request.start_height, request.end_height + 1):
                header_hash_i: Optional[bytes32] = self.full_node.blockchain.height_to_hash(uint32(i))
                if header_hash_i is None:
                    reject = RejectBlocks(request.start_height, request.end_height)
                    return make_msg(ProtocolMessageTypes.reject_blocks, reject)

                block: Optional[FullBlock] = await self.full_node.block_store.get_full_block(header_hash_i)
                if block is None:
                    reject = RejectBlocks(request.start_height, request.end_height)
                    return make_msg(ProtocolMessageTypes.reject_blocks, reject)
                block = dataclasses.replace(block, transactions_generator=None)
                blocks.append(block)
            msg = make_msg(
                ProtocolMessageTypes.respond_blocks,
                full_node_protocol.RespondBlocks(request.start_height, request.end_height, blocks),
            )
        else:
            blocks_bytes: List[bytes] = []
            for i in range(request.start_height, request.end_height + 1):
                header_hash_i = self.full_node.blockchain.height_to_hash(uint32(i))
                if header_hash_i is None:
                    reject = RejectBlocks(request.start_height, request.end_height)
                    return make_msg(ProtocolMessageTypes.reject_blocks, reject)
                block_bytes: Optional[bytes] = await self.full_node.block_store.get_full_block_bytes(header_hash_i)
                if block_bytes is None:
                    reject = RejectBlocks(request.start_height, request.end_height)
                    msg = make_msg(ProtocolMessageTypes.reject_blocks, reject)
                    return msg

                blocks_bytes.append(block_bytes)

            respond_blocks_manually_streamed: bytes = (
                uint32(request.start_height).stream_to_bytes()
                + uint32(request.end_height).stream_to_bytes()
                + uint32(len(blocks_bytes)).stream_to_bytes()
            )
            for block_bytes in blocks_bytes:
                respond_blocks_manually_streamed += block_bytes
            msg = make_msg(ProtocolMessageTypes.respond_blocks, respond_blocks_manually_streamed)

        return msg

    @api_request()
    async def reject_block(self, request: full_node_protocol.RejectBlock) -> None:
        self.log.debug(f"reject_block {request.height}")

    @api_request()
    async def reject_blocks(self, request: full_node_protocol.RejectBlocks) -> None:
        self.log.debug(f"reject_blocks {request.start_height} {request.end_height}")

    @api_request()
    async def respond_blocks(self, request: full_node_protocol.RespondBlocks) -> None:
        self.log.warning("Received unsolicited/late blocks")
        return None

    @api_request(peer_required=True)
    async def respond_block(
        self,
        respond_block: full_node_protocol.RespondBlock,
        peer: WSChiaConnection,
    ) -> Optional[Message]:
        """
        Receive a full block from a peer full node (or ourselves).
        """

        self.log.warning(f"Received unsolicited/late block from peer {peer.get_peer_logging()}")
        return None

    @api_request()
    async def new_unfinished_block(
        self, new_unfinished_block: full_node_protocol.NewUnfinishedBlock
    ) -> Optional[Message]:
        # Ignore if syncing
        if self.full_node.sync_store.get_sync_mode():
            return None
        block_hash = new_unfinished_block.unfinished_reward_hash
        if self.full_node.full_node_store.get_unfinished_block(block_hash) is not None:
            return None

        # This prevents us from downloading the same block from many peers
        if block_hash in self.full_node.full_node_store.requesting_unfinished_blocks:
            return None

        # if we've already learned about an unfinished block with this reward
        # hash via the v2 protocol, and we've requested it. Assume it's the same
        # block
        if block_hash in self.full_node.full_node_store.requesting_unfinished_blocks2:
            return None

        msg = make_msg(
            ProtocolMessageTypes.request_unfinished_block,
            full_node_protocol.RequestUnfinishedBlock(block_hash),
        )
        self.full_node.full_node_store.requesting_unfinished_blocks.add(block_hash)

        # However, we want to eventually download from other peers, if this peer does not respond
        # Todo: keep track of who it was
        async def eventually_clear() -> None:
            await asyncio.sleep(5)
            if block_hash in self.full_node.full_node_store.requesting_unfinished_blocks:
                self.full_node.full_node_store.requesting_unfinished_blocks.remove(block_hash)

        asyncio.create_task(eventually_clear())

        return msg

    @api_request(reply_types=[ProtocolMessageTypes.respond_unfinished_block])
    async def request_unfinished_block(
        self, request_unfinished_block: full_node_protocol.RequestUnfinishedBlock
    ) -> Optional[Message]:
        unfinished_block: Optional[UnfinishedBlock] = self.full_node.full_node_store.get_unfinished_block(
            request_unfinished_block.unfinished_reward_hash
        )
        if unfinished_block is not None:
            msg = make_msg(
                ProtocolMessageTypes.respond_unfinished_block,
                full_node_protocol.RespondUnfinishedBlock(unfinished_block),
            )
            return msg
        return None

    @api_request()
    async def new_unfinished_block2(
        self, new_unfinished_block: full_node_protocol.NewUnfinishedBlock2
    ) -> Optional[Message]:
        # Ignore if syncing
        if self.full_node.sync_store.get_sync_mode():
            return None
        block_hash = new_unfinished_block.unfinished_reward_hash
        foliage_hash = new_unfinished_block.foliage_hash
        entry, count, have_better = self.full_node.full_node_store.get_unfinished_block2(block_hash, foliage_hash)

        if entry is not None:
            return None

        if have_better:
            self.log.info(
                f"Already have a better Unfinished Block with partial hash {block_hash.hex()} ignoring this one"
            )
            return None

        max_duplicate_unfinished_blocks = self.full_node.config.get("max_duplicate_unfinished_blocks", 3)
        if count > max_duplicate_unfinished_blocks:
            self.log.info(
                f"Already have {count} Unfinished Blocks with partial hash {block_hash.hex()} ignoring another one"
            )
            return None

        # This prevents us from downloading the same block from many peers
        if self.full_node.full_node_store.is_requesting_unfinished_block(block_hash, foliage_hash):
            return None

        msg = make_msg(
            ProtocolMessageTypes.request_unfinished_block2,
            full_node_protocol.RequestUnfinishedBlock2(block_hash, foliage_hash),
        )
        self.full_node.full_node_store.mark_requesting_unfinished_block(block_hash, foliage_hash)

        # However, we want to eventually download from other peers, if this peer does not respond
        # Todo: keep track of who it was
        async def eventually_clear() -> None:
            await asyncio.sleep(5)
            self.full_node.full_node_store.remove_requesting_unfinished_block(block_hash, foliage_hash)

        asyncio.create_task(eventually_clear())

        return msg

    @api_request(reply_types=[ProtocolMessageTypes.respond_unfinished_block])
    async def request_unfinished_block2(
        self, request_unfinished_block: full_node_protocol.RequestUnfinishedBlock2
    ) -> Optional[Message]:
        unfinished_block: Optional[UnfinishedBlock]
        unfinished_block, _, _ = self.full_node.full_node_store.get_unfinished_block2(
            request_unfinished_block.unfinished_reward_hash,
            request_unfinished_block.foliage_hash,
        )
        if unfinished_block is not None:
            msg = make_msg(
                ProtocolMessageTypes.respond_unfinished_block,
                full_node_protocol.RespondUnfinishedBlock(unfinished_block),
            )
            return msg
        return None

    @api_request(peer_required=True, bytes_required=True)
    async def respond_unfinished_block(
        self,
        respond_unfinished_block: full_node_protocol.RespondUnfinishedBlock,
        peer: WSChiaConnection,
        respond_unfinished_block_bytes: bytes = b"",
    ) -> Optional[Message]:
        if self.full_node.sync_store.get_sync_mode():
            return None
        await self.full_node.add_unfinished_block(
            respond_unfinished_block.unfinished_block, peer, block_bytes=respond_unfinished_block_bytes
        )
        return None

    @api_request(peer_required=True)
    async def new_signage_point_or_end_of_sub_slot(
        self, new_sp: full_node_protocol.NewSignagePointOrEndOfSubSlot, peer: WSChiaConnection
    ) -> Optional[Message]:
        # Ignore if syncing
        if self.full_node.sync_store.get_sync_mode():
            return None
        if (
            self.full_node.full_node_store.get_signage_point_by_index(
                new_sp.challenge_hash,
                new_sp.index_from_challenge,
                new_sp.last_rc_infusion,
            )
            is not None
        ):
            return None
        if self.full_node.full_node_store.have_newer_signage_point(
            new_sp.challenge_hash, new_sp.index_from_challenge, new_sp.last_rc_infusion
        ):
            return None

        if new_sp.index_from_challenge == 0 and new_sp.prev_challenge_hash is not None:
            if self.full_node.full_node_store.get_sub_slot(new_sp.prev_challenge_hash) is None:
                collected_eos = []
                challenge_hash_to_request = new_sp.challenge_hash
                last_rc = new_sp.last_rc_infusion
                num_non_empty_sub_slots_seen = 0
                for _ in range(30):
                    if num_non_empty_sub_slots_seen >= 3:
                        self.log.debug("Diverged from peer. Don't have the same blocks")
                        return None
                    # If this is an end of sub slot, and we don't have the prev, request the prev instead
                    # We want to catch up to the latest slot so we can receive signage points
                    full_node_request = full_node_protocol.RequestSignagePointOrEndOfSubSlot(
                        challenge_hash_to_request, uint8(0), last_rc
                    )
                    response = await peer.call_api(
                        FullNodeAPI.request_signage_point_or_end_of_sub_slot, full_node_request, timeout=10
                    )
                    if not isinstance(response, full_node_protocol.RespondEndOfSubSlot):
                        self.full_node.log.debug(f"Invalid response for slot {response}")
                        return None
                    collected_eos.append(response)
                    if (
                        self.full_node.full_node_store.get_sub_slot(
                            response.end_of_slot_bundle.challenge_chain.challenge_chain_end_of_slot_vdf.challenge
                        )
                        is not None
                        or response.end_of_slot_bundle.challenge_chain.challenge_chain_end_of_slot_vdf.challenge
                        == self.full_node.constants.GENESIS_CHALLENGE
                    ):
                        for eos in reversed(collected_eos):
                            await self.respond_end_of_sub_slot(eos, peer)
                        return None
                    if (
                        response.end_of_slot_bundle.challenge_chain.challenge_chain_end_of_slot_vdf.number_of_iterations
                        != response.end_of_slot_bundle.reward_chain.end_of_slot_vdf.number_of_iterations
                    ):
                        num_non_empty_sub_slots_seen += 1
                    challenge_hash_to_request = (
                        response.end_of_slot_bundle.challenge_chain.challenge_chain_end_of_slot_vdf.challenge
                    )
                    last_rc = response.end_of_slot_bundle.reward_chain.end_of_slot_vdf.challenge
                self.full_node.log.warning("Failed to catch up in sub-slots")
                return None

        if new_sp.index_from_challenge > 0:
            if (
                new_sp.challenge_hash != self.full_node.constants.GENESIS_CHALLENGE
                and self.full_node.full_node_store.get_sub_slot(new_sp.challenge_hash) is None
            ):
                # If this is a normal signage point,, and we don't have the end of sub slot, request the end of sub slot
                full_node_request = full_node_protocol.RequestSignagePointOrEndOfSubSlot(
                    new_sp.challenge_hash, uint8(0), new_sp.last_rc_infusion
                )
                return make_msg(ProtocolMessageTypes.request_signage_point_or_end_of_sub_slot, full_node_request)

        # Otherwise (we have the prev or the end of sub slot), request it normally
        full_node_request = full_node_protocol.RequestSignagePointOrEndOfSubSlot(
            new_sp.challenge_hash, new_sp.index_from_challenge, new_sp.last_rc_infusion
        )

        return make_msg(ProtocolMessageTypes.request_signage_point_or_end_of_sub_slot, full_node_request)

    @api_request(reply_types=[ProtocolMessageTypes.respond_signage_point, ProtocolMessageTypes.respond_end_of_sub_slot])
    async def request_signage_point_or_end_of_sub_slot(
        self, request: full_node_protocol.RequestSignagePointOrEndOfSubSlot
    ) -> Optional[Message]:
        if request.index_from_challenge == 0:
            sub_slot: Optional[Tuple[EndOfSubSlotBundle, int, uint128]] = self.full_node.full_node_store.get_sub_slot(
                request.challenge_hash
            )
            if sub_slot is not None:
                return make_msg(
                    ProtocolMessageTypes.respond_end_of_sub_slot,
                    full_node_protocol.RespondEndOfSubSlot(sub_slot[0]),
                )
        else:
            if self.full_node.full_node_store.get_sub_slot(request.challenge_hash) is None:
                if request.challenge_hash != self.full_node.constants.GENESIS_CHALLENGE:
                    self.log.info(f"Don't have challenge hash {request.challenge_hash.hex()}")

            sp: Optional[SignagePoint] = self.full_node.full_node_store.get_signage_point_by_index(
                request.challenge_hash,
                request.index_from_challenge,
                request.last_rc_infusion,
            )
            if sp is not None:
                assert (
                    sp.cc_vdf is not None
                    and sp.cc_proof is not None
                    and sp.rc_vdf is not None
                    and sp.rc_proof is not None
                )
                full_node_response = full_node_protocol.RespondSignagePoint(
                    request.index_from_challenge,
                    sp.cc_vdf,
                    sp.cc_proof,
                    sp.rc_vdf,
                    sp.rc_proof,
                )
                return make_msg(ProtocolMessageTypes.respond_signage_point, full_node_response)
            else:
                self.log.info(f"Don't have signage point {request}")
        return None

    @api_request(peer_required=True)
    async def respond_signage_point(
        self, request: full_node_protocol.RespondSignagePoint, peer: WSChiaConnection
    ) -> Optional[Message]:
        if self.full_node.sync_store.get_sync_mode():
            return None
        async with self.full_node.timelord_lock:
            # Already have signage point

            if self.full_node.full_node_store.have_newer_signage_point(
                request.challenge_chain_vdf.challenge,
                request.index_from_challenge,
                request.reward_chain_vdf.challenge,
            ):
                return None
            existing_sp = self.full_node.full_node_store.get_signage_point(
                request.challenge_chain_vdf.output.get_hash()
            )
            if existing_sp is not None and existing_sp.rc_vdf == request.reward_chain_vdf:
                return None
            peak = self.full_node.blockchain.get_peak()
            if peak is not None and peak.height > self.full_node.constants.MAX_SUB_SLOT_BLOCKS:
                next_sub_slot_iters = self.full_node.blockchain.get_next_slot_iters(peak.header_hash, True)
                sub_slots_for_peak = await self.full_node.blockchain.get_sp_and_ip_sub_slots(peak.header_hash)
                assert sub_slots_for_peak is not None
                ip_sub_slot: Optional[EndOfSubSlotBundle] = sub_slots_for_peak[1]
            else:
                sub_slot_iters = self.full_node.constants.SUB_SLOT_ITERS_STARTING
                next_sub_slot_iters = sub_slot_iters
                ip_sub_slot = None

            added = self.full_node.full_node_store.new_signage_point(
                request.index_from_challenge,
                self.full_node.blockchain,
                self.full_node.blockchain.get_peak(),
                next_sub_slot_iters,
                SignagePoint(
                    request.challenge_chain_vdf,
                    request.challenge_chain_proof,
                    request.reward_chain_vdf,
                    request.reward_chain_proof,
                ),
            )

            if added:
                await self.full_node.signage_point_post_processing(request, peer, ip_sub_slot)
            else:
                self.log.debug(
                    f"Signage point {request.index_from_challenge} not added, CC challenge: "
                    f"{request.challenge_chain_vdf.challenge.hex()}, "
                    f"RC challenge: {request.reward_chain_vdf.challenge.hex()}"
                )

            return None

    @api_request(peer_required=True)
    async def respond_end_of_sub_slot(
        self, request: full_node_protocol.RespondEndOfSubSlot, peer: WSChiaConnection
    ) -> Optional[Message]:
        if self.full_node.sync_store.get_sync_mode():
            return None
        msg, _ = await self.full_node.add_end_of_sub_slot(request.end_of_slot_bundle, peer)
        return msg

    @api_request(peer_required=True)
    async def request_mempool_transactions(
        self,
        request: full_node_protocol.RequestMempoolTransactions,
        peer: WSChiaConnection,
    ) -> Optional[Message]:
        received_filter = PyBIP158(bytearray(request.filter))

        items: List[SpendBundle] = self.full_node.mempool_manager.get_items_not_in_filter(received_filter)

        for item in items:
            transaction = full_node_protocol.RespondTransaction(item)
            msg = make_msg(ProtocolMessageTypes.respond_transaction, transaction)
            await peer.send_message(msg)
        return None

    # FARMER PROTOCOL
    @api_request(peer_required=True)
    async def declare_proof_of_space(
        self, request: farmer_protocol.DeclareProofOfSpace, peer: WSChiaConnection
    ) -> Optional[Message]:
        """
        Creates a block body and header, with the proof of space, coinbase, and fee targets provided
        by the farmer, and sends the hash of the header data back to the farmer.
        """
        if self.full_node.sync_store.get_sync_mode():
            return None

        async with self.full_node.timelord_lock:
            sp_vdfs: Optional[SignagePoint] = self.full_node.full_node_store.get_signage_point(
                request.challenge_chain_sp
            )

            if sp_vdfs is None:
                self.log.warning(f"Received proof of space for an unknown signage point {request.challenge_chain_sp}")
                return None
            if request.signage_point_index > 0:
                assert sp_vdfs.rc_vdf is not None
                if sp_vdfs.rc_vdf.output.get_hash() != request.reward_chain_sp:
                    self.log.debug(
                        f"Received proof of space for a potentially old signage point {request.challenge_chain_sp}. "
                        f"Current sp: {sp_vdfs.rc_vdf.output.get_hash().hex()}"
                    )
                    return None

            if request.signage_point_index == 0:
                cc_challenge_hash: bytes32 = request.challenge_chain_sp
            else:
                assert sp_vdfs.cc_vdf is not None
                cc_challenge_hash = sp_vdfs.cc_vdf.challenge

            pos_sub_slot: Optional[Tuple[EndOfSubSlotBundle, int, uint128]] = None
            if request.challenge_hash != self.full_node.constants.GENESIS_CHALLENGE:
                # Checks that the proof of space is a response to a recent challenge and valid SP
                pos_sub_slot = self.full_node.full_node_store.get_sub_slot(cc_challenge_hash)
                if pos_sub_slot is None:
                    self.log.warning(f"Received proof of space for an unknown sub slot: {request}")
                    return None
                total_iters_pos_slot: uint128 = pos_sub_slot[2]
            else:
                total_iters_pos_slot = uint128(0)
            assert cc_challenge_hash == request.challenge_hash

            # Now we know that the proof of space has a signage point either:
            # 1. In the previous sub-slot of the peak (overflow)
            # 2. In the same sub-slot as the peak
            # 3. In a future sub-slot that we already know of

            # Grab best transactions from Mempool for given tip target
            aggregate_signature: G2Element = G2Element()
            block_generator: Optional[BlockGenerator] = None
            additions: Optional[List[Coin]] = []
            removals: Optional[List[Coin]] = []
            async with self.full_node.blockchain.priority_mutex.acquire(priority=BlockchainMutexPriority.high):
                peak: Optional[BlockRecord] = self.full_node.blockchain.get_peak()

                # Checks that the proof of space is valid
                height: uint32
                if peak is None:
                    height = uint32(0)
                else:
                    height = peak.height
                quality_string: Optional[bytes32] = verify_and_get_quality_string(
                    request.proof_of_space,
                    self.full_node.constants,
                    cc_challenge_hash,
                    request.challenge_chain_sp,
                    height=height,
                )
                assert quality_string is not None and len(quality_string) == 32

                if peak is not None:
                    # Finds the last transaction block before this one
                    curr_l_tb: BlockRecord = peak
                    while not curr_l_tb.is_transaction_block:
                        curr_l_tb = self.full_node.blockchain.block_record(curr_l_tb.prev_hash)
                    try:
                        mempool_bundle = await self.full_node.mempool_manager.create_bundle_from_mempool(
                            curr_l_tb.header_hash, self.full_node.coin_store.get_unspent_lineage_info_for_puzzle_hash
                        )
                    except Exception as e:
                        self.log.error(f"Traceback: {traceback.format_exc()}")
                        self.full_node.log.error(f"Error making spend bundle {e} peak: {peak}")
                        mempool_bundle = None
                    if mempool_bundle is not None:
                        spend_bundle, additions = mempool_bundle
                        removals = spend_bundle.removals()
                        self.full_node.log.info(f"Add rem: {len(additions)} {len(removals)}")
                        aggregate_signature = spend_bundle.aggregated_signature
                        # when the hard fork activates, block generators are
                        # allowed to be serialized with the improved CLVM
                        # serialization format, supporting back-references
                        if peak.height >= self.full_node.constants.HARD_FORK_HEIGHT:
                            block_generator = simple_solution_generator_backrefs(spend_bundle)
                        else:
                            if self.full_node.full_node_store.previous_generator is not None:
                                self.log.info(
                                    f"Using previous generator for height "
                                    f"{self.full_node.full_node_store.previous_generator}"
                                )
                                block_generator = best_solution_generator_from_template(
                                    self.full_node.full_node_store.previous_generator, spend_bundle
                                )
                            else:
                                block_generator = simple_solution_generator(spend_bundle)

            def get_plot_sig(to_sign: bytes32, _extra: G1Element) -> G2Element:
                if to_sign == request.challenge_chain_sp:
                    return request.challenge_chain_sp_signature
                elif to_sign == request.reward_chain_sp:
                    return request.reward_chain_sp_signature
                return G2Element()

            def get_pool_sig(_1: PoolTarget, _2: Optional[G1Element]) -> Optional[G2Element]:
                return request.pool_signature

            prev_b: Optional[BlockRecord] = peak

            # Finds the previous block from the signage point, ensuring that the reward chain VDF is correct
            if prev_b is not None:
                if request.signage_point_index == 0:
                    if pos_sub_slot is None:
                        self.log.warning("Pos sub slot is None")
                        return None
                    rc_challenge = pos_sub_slot[0].reward_chain.end_of_slot_vdf.challenge
                else:
                    assert sp_vdfs.rc_vdf is not None
                    rc_challenge = sp_vdfs.rc_vdf.challenge

                # Backtrack through empty sub-slots
                for eos, _, _ in reversed(self.full_node.full_node_store.finished_sub_slots):
                    if eos is not None and eos.reward_chain.get_hash() == rc_challenge:
                        rc_challenge = eos.reward_chain.end_of_slot_vdf.challenge

                found = False
                attempts = 0
                while prev_b is not None and attempts < 10:
                    if prev_b.reward_infusion_new_challenge == rc_challenge:
                        found = True
                        break
                    if prev_b.finished_reward_slot_hashes is not None and len(prev_b.finished_reward_slot_hashes) > 0:
                        if prev_b.finished_reward_slot_hashes[-1] == rc_challenge:
                            # This block includes a sub-slot which is where our SP vdf starts. Go back one more
                            # to find the prev block
                            prev_b = self.full_node.blockchain.try_block_record(prev_b.prev_hash)
                            found = True
                            break
                    prev_b = self.full_node.blockchain.try_block_record(prev_b.prev_hash)
                    attempts += 1
                if not found:
                    self.log.warning("Did not find a previous block with the correct reward chain hash")
                    return None

            try:
                finished_sub_slots: Optional[
                    List[EndOfSubSlotBundle]
                ] = self.full_node.full_node_store.get_finished_sub_slots(
                    self.full_node.blockchain, prev_b, cc_challenge_hash
                )
                if finished_sub_slots is None:
                    return None

                if (
                    len(finished_sub_slots) > 0
                    and pos_sub_slot is not None
                    and finished_sub_slots[-1] != pos_sub_slot[0]
                ):
                    self.log.error("Have different sub-slots than is required to farm this block")
                    return None
            except ValueError as e:
                self.log.warning(f"Value Error: {e}")
                return None
            if prev_b is None:
                pool_target = PoolTarget(
                    self.full_node.constants.GENESIS_PRE_FARM_POOL_PUZZLE_HASH,
                    uint32(0),
                )
                farmer_ph = self.full_node.constants.GENESIS_PRE_FARM_FARMER_PUZZLE_HASH
            else:
                farmer_ph = request.farmer_puzzle_hash
                if request.proof_of_space.pool_contract_puzzle_hash is not None:
                    pool_target = PoolTarget(request.proof_of_space.pool_contract_puzzle_hash, uint32(0))
                else:
                    assert request.pool_target is not None
                    pool_target = request.pool_target

            if peak is None or peak.height <= self.full_node.constants.MAX_SUB_SLOT_BLOCKS:
                difficulty = self.full_node.constants.DIFFICULTY_STARTING
                sub_slot_iters = self.full_node.constants.SUB_SLOT_ITERS_STARTING
            else:
                difficulty = uint64(peak.weight - self.full_node.blockchain.block_record(peak.prev_hash).weight)
                sub_slot_iters = peak.sub_slot_iters
                for sub_slot in finished_sub_slots:
                    if sub_slot.challenge_chain.new_difficulty is not None:
                        difficulty = uint64(sub_slot.challenge_chain.new_difficulty)
                    if sub_slot.challenge_chain.new_sub_slot_iters is not None:
                        sub_slot_iters = uint64(sub_slot.challenge_chain.new_sub_slot_iters)

            required_iters: uint64 = calculate_iterations_quality(
                self.full_node.constants.DIFFICULTY_CONSTANT_FACTOR,
                quality_string,
                request.proof_of_space.size,
                difficulty,
                request.challenge_chain_sp,
            )
            sp_iters: uint64 = calculate_sp_iters(self.full_node.constants, sub_slot_iters, request.signage_point_index)
            ip_iters: uint64 = calculate_ip_iters(
                self.full_node.constants,
                sub_slot_iters,
                request.signage_point_index,
                required_iters,
            )

            # The block's timestamp must be greater than the previous transaction block's timestamp
            timestamp = uint64(int(time.time()))
            curr: Optional[BlockRecord] = prev_b
            while curr is not None and not curr.is_transaction_block and curr.height != 0:
                curr = self.full_node.blockchain.try_block_record(curr.prev_hash)
            if curr is not None:
                assert curr.timestamp is not None
                if timestamp <= curr.timestamp:
                    timestamp = uint64(int(curr.timestamp + 1))

            self.log.info("Starting to make the unfinished block")
            unfinished_block: UnfinishedBlock = create_unfinished_block(
                self.full_node.constants,
                total_iters_pos_slot,
                sub_slot_iters,
                request.signage_point_index,
                sp_iters,
                ip_iters,
                request.proof_of_space,
                cc_challenge_hash,
                farmer_ph,
                pool_target,
                get_plot_sig,
                get_pool_sig,
                sp_vdfs,
                timestamp,
                self.full_node.blockchain,
                b"",
                block_generator,
                aggregate_signature,
                additions,
                removals,
                prev_b,
                finished_sub_slots,
            )
            self.log.info("Made the unfinished block")
            if prev_b is not None:
                height = uint32(prev_b.height + 1)
            else:
                height = uint32(0)
            self.log.info("Adding candidate the unfinished block")
            self.full_node.full_node_store.add_candidate_block(quality_string, height, unfinished_block)

            foliage_sb_data_hash = unfinished_block.foliage.foliage_block_data.get_hash()
            if unfinished_block.is_transaction_block():
                foliage_transaction_block_hash = unfinished_block.foliage.foliage_transaction_block_hash
            else:
                foliage_transaction_block_hash = bytes32([0] * 32)
            assert foliage_transaction_block_hash is not None

            foliage_block_data: Optional[FoliageBlockData] = None
            foliage_transaction_block_data: Optional[FoliageTransactionBlock] = None
<<<<<<< HEAD
            reward_chain_block: Optional[RewardChainBlockUnfinished] = None
            if request.include_signature_source_data:
                self.log.info("Including Source Data")
                foliage_block_data = unfinished_block.foliage.foliage_block_data
                reward_chain_block = unfinished_block.reward_chain_block
=======
            if request.include_signature_source_data:
                foliage_block_data = unfinished_block.foliage.foliage_block_data
>>>>>>> bdb03840
                if unfinished_block.is_transaction_block():
                    foliage_transaction_block_data = unfinished_block.foliage_transaction_block

            message = farmer_protocol.RequestSignedValues(
                quality_string,
                foliage_sb_data_hash,
                foliage_transaction_block_hash,
                foliage_block_data,
                foliage_transaction_block_data,
<<<<<<< HEAD
                reward_chain_block,
=======
>>>>>>> bdb03840
            )
            await peer.send_message(make_msg(ProtocolMessageTypes.request_signed_values, message))

            # Adds backup in case the first one fails
            if unfinished_block.is_transaction_block() and unfinished_block.transactions_generator is not None:
                unfinished_block_backup = create_unfinished_block(
                    self.full_node.constants,
                    total_iters_pos_slot,
                    sub_slot_iters,
                    request.signage_point_index,
                    sp_iters,
                    ip_iters,
                    request.proof_of_space,
                    cc_challenge_hash,
                    farmer_ph,
                    pool_target,
                    get_plot_sig,
                    get_pool_sig,
                    sp_vdfs,
                    timestamp,
                    self.full_node.blockchain,
                    b"",
                    None,
                    G2Element(),
                    None,
                    None,
                    prev_b,
                    finished_sub_slots,
                )

                self.full_node.full_node_store.add_candidate_block(
                    quality_string, height, unfinished_block_backup, backup=True
                )
        return None

    @api_request(peer_required=True)
    async def signed_values(
        self, farmer_request: farmer_protocol.SignedValues, peer: WSChiaConnection
    ) -> Optional[Message]:
        """
        Signature of header hash, by the harvester. This is enough to create an unfinished
        block, which only needs a Proof of Time to be finished. If the signature is valid,
        we call the unfinished_block routine.
        """
        candidate_tuple: Optional[Tuple[uint32, UnfinishedBlock]] = self.full_node.full_node_store.get_candidate_block(
            farmer_request.quality_string
        )

        if candidate_tuple is None:
            self.log.warning(f"Quality string {farmer_request.quality_string} not found in database")
            return None
        height, candidate = candidate_tuple

        if not AugSchemeMPL.verify(
            candidate.reward_chain_block.proof_of_space.plot_public_key,
            candidate.foliage.foliage_block_data.get_hash(),
            farmer_request.foliage_block_data_signature,
        ):
            self.log.warning("Signature not valid. There might be a collision in plots. Ignore this during tests.")
            return None

        fsb2 = candidate.foliage.replace(foliage_block_data_signature=farmer_request.foliage_block_data_signature)
        if candidate.is_transaction_block():
            fsb2 = fsb2.replace(foliage_transaction_block_signature=farmer_request.foliage_transaction_block_signature)

        new_candidate = dataclasses.replace(candidate, foliage=fsb2)
        if not self.full_node.has_valid_pool_sig(new_candidate):
            self.log.warning("Trying to make a pre-farm block but height is not 0")
            return None

        # Propagate to ourselves (which validates and does further propagations)
        try:
            await self.full_node.add_unfinished_block(new_candidate, None, True)
        except Exception as e:
            # If we have an error with this block, try making an empty block
            self.full_node.log.error(f"Error farming block {e} {new_candidate}")
            candidate_tuple = self.full_node.full_node_store.get_candidate_block(
                farmer_request.quality_string, backup=True
            )
            if candidate_tuple is not None:
                height, unfinished_block = candidate_tuple
                self.full_node.full_node_store.add_candidate_block(
                    farmer_request.quality_string, height, unfinished_block, False
                )
                # All unfinished blocks that we create will have the foliage transaction block and hash
                assert unfinished_block.foliage.foliage_transaction_block_hash is not None

                foliage_block_data: Optional[FoliageBlockData] = unfinished_block.foliage.foliage_block_data
                foliage_transaction_block_data: Optional[FoliageTransactionBlock] = unfinished_block.foliage_transaction_block
                reward_chain_block: Optional[RewardChainBlockUnfinished] = unfinished_block.reward_chain_block
                message = farmer_protocol.RequestSignedValues(
                    farmer_request.quality_string,
                    unfinished_block.foliage.foliage_block_data.get_hash(),
                    unfinished_block.foliage.foliage_transaction_block_hash,
                    foliage_block_data,
                    foliage_transaction_block_data,
                    reward_chain_block,
                )
                await peer.send_message(make_msg(ProtocolMessageTypes.request_signed_values, message))
        return None

    # TIMELORD PROTOCOL
    @api_request(peer_required=True)
    async def new_infusion_point_vdf(
        self, request: timelord_protocol.NewInfusionPointVDF, peer: WSChiaConnection
    ) -> Optional[Message]:
        if self.full_node.sync_store.get_sync_mode():
            return None
        # Lookup unfinished blocks
        async with self.full_node.timelord_lock:
            return await self.full_node.new_infusion_point_vdf(request, peer)

    @api_request(peer_required=True)
    async def new_signage_point_vdf(
        self, request: timelord_protocol.NewSignagePointVDF, peer: WSChiaConnection
    ) -> None:
        if self.full_node.sync_store.get_sync_mode():
            return None

        full_node_message = full_node_protocol.RespondSignagePoint(
            request.index_from_challenge,
            request.challenge_chain_sp_vdf,
            request.challenge_chain_sp_proof,
            request.reward_chain_sp_vdf,
            request.reward_chain_sp_proof,
        )
        await self.respond_signage_point(full_node_message, peer)

    @api_request(peer_required=True)
    async def new_end_of_sub_slot_vdf(
        self, request: timelord_protocol.NewEndOfSubSlotVDF, peer: WSChiaConnection
    ) -> Optional[Message]:
        if self.full_node.sync_store.get_sync_mode():
            return None
        if (
            self.full_node.full_node_store.get_sub_slot(request.end_of_sub_slot_bundle.challenge_chain.get_hash())
            is not None
        ):
            return None
        # Calls our own internal message to handle the end of sub slot, and potentially broadcasts to other peers.
        msg, added = await self.full_node.add_end_of_sub_slot(request.end_of_sub_slot_bundle, peer)
        if not added:
            self.log.error(
                f"Was not able to add end of sub-slot: "
                f"{request.end_of_sub_slot_bundle.challenge_chain.challenge_chain_end_of_slot_vdf.challenge.hex()}. "
                f"Re-sending new-peak to timelord"
            )
            await self.full_node.send_peak_to_timelords(peer=peer)
            return None
        else:
            return msg

    @api_request()
    async def request_block_header(self, request: wallet_protocol.RequestBlockHeader) -> Optional[Message]:
        header_hash = self.full_node.blockchain.height_to_hash(request.height)
        if header_hash is None:
            msg = make_msg(ProtocolMessageTypes.reject_header_request, RejectHeaderRequest(request.height))
            return msg
        block: Optional[FullBlock] = await self.full_node.block_store.get_full_block(header_hash)
        if block is None:
            return None

        tx_removals: List[bytes32] = []
        tx_additions: List[Coin] = []

        if block.transactions_generator is not None:
            block_generator: Optional[BlockGenerator] = await self.full_node.blockchain.get_block_generator(block)
            # get_block_generator() returns None in case the block we specify
            # does not have a generator (i.e. is not a transaction block).
            # in this case we've already made sure `block` does have a
            # transactions_generator, so the block_generator should always be set
            assert block_generator is not None, "failed to get block_generator for tx-block"

            npc_result = await asyncio.get_running_loop().run_in_executor(
                self.executor,
                functools.partial(
                    get_name_puzzle_conditions,
                    block_generator,
                    self.full_node.constants.MAX_BLOCK_COST_CLVM,
                    mempool_mode=False,
                    height=request.height,
                    constants=self.full_node.constants,
                ),
            )

            tx_removals, tx_additions = tx_removals_and_additions(npc_result.conds)
        header_block = get_block_header(block, tx_additions, tx_removals)
        msg = make_msg(
            ProtocolMessageTypes.respond_block_header,
            wallet_protocol.RespondBlockHeader(header_block),
        )
        return msg

    @api_request()
    async def request_additions(self, request: wallet_protocol.RequestAdditions) -> Optional[Message]:
        if request.header_hash is None:
            header_hash: Optional[bytes32] = self.full_node.blockchain.height_to_hash(request.height)
        else:
            header_hash = request.header_hash
        if header_hash is None:
            raise ValueError(f"Block at height {request.height} not found")

        # Note: this might return bad data if there is a reorg in this time
        additions = await self.full_node.coin_store.get_coins_added_at_height(request.height)

        if self.full_node.blockchain.height_to_hash(request.height) != header_hash:
            raise ValueError(f"Block {header_hash} no longer in chain, or invalid header_hash")

        puzzlehash_coins_map: Dict[bytes32, List[Coin]] = {}
        for coin_record in additions:
            if coin_record.coin.puzzle_hash in puzzlehash_coins_map:
                puzzlehash_coins_map[coin_record.coin.puzzle_hash].append(coin_record.coin)
            else:
                puzzlehash_coins_map[coin_record.coin.puzzle_hash] = [coin_record.coin]

        coins_map: List[Tuple[bytes32, List[Coin]]] = []
        proofs_map: List[Tuple[bytes32, bytes, Optional[bytes]]] = []

        if request.puzzle_hashes is None:
            for puzzle_hash, coins in puzzlehash_coins_map.items():
                coins_map.append((puzzle_hash, coins))
            response = wallet_protocol.RespondAdditions(request.height, header_hash, coins_map, None)
        else:
            # Create addition Merkle set
            addition_merkle_set = MerkleSet()
            # Addition Merkle set contains puzzlehash and hash of all coins with that puzzlehash
            for puzzle, coins in puzzlehash_coins_map.items():
                addition_merkle_set.add_already_hashed(puzzle)
                addition_merkle_set.add_already_hashed(hash_coin_ids([c.name() for c in coins]))

            for puzzle_hash in request.puzzle_hashes:
                # This is a proof of inclusion if it's in (result==True), or exclusion of it's not in
                result, proof = addition_merkle_set.is_included_already_hashed(puzzle_hash)
                if puzzle_hash in puzzlehash_coins_map:
                    coins_map.append((puzzle_hash, puzzlehash_coins_map[puzzle_hash]))
                    hash_coin_str = hash_coin_ids([c.name() for c in puzzlehash_coins_map[puzzle_hash]])
                    # This is a proof of inclusion of all coin ids that have this ph
                    result_2, proof_2 = addition_merkle_set.is_included_already_hashed(hash_coin_str)
                    assert result
                    assert result_2
                    proofs_map.append((puzzle_hash, proof, proof_2))
                else:
                    coins_map.append((puzzle_hash, []))
                    assert not result
                    proofs_map.append((puzzle_hash, proof, None))
            response = wallet_protocol.RespondAdditions(request.height, header_hash, coins_map, proofs_map)
        return make_msg(ProtocolMessageTypes.respond_additions, response)

    @api_request()
    async def request_removals(self, request: wallet_protocol.RequestRemovals) -> Optional[Message]:
        block: Optional[FullBlock] = await self.full_node.block_store.get_full_block(request.header_hash)

        # We lock so that the coin store does not get modified
        peak_height = self.full_node.blockchain.get_peak_height()
        if (
            block is None
            or block.is_transaction_block() is False
            or block.height != request.height
            or (peak_height is not None and block.height > peak_height)
            or self.full_node.blockchain.height_to_hash(block.height) != request.header_hash
        ):
            reject = wallet_protocol.RejectRemovalsRequest(request.height, request.header_hash)
            msg = make_msg(ProtocolMessageTypes.reject_removals_request, reject)
            return msg

        assert block is not None and block.foliage_transaction_block is not None

        # Note: this might return bad data if there is a reorg in this time
        all_removals: List[CoinRecord] = await self.full_node.coin_store.get_coins_removed_at_height(block.height)

        if self.full_node.blockchain.height_to_hash(block.height) != request.header_hash:
            raise ValueError(f"Block {block.header_hash} no longer in chain")

        all_removals_dict: Dict[bytes32, Coin] = {}
        for coin_record in all_removals:
            all_removals_dict[coin_record.coin.name()] = coin_record.coin

        coins_map: List[Tuple[bytes32, Optional[Coin]]] = []
        proofs_map: List[Tuple[bytes32, bytes]] = []

        # If there are no transactions, respond with empty lists
        if block.transactions_generator is None:
            proofs: Optional[List[Tuple[bytes32, bytes]]]
            if request.coin_names is None:
                proofs = None
            else:
                proofs = []
            response = wallet_protocol.RespondRemovals(block.height, block.header_hash, [], proofs)
        elif request.coin_names is None or len(request.coin_names) == 0:
            for removed_name, removed_coin in all_removals_dict.items():
                coins_map.append((removed_name, removed_coin))
            response = wallet_protocol.RespondRemovals(block.height, block.header_hash, coins_map, None)
        else:
            assert block.transactions_generator
            removal_merkle_set = MerkleSet()
            for removed_name, removed_coin in all_removals_dict.items():
                removal_merkle_set.add_already_hashed(removed_name)
            assert removal_merkle_set.get_root() == block.foliage_transaction_block.removals_root
            for coin_name in request.coin_names:
                result, proof = removal_merkle_set.is_included_already_hashed(coin_name)
                proofs_map.append((coin_name, proof))
                if coin_name in all_removals_dict:
                    removed_coin = all_removals_dict[coin_name]
                    coins_map.append((coin_name, removed_coin))
                    assert result
                else:
                    coins_map.append((coin_name, None))
                    assert not result
            response = wallet_protocol.RespondRemovals(block.height, block.header_hash, coins_map, proofs_map)

        msg = make_msg(ProtocolMessageTypes.respond_removals, response)
        return msg

    @api_request()
    async def send_transaction(
        self, request: wallet_protocol.SendTransaction, *, test: bool = False
    ) -> Optional[Message]:
        spend_name = request.transaction.name()
        if self.full_node.mempool_manager.get_spendbundle(spend_name) is not None:
            self.full_node.mempool_manager.remove_seen(spend_name)
            response = wallet_protocol.TransactionAck(spend_name, uint8(MempoolInclusionStatus.SUCCESS), None)
            return make_msg(ProtocolMessageTypes.transaction_ack, response)

        queue_entry = TransactionQueueEntry(request.transaction, None, spend_name, None, test)
        await self.full_node.transaction_queue.put(queue_entry, peer_id=None, high_priority=True)
        try:
            with anyio.fail_after(delay=45):
                status, error = await queue_entry.done.wait()
        except TimeoutError:
            response = wallet_protocol.TransactionAck(spend_name, uint8(MempoolInclusionStatus.PENDING), None)
        else:
            error_name = error.name if error is not None else None
            if status == MempoolInclusionStatus.SUCCESS:
                response = wallet_protocol.TransactionAck(spend_name, uint8(status.value), error_name)
            else:
                # If if failed/pending, but it previously succeeded (in mempool), this is idempotence, return SUCCESS
                if self.full_node.mempool_manager.get_spendbundle(spend_name) is not None:
                    response = wallet_protocol.TransactionAck(
                        spend_name, uint8(MempoolInclusionStatus.SUCCESS.value), None
                    )
                else:
                    response = wallet_protocol.TransactionAck(spend_name, uint8(status.value), error_name)
        return make_msg(ProtocolMessageTypes.transaction_ack, response)

    @api_request()
    async def request_puzzle_solution(self, request: wallet_protocol.RequestPuzzleSolution) -> Optional[Message]:
        coin_name = request.coin_name
        height = request.height
        coin_record = await self.full_node.coin_store.get_coin_record(coin_name)
        reject = wallet_protocol.RejectPuzzleSolution(coin_name, height)
        reject_msg = make_msg(ProtocolMessageTypes.reject_puzzle_solution, reject)
        if coin_record is None or coin_record.spent_block_index != height:
            return reject_msg

        header_hash: Optional[bytes32] = self.full_node.blockchain.height_to_hash(height)
        if header_hash is None:
            return reject_msg

        block: Optional[BlockInfo] = await self.full_node.block_store.get_block_info(header_hash)

        if block is None or block.transactions_generator is None:
            return reject_msg

        block_generator: Optional[BlockGenerator] = await self.full_node.blockchain.get_block_generator(block)
        assert block_generator is not None
        try:
            spend_info = await asyncio.get_running_loop().run_in_executor(
                self.executor,
                get_puzzle_and_solution_for_coin,
                block_generator,
                coin_record.coin,
                height,
                self.full_node.constants,
            )
        except ValueError:
            return reject_msg
        wrapper = PuzzleSolutionResponse(coin_name, height, spend_info.puzzle, spend_info.solution)
        response = wallet_protocol.RespondPuzzleSolution(wrapper)
        response_msg = make_msg(ProtocolMessageTypes.respond_puzzle_solution, response)
        return response_msg

    @api_request()
    async def request_block_headers(self, request: wallet_protocol.RequestBlockHeaders) -> Optional[Message]:
        """Returns header blocks by directly streaming bytes into Message

        This method should be used instead of RequestHeaderBlocks
        """
        reject = RejectBlockHeaders(request.start_height, request.end_height)

        if request.end_height < request.start_height or request.end_height - request.start_height > 128:
            return make_msg(ProtocolMessageTypes.reject_block_headers, reject)
        if self.full_node.block_store.db_wrapper.db_version == 2:
            try:
                blocks_bytes = await self.full_node.block_store.get_block_bytes_in_range(
                    request.start_height, request.end_height
                )
            except ValueError:
                return make_msg(ProtocolMessageTypes.reject_block_headers, reject)

        else:
            height_to_hash = self.full_node.blockchain.height_to_hash
            header_hashes: List[bytes32] = []
            for i in range(request.start_height, request.end_height + 1):
                header_hash: Optional[bytes32] = height_to_hash(uint32(i))
                if header_hash is None:
                    return make_msg(ProtocolMessageTypes.reject_header_blocks, reject)
                header_hashes.append(header_hash)

            blocks_bytes = await self.full_node.block_store.get_block_bytes_by_hash(header_hashes)
        if len(blocks_bytes) != (request.end_height - request.start_height + 1):  # +1 because interval is inclusive
            return make_msg(ProtocolMessageTypes.reject_block_headers, reject)
        return_filter = request.return_filter
        header_blocks_bytes: List[bytes] = [header_block_from_block(memoryview(b), return_filter) for b in blocks_bytes]

        # we're building the RespondHeaderBlocks manually to avoid cost of
        # dynamic serialization
        # ---
        # we start building RespondBlockHeaders response (start_height, end_height)
        # and then need to define size of list object
        respond_header_blocks_manually_streamed: bytes = (
            uint32(request.start_height).stream_to_bytes()
            + uint32(request.end_height).stream_to_bytes()
            + uint32(len(header_blocks_bytes)).stream_to_bytes()
        )
        # and now stream the whole list in bytes
        respond_header_blocks_manually_streamed += b"".join(header_blocks_bytes)
        return make_msg(ProtocolMessageTypes.respond_block_headers, respond_header_blocks_manually_streamed)

    @api_request()
    async def request_header_blocks(self, request: wallet_protocol.RequestHeaderBlocks) -> Optional[Message]:
        """DEPRECATED: please use RequestBlockHeaders"""
        if (
            request.end_height < request.start_height
            or request.end_height - request.start_height > self.full_node.constants.MAX_BLOCK_COUNT_PER_REQUESTS
        ):
            return None
        height_to_hash = self.full_node.blockchain.height_to_hash
        header_hashes: List[bytes32] = []
        for i in range(request.start_height, request.end_height + 1):
            header_hash: Optional[bytes32] = height_to_hash(uint32(i))
            if header_hash is None:
                reject = RejectHeaderBlocks(request.start_height, request.end_height)
                msg = make_msg(ProtocolMessageTypes.reject_header_blocks, reject)
                return msg
            header_hashes.append(header_hash)

        blocks: List[FullBlock] = await self.full_node.block_store.get_blocks_by_hash(header_hashes)
        header_blocks = []
        for block in blocks:
            added_coins_records_coroutine = self.full_node.coin_store.get_coins_added_at_height(block.height)
            removed_coins_records_coroutine = self.full_node.coin_store.get_coins_removed_at_height(block.height)
            added_coins_records, removed_coins_records = await asyncio.gather(
                added_coins_records_coroutine, removed_coins_records_coroutine
            )
            added_coins = [record.coin for record in added_coins_records if not record.coinbase]
            removal_names = [record.coin.name() for record in removed_coins_records]
            header_block = get_block_header(block, added_coins, removal_names)
            header_blocks.append(header_block)

        msg = make_msg(
            ProtocolMessageTypes.respond_header_blocks,
            wallet_protocol.RespondHeaderBlocks(request.start_height, request.end_height, header_blocks),
        )
        return msg

    @api_request(bytes_required=True, execute_task=True)
    async def respond_compact_proof_of_time(
        self, request: timelord_protocol.RespondCompactProofOfTime, request_bytes: bytes = b""
    ) -> None:
        if self.full_node.sync_store.get_sync_mode():
            return None
        name = std_hash(request_bytes)
        if name in self.full_node.compact_vdf_requests:
            self.log.debug(f"Ignoring CompactProofOfTime: {request}, already requested")
            return None

        self.full_node.compact_vdf_requests.add(name)

        # this semaphore will only allow a limited number of tasks call
        # new_compact_vdf() at a time, since it can be expensive
        try:
            async with self.full_node.compact_vdf_sem.acquire():
                try:
                    await self.full_node.add_compact_proof_of_time(request)
                finally:
                    self.full_node.compact_vdf_requests.remove(name)
        except LimitedSemaphoreFullError:
            self.log.debug(f"Ignoring CompactProofOfTime: {request}, _waiters")

        return None

    @api_request(peer_required=True, bytes_required=True, execute_task=True)
    async def new_compact_vdf(
        self, request: full_node_protocol.NewCompactVDF, peer: WSChiaConnection, request_bytes: bytes = b""
    ) -> None:
        if self.full_node.sync_store.get_sync_mode():
            return None

        name = std_hash(request_bytes)
        if name in self.full_node.compact_vdf_requests:
            self.log.debug("Ignoring NewCompactVDF, already requested: %s %s", peer.get_peer_logging(), request)
            return None
        self.full_node.compact_vdf_requests.add(name)

        # this semaphore will only allow a limited number of tasks call
        # new_compact_vdf() at a time, since it can be expensive
        try:
            async with self.full_node.compact_vdf_sem.acquire():
                try:
                    await self.full_node.new_compact_vdf(request, peer)
                finally:
                    self.full_node.compact_vdf_requests.remove(name)
        except LimitedSemaphoreFullError:
            self.log.debug("Ignoring NewCompactVDF, limited semaphore full: %s %s", peer.get_peer_logging(), request)
            return None

        return None

    @api_request(peer_required=True, reply_types=[ProtocolMessageTypes.respond_compact_vdf])
    async def request_compact_vdf(self, request: full_node_protocol.RequestCompactVDF, peer: WSChiaConnection) -> None:
        if self.full_node.sync_store.get_sync_mode():
            return None
        await self.full_node.request_compact_vdf(request, peer)
        return None

    @api_request(peer_required=True)
    async def respond_compact_vdf(self, request: full_node_protocol.RespondCompactVDF, peer: WSChiaConnection) -> None:
        if self.full_node.sync_store.get_sync_mode():
            return None
        await self.full_node.add_compact_vdf(request, peer)
        return None

    @api_request(peer_required=True)
    async def register_interest_in_puzzle_hash(
        self, request: wallet_protocol.RegisterForPhUpdates, peer: WSChiaConnection
    ) -> Message:
        trusted = self.is_trusted(peer)
        if trusted:
            max_subscriptions = self.full_node.config.get("trusted_max_subscribe_items", 2000000)
            max_items = self.full_node.config.get("trusted_max_subscribe_response_items", 500000)
        else:
            max_subscriptions = self.full_node.config.get("max_subscribe_items", 200000)
            max_items = self.full_node.config.get("max_subscribe_response_items", 100000)

        # the returned puzzle hashes are the ones we ended up subscribing to.
        # It will have filtered duplicates and ones exceeding the subscription
        # limit.
        puzzle_hashes = self.full_node.subscriptions.add_puzzle_subscriptions(
            peer.peer_node_id, request.puzzle_hashes, max_subscriptions
        )

        start_time = time.monotonic()

        # Note that coin state updates may arrive out-of-order on the client side.
        # We add the subscription before we're done collecting all the coin
        # state that goes into the response. CoinState updates may be sent
        # before we send the response

        # Send all coins with requested puzzle hash that have been created after the specified height
        states: Set[CoinState] = await self.full_node.coin_store.get_coin_states_by_puzzle_hashes(
            include_spent_coins=True, puzzle_hashes=puzzle_hashes, min_height=request.min_height, max_items=max_items
        )
        max_items -= len(states)

        hint_coin_ids: Set[bytes32] = set()
        if max_items > 0:
            for puzzle_hash in puzzle_hashes:
                ph_hint_coins = await self.full_node.hint_store.get_coin_ids(puzzle_hash, max_items=max_items)
                hint_coin_ids.update(ph_hint_coins)
                max_items -= len(ph_hint_coins)
                if max_items <= 0:
                    break

        hint_states: List[CoinState] = []
        if len(hint_coin_ids) > 0:
            hint_states = await self.full_node.coin_store.get_coin_states_by_ids(
                include_spent_coins=True,
                coin_ids=hint_coin_ids,
                min_height=request.min_height,
                max_items=len(hint_coin_ids),
            )
            states.update(hint_states)

        end_time = time.monotonic()

        truncated = max_items <= 0

        if truncated or end_time - start_time > 5:
            self.log.log(
                logging.WARNING if trusted and truncated else logging.INFO,
                "RegisterForPhUpdates resulted in %d coin states. "
                "Request had %d (unique) puzzle hashes and matched %d hints. %s"
                "The request took %0.2fs",
                len(states),
                len(puzzle_hashes),
                len(hint_states),
                "The response was truncated. " if truncated else "",
                end_time - start_time,
            )

        response = wallet_protocol.RespondToPhUpdates(request.puzzle_hashes, request.min_height, list(states))
        msg = make_msg(ProtocolMessageTypes.respond_to_ph_update, response)
        return msg

    @api_request(peer_required=True)
    async def register_interest_in_coin(
        self, request: wallet_protocol.RegisterForCoinUpdates, peer: WSChiaConnection
    ) -> Message:
        if self.is_trusted(peer):
            max_subscriptions = self.full_node.config.get("trusted_max_subscribe_items", 2000000)
            max_items = self.full_node.config.get("trusted_max_subscribe_response_items", 500000)
        else:
            max_subscriptions = self.full_node.config.get("max_subscribe_items", 200000)
            max_items = self.full_node.config.get("max_subscribe_response_items", 100000)

        # TODO: apparently we have tests that expect to receive a
        # RespondToCoinUpdates even when subscribing to the same coin multiple
        # times, so we can't optimize away such DB lookups (yet)
        self.full_node.subscriptions.add_coin_subscriptions(peer.peer_node_id, request.coin_ids, max_subscriptions)

        states: List[CoinState] = await self.full_node.coin_store.get_coin_states_by_ids(
            include_spent_coins=True, coin_ids=set(request.coin_ids), min_height=request.min_height, max_items=max_items
        )

        response = wallet_protocol.RespondToCoinUpdates(request.coin_ids, request.min_height, states)
        msg = make_msg(ProtocolMessageTypes.respond_to_coin_update, response)
        return msg

    @api_request()
    async def request_children(self, request: wallet_protocol.RequestChildren) -> Optional[Message]:
        coin_records: List[CoinRecord] = await self.full_node.coin_store.get_coin_records_by_parent_ids(
            True, [request.coin_name]
        )
        states = [record.coin_state for record in coin_records]
        response = wallet_protocol.RespondChildren(states)
        msg = make_msg(ProtocolMessageTypes.respond_children, response)
        return msg

    @api_request()
    async def request_ses_hashes(self, request: wallet_protocol.RequestSESInfo) -> Message:
        """Returns the start and end height of a sub-epoch for the height specified in request"""

        ses_height = self.full_node.blockchain.get_ses_heights()
        start_height = request.start_height
        end_height = request.end_height
        ses_hash_heights = []
        ses_reward_hashes = []

        for idx, ses_start_height in enumerate(ses_height):
            if idx == len(ses_height) - 1:
                break

            next_ses_height = ses_height[idx + 1]
            # start_ses_hash
            if ses_start_height <= start_height < next_ses_height:
                ses_hash_heights.append([ses_start_height, next_ses_height])
                ses: SubEpochSummary = self.full_node.blockchain.get_ses(ses_start_height)
                ses_reward_hashes.append(ses.reward_chain_hash)
                if ses_start_height < end_height < next_ses_height:
                    break
                else:
                    if idx == len(ses_height) - 2:
                        break
                    # else add extra ses as request start <-> end spans two ses
                    next_next_height = ses_height[idx + 2]
                    ses_hash_heights.append([next_ses_height, next_next_height])
                    nex_ses: SubEpochSummary = self.full_node.blockchain.get_ses(next_ses_height)
                    ses_reward_hashes.append(nex_ses.reward_chain_hash)
                    break

        response = RespondSESInfo(ses_reward_hashes, ses_hash_heights)
        msg = make_msg(ProtocolMessageTypes.respond_ses_hashes, response)
        return msg

    @api_request(peer_required=True, reply_types=[ProtocolMessageTypes.respond_fee_estimates])
    async def request_fee_estimates(self, request: wallet_protocol.RequestFeeEstimates) -> Message:
        def get_fee_estimates(est: FeeEstimatorInterface, req_times: List[uint64]) -> List[FeeEstimate]:
            now = datetime.now(timezone.utc)
            utc_time = now.replace(tzinfo=timezone.utc)
            utc_now = int(utc_time.timestamp())
            deltas = [max(0, req_ts - utc_now) for req_ts in req_times]
            fee_rates = [est.estimate_fee_rate(time_offset_seconds=d) for d in deltas]
            v1_fee_rates = [fee_rate_v2_to_v1(est) for est in fee_rates]
            return [FeeEstimate(None, req_ts, fee_rate) for req_ts, fee_rate in zip(req_times, v1_fee_rates)]

        fee_estimates: List[FeeEstimate] = get_fee_estimates(
            self.full_node.mempool_manager.mempool.fee_estimator, request.time_targets
        )
        response = RespondFeeEstimates(FeeEstimateGroup(error=None, estimates=fee_estimates))
        msg = make_msg(ProtocolMessageTypes.respond_fee_estimates, response)
        return msg

    def is_trusted(self, peer: WSChiaConnection) -> bool:
        return self.server.is_trusted_peer(peer, self.full_node.config.get("trusted_peers", {}))<|MERGE_RESOLUTION|>--- conflicted
+++ resolved
@@ -1023,16 +1023,11 @@
 
             foliage_block_data: Optional[FoliageBlockData] = None
             foliage_transaction_block_data: Optional[FoliageTransactionBlock] = None
-<<<<<<< HEAD
-            reward_chain_block: Optional[RewardChainBlockUnfinished] = None
+            rc_block_unfinished: Optional[RewardChainBlockUnfinished] = None
             if request.include_signature_source_data:
                 self.log.info("Including Source Data")
                 foliage_block_data = unfinished_block.foliage.foliage_block_data
-                reward_chain_block = unfinished_block.reward_chain_block
-=======
-            if request.include_signature_source_data:
-                foliage_block_data = unfinished_block.foliage.foliage_block_data
->>>>>>> bdb03840
+                rc_block_unfinished = unfinished_block.reward_chain_block
                 if unfinished_block.is_transaction_block():
                     foliage_transaction_block_data = unfinished_block.foliage_transaction_block
 
@@ -1040,12 +1035,9 @@
                 quality_string,
                 foliage_sb_data_hash,
                 foliage_transaction_block_hash,
-                foliage_block_data,
-                foliage_transaction_block_data,
-<<<<<<< HEAD
-                reward_chain_block,
-=======
->>>>>>> bdb03840
+                foliage_block_data=foliage_block_data,
+                foliage_transaction_block_data=foliage_transaction_block_data,
+                rc_block_unfinished=rc_block_unfinished,
             )
             await peer.send_message(make_msg(ProtocolMessageTypes.request_signed_values, message))
 
