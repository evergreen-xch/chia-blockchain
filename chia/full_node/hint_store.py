--- conflicted
+++ resolved
@@ -2,10 +2,7 @@
 
 import dataclasses
 import logging
-<<<<<<< HEAD
-=======
 from typing import List, Set, Tuple, Dict, Optional
->>>>>>> 50a87094
 
 import typing_extensions
 
@@ -42,81 +39,16 @@
             await cursor.close()
         return [bytes32(row[0]) for row in rows]
 
-    async def get_coin_ids_by_hints(self, hints: List[bytes]) -> List[bytes32]:
-        hints = list(hints)
-        if len(hints) == 0:
-            return []
-        hints_db = tuple(hints)
-        async with self.db_wrapper.reader_no_transaction() as conn:
-            cursor = await conn.execute(f'SELECT coin_id FROM hints WHERE hint in ({"?," * (len(hints) - 1)}?)', hints_db)
-            rows = await cursor.fetchall()
-            await cursor.close()
-        coin_ids = []
-        for row in rows:
-            coin_ids.append(row[0])
-        return coin_ids
-
-    async def get_coin_ids_by_hints_paginated(
-            self,
-            hints: List[bytes],
-            page_size: int,
-            last_id: Optional[bytes32] = None,
-    ) -> Tuple[List[bytes32], Optional[bytes32], Optional[int]]:
-        hints = list(hints)
-        if len(hints) == 0:
-            return []
-        hints_db = tuple(hints)
-        count_query = (
-            "SELECT COUNT(*) as coin_count "
-            "FROM hints "
-            f'WHERE hint in ({"?," * (len(hints) - 1)}?) '
-        )
-        count_query_params = hints_db
-        query = (
-            f"SELECT coin_id FROM hints "
-            f'WHERE hint in ({"?," * (len(hints) - 1)}?) '
-            f"{'AND coin_id > ?' if last_id is not None else ''} "
-            f"ORDER BY coin_id "
-            f"LIMIT {page_size}"
-        )
-        params = hints_db
-        if last_id is not None:
-            params += (last_id,)
-        async with self.db_wrapper.reader_no_transaction() as conn:
-            total_coin_count = None
-            if last_id is None:
-                async with conn.execute(
-                        count_query,
-                        count_query_params,
-                ) as cursor:
-                    count_row =  await cursor.fetchone()
-                    total_coin_count = count_row[0]
-
-            coin_ids = []
-            next_last_id = last_id
-            async with conn.execute(
-                    query,
-                    params,
-            ) as cursor:
-                for row in await cursor.fetchall():
-                    coin_ids.append(row[0])
-
-                if len(coin_ids) > 0:
-                    next_last_id = coin_ids[len(coin_ids) - 1]
-
-            return coin_ids, next_last_id, total_coin_count
-
-  
-    async def get_coin_ids_multi(self, hints: set[bytes], *, max_items: int = 50000) -> list[bytes32]:
-        coin_ids: list[bytes32] = []
+    async def get_coin_ids_multi(self, hints: Set[bytes], *, max_items: int = 50000) -> List[bytes32]:
+        coin_ids: List[bytes32] = []
 
         async with self.db_wrapper.reader_no_transaction() as conn:
             for batch in to_batches(hints, SQLITE_MAX_VARIABLE_NUMBER):
-                hints_db: tuple[bytes, ...] = tuple(batch.entries)
+                hints_db: Tuple[bytes, ...] = tuple(batch.entries)
                 cursor = await conn.execute(
                     f"SELECT coin_id from hints INDEXED BY hint_index "
                     f'WHERE hint IN ({"?," * (len(batch.entries) - 1)}?) LIMIT ?',
-                    (*hints_db, max_items),
+                    hints_db + (max_items,),
                 )
                 rows = await cursor.fetchall()
                 coin_ids.extend([bytes32(row[0]) for row in rows])
@@ -124,23 +56,7 @@
 
         return coin_ids
 
-    async def get_hints(self, coin_ids: list[bytes32]) -> list[bytes32]:
-        hints: list[bytes32] = []
-
-        async with self.db_wrapper.reader_no_transaction() as conn:
-            for batch in to_batches(coin_ids, SQLITE_MAX_VARIABLE_NUMBER):
-                coin_ids_db: tuple[bytes32, ...] = tuple(batch.entries)
-                cursor = await conn.execute(
-                    f'SELECT hint from hints WHERE coin_id IN ({"?," * (len(batch.entries) - 1)}?)',
-                    coin_ids_db,
-                )
-                rows = await cursor.fetchall()
-                hints.extend([bytes32(row[0]) for row in rows if len(row[0]) == 32])
-                await cursor.close()
-
-        return hints
-
-    async def add_hints(self, coin_hint_list: list[tuple[bytes32, bytes]]) -> None:
+    async def add_hints(self, coin_hint_list: List[Tuple[bytes32, bytes]]) -> None:
         if len(coin_hint_list) == 0:
             return None
 
@@ -150,27 +66,6 @@
                 coin_hint_list,
             )
             await cursor.close()
-
-    async def get_hints_for_coin_ids(self, coin_ids: List[bytes32]) -> Dict[bytes32, bytes]:
-        coin_ids = list(coin_ids)
-
-        if len(coin_ids) == 0:
-            return []
-
-        coin_ids_db = tuple(coin_ids)
-
-        async with self.db_wrapper.reader_no_transaction() as conn:
-            cursor = await conn.execute(
-                f'SELECT coin_id, hint FROM hints INDEXED BY sqlite_autoindex_hints_1 '
-                f'WHERE coin_id in ({"?," * (len(coin_ids) - 1)}?)',
-                coin_ids_db
-            )
-            rows = await cursor.fetchall()
-            await cursor.close()
-        coin_id_hint_dict = dict()
-        for row in rows:
-            coin_id_hint_dict[row[0]] = row[1]
-        return coin_id_hint_dict
 
     async def count_hints(self) -> int:
         async with self.db_wrapper.reader_no_transaction() as conn:
