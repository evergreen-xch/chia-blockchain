from __future__ import annotations

from dataclasses import dataclass
from enum import IntEnum
from typing import List, Optional, Tuple
from enum import IntEnum

from chia_rs import G1Element, G2Element

from chia.types.blockchain_format.proof_of_space import ProofOfSpace
from chia.types.blockchain_format.sized_bytes import bytes32
from chia.util.ints import int16, uint8, uint32, uint64
from chia.util.streamable import Streamable, streamable

"""
Protocol between harvester and farmer.
Note: When changing this file, also change protocol_message_types.py, and the protocol version in shared_protocol.py
"""


@streamable
@dataclass(frozen=True)
class PoolDifficulty(Streamable):
    difficulty: uint64
    sub_slot_iters: uint64
    pool_contract_puzzle_hash: bytes32


@streamable
@dataclass(frozen=True)
class HarvesterHandshake(Streamable):
    farmer_public_keys: List[G1Element]
    pool_public_keys: List[G1Element]


@streamable
@dataclass(frozen=True)
class NewSignagePointHarvester(Streamable):
    challenge_hash: bytes32
    difficulty: uint64
    sub_slot_iters: uint64
    signage_point_index: uint8
    sp_hash: bytes32
    pool_difficulties: List[PoolDifficulty]
    filter_prefix_bits: uint8


@streamable
@dataclass(frozen=True)
class ProofOfSpaceFeeInfo(Streamable):
    applied_fee_threshold: uint32


@streamable
@dataclass(frozen=True)
class NewProofOfSpace(Streamable):
    challenge_hash: bytes32
    sp_hash: bytes32
    plot_identifier: str
    proof: ProofOfSpace
    signage_point_index: uint8
<<<<<<< HEAD
    include_source_signature_data: bool = False
    farmer_reward_address_override: Optional[bytes32] = None
    fee_info: Optional[ProofOfSpaceFeeInfo] = None
=======
    include_source_signature_data: bool
    farmer_reward_address_override: Optional[bytes32]
    fee_info: Optional[ProofOfSpaceFeeInfo]
>>>>>>> bdb03840


# Source data corresponding to the hash that is sent to the Harvester for signing
class SigningDataKind(IntEnum):
    FOLIAGE_BLOCK_DATA = 1
    FOLIAGE_TRANSACTION_BLOCK = 2
    CHALLENGE_CHAIN_VDF = 3
    REWARD_CHAIN_VDF = 4
    CHALLENGE_CHAIN_SUB_SLOT = 5
    REWARD_CHAIN_SUB_SLOT = 6
    PARTIAL = 7


@streamable
@dataclass(frozen=True)
class SignatureRequestSourceData(Streamable):
    kind: uint8
    data: bytes


# message_data elements are optional as FoliageTransactionBlock may not always be present in
# the case of the UnfinishedBlock not being a transaction block.
@streamable
@dataclass(frozen=True)
class RequestSignatures(Streamable):
    plot_identifier: str
    challenge_hash: bytes32
    sp_hash: bytes32
    messages: List[bytes32]
<<<<<<< HEAD
    message_data: Optional[List[Optional[SignatureRequestSourceData]]] = None
=======
    message_data: Optional[List[Optional[SignatureRequestSourceData]]]
>>>>>>> bdb03840


@streamable
@dataclass(frozen=True)
class RespondSignatures(Streamable):
    plot_identifier: str
    challenge_hash: bytes32
    sp_hash: bytes32
    local_pk: G1Element
    farmer_pk: G1Element
    message_signatures: List[Tuple[bytes32, G2Element]]
<<<<<<< HEAD
    include_source_signature_data: bool = False
    farmer_reward_address_override: Optional[bytes32] = None
=======
    include_source_signature_data: bool
    farmer_reward_address_override: Optional[bytes32]
>>>>>>> bdb03840


@streamable
@dataclass(frozen=True)
class Plot(Streamable):
    filename: str
    size: uint8
    plot_id: bytes32
    pool_public_key: Optional[G1Element]
    pool_contract_puzzle_hash: Optional[bytes32]
    plot_public_key: G1Element
    file_size: uint64
    time_modified: uint64
    compression_level: Optional[uint8]


@streamable
@dataclass(frozen=True)
class RequestPlots(Streamable):
    pass


@streamable
@dataclass(frozen=True)
class RespondPlots(Streamable):
    plots: List[Plot]
    failed_to_open_filenames: List[str]
    no_key_filenames: List[str]


@streamable
@dataclass(frozen=True)
class PlotSyncIdentifier(Streamable):
    timestamp: uint64
    sync_id: uint64
    message_id: uint64


@streamable
@dataclass(frozen=True)
class PlotSyncStart(Streamable):
    identifier: PlotSyncIdentifier
    initial: bool
    last_sync_id: uint64
    plot_file_count: uint32
    harvesting_mode: uint8

    def __str__(self) -> str:
        return (
            f"PlotSyncStart: identifier {self.identifier}, initial {self.initial}, "
            f"last_sync_id {self.last_sync_id}, plot_file_count {self.plot_file_count}, "
            f"harvesting_mode {self.harvesting_mode}"
        )


@streamable
@dataclass(frozen=True)
class PlotSyncPathList(Streamable):
    identifier: PlotSyncIdentifier
    data: List[str]
    final: bool

    def __str__(self) -> str:
        return f"PlotSyncPathList: identifier {self.identifier}, count {len(self.data)}, final {self.final}"


@streamable
@dataclass(frozen=True)
class PlotSyncPlotList(Streamable):
    identifier: PlotSyncIdentifier
    data: List[Plot]
    final: bool

    def __str__(self) -> str:
        return f"PlotSyncPlotList: identifier {self.identifier}, count {len(self.data)}, final {self.final}"


@streamable
@dataclass(frozen=True)
class PlotSyncDone(Streamable):
    identifier: PlotSyncIdentifier
    duration: uint64

    def __str__(self) -> str:
        return f"PlotSyncDone: identifier {self.identifier}, duration {self.duration}"


@streamable
@dataclass(frozen=True)
class PlotSyncError(Streamable):
    code: int16
    message: str
    expected_identifier: Optional[PlotSyncIdentifier]

    def __str__(self) -> str:
        return f"PlotSyncError: code {self.code}, count {self.message}, expected_identifier {self.expected_identifier}"


@streamable
@dataclass(frozen=True)
class PlotSyncResponse(Streamable):
    identifier: PlotSyncIdentifier
    message_type: int16
    error: Optional[PlotSyncError]

    def __str__(self) -> str:
        return f"PlotSyncResponse: identifier {self.identifier}, message_type {self.message_type}, error {self.error}"<|MERGE_RESOLUTION|>--- conflicted
+++ resolved
@@ -8,6 +8,7 @@
 from chia_rs import G1Element, G2Element
 
 from chia.types.blockchain_format.proof_of_space import ProofOfSpace
+from chia.types.blockchain_format.reward_chain_block import RewardChainBlockUnfinished
 from chia.types.blockchain_format.sized_bytes import bytes32
 from chia.util.ints import int16, uint8, uint32, uint64
 from chia.util.streamable import Streamable, streamable
@@ -59,15 +60,9 @@
     plot_identifier: str
     proof: ProofOfSpace
     signage_point_index: uint8
-<<<<<<< HEAD
-    include_source_signature_data: bool = False
-    farmer_reward_address_override: Optional[bytes32] = None
-    fee_info: Optional[ProofOfSpaceFeeInfo] = None
-=======
     include_source_signature_data: bool
     farmer_reward_address_override: Optional[bytes32]
     fee_info: Optional[ProofOfSpaceFeeInfo]
->>>>>>> bdb03840
 
 
 # Source data corresponding to the hash that is sent to the Harvester for signing
@@ -97,11 +92,9 @@
     challenge_hash: bytes32
     sp_hash: bytes32
     messages: List[bytes32]
-<<<<<<< HEAD
-    message_data: Optional[List[Optional[SignatureRequestSourceData]]] = None
-=======
+    # This, and rc_block_unfinished are only set when using a third-party harvester (see CHIP-22)
     message_data: Optional[List[Optional[SignatureRequestSourceData]]]
->>>>>>> bdb03840
+    rc_block_unfinished: Optional[RewardChainBlockUnfinished]
 
 
 @streamable
@@ -113,13 +106,8 @@
     local_pk: G1Element
     farmer_pk: G1Element
     message_signatures: List[Tuple[bytes32, G2Element]]
-<<<<<<< HEAD
-    include_source_signature_data: bool = False
-    farmer_reward_address_override: Optional[bytes32] = None
-=======
     include_source_signature_data: bool
     farmer_reward_address_override: Optional[bytes32]
->>>>>>> bdb03840
 
 
 @streamable
