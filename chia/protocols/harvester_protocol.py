from __future__ import annotations

from dataclasses import dataclass
from enum import IntEnum
<<<<<<< HEAD
from typing import Optional
=======
from typing import List, Optional, Tuple
from enum import IntEnum
>>>>>>> 50a87094

from chia_rs import G1Element, G2Element

from chia.types.blockchain_format.proof_of_space import ProofOfSpace
from chia.types.blockchain_format.reward_chain_block import RewardChainBlockUnfinished
from chia.types.blockchain_format.sized_bytes import bytes32
from chia.util.ints import int16, uint8, uint32, uint64
from chia.util.streamable import Streamable, streamable

"""
Protocol between harvester and farmer.
Note: When changing this file, also change protocol_message_types.py, and the protocol version in shared_protocol.py
"""


@streamable
@dataclass(frozen=True)
class PoolDifficulty(Streamable):
    difficulty: uint64
    sub_slot_iters: uint64
    pool_contract_puzzle_hash: bytes32


@streamable
@dataclass(frozen=True)
class HarvesterHandshake(Streamable):
    farmer_public_keys: list[G1Element]
    pool_public_keys: list[G1Element]


@streamable
@dataclass(frozen=True)
class NewSignagePointHarvester(Streamable):
    challenge_hash: bytes32
    difficulty: uint64
    sub_slot_iters: uint64
    signage_point_index: uint8
    sp_hash: bytes32
    pool_difficulties: list[PoolDifficulty]
    filter_prefix_bits: uint8


@streamable
@dataclass(frozen=True)
class ProofOfSpaceFeeInfo(Streamable):
    applied_fee_threshold: uint32


@streamable
@dataclass(frozen=True)
class NewProofOfSpace(Streamable):
    challenge_hash: bytes32
    sp_hash: bytes32
    plot_identifier: str
    proof: ProofOfSpace
    signage_point_index: uint8
    include_source_signature_data: bool
    farmer_reward_address_override: Optional[bytes32]
    fee_info: Optional[ProofOfSpaceFeeInfo]


# Source data corresponding to the hash that is sent to the Harvester for signing
class SigningDataKind(IntEnum):
    FOLIAGE_BLOCK_DATA = 1
    FOLIAGE_TRANSACTION_BLOCK = 2
    CHALLENGE_CHAIN_VDF = 3
    REWARD_CHAIN_VDF = 4
    CHALLENGE_CHAIN_SUB_SLOT = 5
    REWARD_CHAIN_SUB_SLOT = 6
    PARTIAL = 7


@streamable
@dataclass(frozen=True)
class SignatureRequestSourceData(Streamable):
    kind: uint8
    data: bytes


# message_data elements are optional as FoliageTransactionBlock may not always be present in
# the case of the UnfinishedBlock not being a transaction block.
@streamable
@dataclass(frozen=True)
class RequestSignatures(Streamable):
    plot_identifier: str
    challenge_hash: bytes32
    sp_hash: bytes32
    messages: list[bytes32]
    # This, and rc_block_unfinished are only set when using a third-party harvester (see CHIP-22)
    message_data: Optional[list[Optional[SignatureRequestSourceData]]]
    rc_block_unfinished: Optional[RewardChainBlockUnfinished]


@streamable
@dataclass(frozen=True)
class RespondSignatures(Streamable):
    plot_identifier: str
    challenge_hash: bytes32
    sp_hash: bytes32
    local_pk: G1Element
    farmer_pk: G1Element
    message_signatures: list[tuple[bytes32, G2Element]]
    include_source_signature_data: bool
    farmer_reward_address_override: Optional[bytes32]


@streamable
@dataclass(frozen=True)
class Plot(Streamable):
    filename: str
    size: uint8
    plot_id: bytes32
    pool_public_key: Optional[G1Element]
    pool_contract_puzzle_hash: Optional[bytes32]
    plot_public_key: G1Element
    file_size: uint64
    time_modified: uint64
    compression_level: Optional[uint8]


@streamable
@dataclass(frozen=True)
class RequestPlots(Streamable):
    pass


@streamable
@dataclass(frozen=True)
class RespondPlots(Streamable):
    plots: list[Plot]
    failed_to_open_filenames: list[str]
    no_key_filenames: list[str]


@streamable
@dataclass(frozen=True)
class PlotSyncIdentifier(Streamable):
    timestamp: uint64
    sync_id: uint64
    message_id: uint64


@streamable
@dataclass(frozen=True)
class PlotSyncStart(Streamable):
    identifier: PlotSyncIdentifier
    initial: bool
    last_sync_id: uint64
    plot_file_count: uint32
    harvesting_mode: uint8

    def __str__(self) -> str:
        return (
            f"PlotSyncStart: identifier {self.identifier}, initial {self.initial}, "
            f"last_sync_id {self.last_sync_id}, plot_file_count {self.plot_file_count}, "
            f"harvesting_mode {self.harvesting_mode}"
        )


@streamable
@dataclass(frozen=True)
class PlotSyncPathList(Streamable):
    identifier: PlotSyncIdentifier
    data: list[str]
    final: bool

    def __str__(self) -> str:
        return f"PlotSyncPathList: identifier {self.identifier}, count {len(self.data)}, final {self.final}"


@streamable
@dataclass(frozen=True)
class PlotSyncPlotList(Streamable):
    identifier: PlotSyncIdentifier
    data: list[Plot]
    final: bool

    def __str__(self) -> str:
        return f"PlotSyncPlotList: identifier {self.identifier}, count {len(self.data)}, final {self.final}"


@streamable
@dataclass(frozen=True)
class PlotSyncDone(Streamable):
    identifier: PlotSyncIdentifier
    duration: uint64

    def __str__(self) -> str:
        return f"PlotSyncDone: identifier {self.identifier}, duration {self.duration}"


@streamable
@dataclass(frozen=True)
class PlotSyncError(Streamable):
    code: int16
    message: str
    expected_identifier: Optional[PlotSyncIdentifier]

    def __str__(self) -> str:
        return f"PlotSyncError: code {self.code}, count {self.message}, expected_identifier {self.expected_identifier}"


@streamable
@dataclass(frozen=True)
class PlotSyncResponse(Streamable):
    identifier: PlotSyncIdentifier
    message_type: int16
    error: Optional[PlotSyncError]

    def __str__(self) -> str:
        return f"PlotSyncResponse: identifier {self.identifier}, message_type {self.message_type}, error {self.error}"<|MERGE_RESOLUTION|>--- conflicted
+++ resolved
@@ -2,12 +2,8 @@
 
 from dataclasses import dataclass
 from enum import IntEnum
-<<<<<<< HEAD
-from typing import Optional
-=======
 from typing import List, Optional, Tuple
 from enum import IntEnum
->>>>>>> 50a87094
 
 from chia_rs import G1Element, G2Element
 
