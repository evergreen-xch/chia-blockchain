from __future__ import annotations

import asyncio
import logging
import math
import time
import traceback
from collections.abc import Awaitable
from dataclasses import dataclass, field
from typing import Any, Callable, Optional, Union

from aiohttp import ClientSession, WebSocketError, WSCloseCode, WSMessage, WSMsgType
from aiohttp.client import ClientWebSocketResponse
from aiohttp.web import WebSocketResponse
from packaging.version import Version
from typing_extensions import Protocol, final

from chia import __version__
from chia.protocols.protocol_message_types import ProtocolMessageTypes
from chia.protocols.protocol_state_machine import message_response_ok
from chia.protocols.protocol_timing import (
    API_EXCEPTION_BAN_SECONDS,
    CONSENSUS_ERROR_BAN_SECONDS,
    INTERNAL_PROTOCOL_ERROR_BAN_SECONDS,
    RATE_LIMITER_BAN_SECONDS,
)
from chia.protocols.shared_protocol import Capability, Error, Handshake, protocol_version
from chia.server.api_protocol import ApiMetadata, ApiProtocol
from chia.server.capabilities import known_active_capabilities
from chia.server.outbound_message import Message, NodeType, make_msg
from chia.server.rate_limits import RateLimiter
from chia.types.blockchain_format.sized_bytes import bytes32
from chia.types.peer_info import PeerInfo
from chia.util.errors import ApiError, ConsensusError, Err, ProtocolError, TimestampError
from chia.util.ints import int16, uint8, uint16
from chia.util.log_exceptions import log_exceptions

# Each message is prepended with LENGTH_BYTES bytes specifying the length
from chia.util.network import is_localhost
from chia.util.streamable import Streamable
from chia.util.task_referencer import create_referenced_task

# Max size 2^(8*4) which is around 4GiB
LENGTH_BYTES: int = 4

WebSocket = Union[WebSocketResponse, ClientWebSocketResponse]
ConnectionCallback = Callable[["WSChiaConnection"], Awaitable[None]]

error_response_version = Version("0.0.35")


def create_default_last_message_time_dict() -> dict[ProtocolMessageTypes, float]:
    return {message_type: -math.inf for message_type in ProtocolMessageTypes}


class ConnectionClosedCallbackProtocol(Protocol):
    async def __call__(
        self,
        connection: WSChiaConnection,
        ban_time: int,
        closed_connection: bool = ...,
    ) -> None: ...


@final
@dataclass
class WSChiaConnection:
    """
    Represents a connection to another node. Local host and port are ours, while peer host and
    port are the host and port of the peer that we are connected to. Node_id and connection_type are
    set after the handshake is performed in this connection.
    """

    ws: WebSocket = field(repr=False)
    api: ApiProtocol = field(repr=False)
    local_type: NodeType
    local_port: Optional[int]
    local_capabilities_for_handshake: list[tuple[uint16, str]] = field(repr=False)
    local_capabilities: list[Capability]
    peer_info: PeerInfo
    peer_node_id: bytes32
    log: logging.Logger = field(repr=False)

    close_callback: Optional[ConnectionClosedCallbackProtocol] = field(repr=False)
    outbound_rate_limiter: RateLimiter
    inbound_rate_limiter: RateLimiter
    class_for_type: dict[NodeType, type[ApiProtocol]] = field(repr=False)

    # connection properties
    is_outbound: bool

    # Messaging
    received_message_callback: Optional[ConnectionCallback] = field(repr=False)
    incoming_queue: asyncio.Queue[Message] = field(default_factory=asyncio.Queue, repr=False)
    outgoing_queue: asyncio.Queue[Message] = field(default_factory=asyncio.Queue, repr=False)
    api_tasks: dict[bytes32, asyncio.Task[None]] = field(default_factory=dict, repr=False)
    # Contains task ids of api tasks which should not be canceled
    execute_tasks: set[bytes32] = field(default_factory=set, repr=False)

    # ChiaConnection metrics
    creation_time: float = field(default_factory=time.time)
    bytes_read: int = 0
    bytes_written: int = 0
    last_message_time: float = 0

    peer_server_port: Optional[uint16] = None
    inbound_task: Optional[asyncio.Task[None]] = field(default=None, repr=False)
    incoming_message_task: Optional[asyncio.Task[None]] = field(default=None, repr=False)
    outbound_task: Optional[asyncio.Task[None]] = field(default=None, repr=False)
    _close_event: asyncio.Event = field(default_factory=asyncio.Event, repr=False)
    session: Optional[ClientSession] = field(default=None, repr=False)

    pending_requests: dict[uint16, asyncio.Event] = field(default_factory=dict, repr=False)
    request_results: dict[uint16, Message] = field(default_factory=dict, repr=False)
    closed: bool = False
    connection_type: Optional[NodeType] = None
    request_nonce: uint16 = uint16(0)
    peer_capabilities: list[Capability] = field(default_factory=list)
    # Used by the Chia Seeder.
    version: str = field(default_factory=str)
    protocol_version: Version = field(default_factory=lambda: Version("0"))

    log_rate_limit_last_time: dict[ProtocolMessageTypes, float] = field(
        default_factory=create_default_last_message_time_dict,
        repr=False,
    )

    @classmethod
    def create(
        cls,
        local_type: NodeType,
        ws: WebSocket,
        api: ApiProtocol,
        server_port: Optional[int],
        log: logging.Logger,
        is_outbound: bool,
        received_message_callback: Optional[ConnectionCallback],
        close_callback: Optional[ConnectionClosedCallbackProtocol],
        peer_id: bytes32,
        inbound_rate_limit_percent: int,
        outbound_rate_limit_percent: int,
        local_capabilities_for_handshake: list[tuple[uint16, str]],
        class_for_type: dict[NodeType, type[ApiProtocol]],
        session: Optional[ClientSession] = None,
    ) -> WSChiaConnection:
        assert ws._writer is not None
        peername = ws._writer.transport.get_extra_info("peername")

        if peername is None:
            raise ValueError(f"Was not able to get peername for {peer_id}")

        if is_outbound:
            request_nonce = uint16(0)
        else:
            # Different nonce to reduce chances of overlap. Each peer will increment the nonce by one for each
            # request. The receiving peer (not is_outbound), will use 2^15 to 2^16 - 1
            request_nonce = uint16(2**15)

        return cls(
            ws=ws,
            api=api,
            local_type=local_type,
            local_port=server_port,
            local_capabilities_for_handshake=local_capabilities_for_handshake,
            local_capabilities=known_active_capabilities(local_capabilities_for_handshake),
            peer_info=PeerInfo(peername[0], peername[1]),
            peer_node_id=peer_id,
            log=log,
            close_callback=close_callback,
            request_nonce=request_nonce,
            outbound_rate_limiter=RateLimiter(incoming=False, percentage_of_limit=outbound_rate_limit_percent),
            inbound_rate_limiter=RateLimiter(incoming=True, percentage_of_limit=inbound_rate_limit_percent),
            is_outbound=is_outbound,
            received_message_callback=received_message_callback,
            class_for_type=class_for_type,
            session=session,
        )

    def _get_extra_info(self, name: str) -> Optional[Any]:
        writer = self.ws._writer
        assert writer is not None, "websocket's ._writer is None, was .prepare() called?"
        transport = writer.transport
        if transport is None:
            return None
        try:
            return transport.get_extra_info(name)
        except AttributeError:
            # "/usr/lib/python3.11/asyncio/sslproto.py", line 91, in get_extra_info
            #   return self._ssl_protocol._get_extra_info(name, default)
            # AttributeError: 'NoneType' object has no attribute '_get_extra_info'
            return None

    async def perform_handshake(
        self,
        network_id: str,
        server_port: int,
        local_type: NodeType,
    ) -> None:
        if self.is_outbound:
            outbound_handshake = make_msg(
                ProtocolMessageTypes.handshake,
                Handshake(
                    network_id,
                    protocol_version[local_type],
                    __version__,
                    uint16(server_port),
                    uint8(local_type.value),
                    self.local_capabilities_for_handshake,
                ),
            )
            await self._send_message(outbound_handshake)
            inbound_handshake_msg = await self._read_one_message()
            if inbound_handshake_msg is None:
                raise ProtocolError(Err.INVALID_HANDSHAKE)
            inbound_handshake = Handshake.from_bytes(inbound_handshake_msg.data)

            # Handle case of invalid ProtocolMessageType
            try:
                message_type: ProtocolMessageTypes = ProtocolMessageTypes(inbound_handshake_msg.type)
            except Exception:
                raise ProtocolError(Err.INVALID_HANDSHAKE)

            if message_type != ProtocolMessageTypes.handshake:
                raise ProtocolError(Err.INVALID_HANDSHAKE)

            if inbound_handshake.network_id != network_id:
                raise ProtocolError(Err.INCOMPATIBLE_NETWORK_ID)

            if (
                local_type in {NodeType.FARMER, NodeType.HARVESTER}
                and inbound_handshake.protocol_version != protocol_version[local_type]
            ):
                self.log.warning(
                    f"protocol version mismatch: "
                    f"local_type={local_type} "
                    f"incoming={inbound_handshake.protocol_version} "
                    f"our={protocol_version[local_type]}"
                )

            self.version = inbound_handshake.software_version
            self.protocol_version = Version(inbound_handshake.protocol_version)
            self.peer_server_port = inbound_handshake.server_port
            self.connection_type = NodeType(inbound_handshake.node_type)
            # "1" means capability is enabled
            self.peer_capabilities = known_active_capabilities(inbound_handshake.capabilities)
        else:
            try:
                message = await self._read_one_message()
            except Exception:
                raise ProtocolError(Err.INVALID_HANDSHAKE)

            if message is None:
                raise ProtocolError(Err.INVALID_HANDSHAKE)

            # Handle case of invalid ProtocolMessageType
            try:
                message_type = ProtocolMessageTypes(message.type)
            except Exception:
                raise ProtocolError(Err.INVALID_HANDSHAKE)

            if message_type != ProtocolMessageTypes.handshake:
                raise ProtocolError(Err.INVALID_HANDSHAKE)

            inbound_handshake = Handshake.from_bytes(message.data)
            if inbound_handshake.network_id != network_id:
                raise ProtocolError(Err.INCOMPATIBLE_NETWORK_ID)

            remote_node_type = NodeType(inbound_handshake.node_type)

            if (
                remote_node_type in {NodeType.FARMER, NodeType.HARVESTER}
                and inbound_handshake.protocol_version != protocol_version[remote_node_type]
            ):
                self.log.warning(
                    f"protocol version mismatch: "
                    f"remote_type={remote_node_type} "
                    f"incoming={inbound_handshake.protocol_version} "
                    f"our={protocol_version[remote_node_type]}"
                )

            outbound_handshake = make_msg(
                ProtocolMessageTypes.handshake,
                Handshake(
                    network_id,
                    protocol_version[remote_node_type],
                    __version__,
                    uint16(server_port),
                    uint8(local_type.value),
                    self.local_capabilities_for_handshake,
                ),
            )
            await self._send_message(outbound_handshake)
            self.version = inbound_handshake.software_version
            self.protocol_version = Version(inbound_handshake.protocol_version)
            self.peer_server_port = inbound_handshake.server_port
            self.connection_type = remote_node_type
            # "1" means capability is enabled
            self.peer_capabilities = known_active_capabilities(inbound_handshake.capabilities)

        self.outbound_task = create_referenced_task(self.outbound_handler())
        self.inbound_task = create_referenced_task(self.inbound_handler())
        self.incoming_message_task = create_referenced_task(self.incoming_message_handler())

    async def close(
        self,
        ban_time: int = 0,
        ws_close_code: WSCloseCode = WSCloseCode.OK,
        error: Optional[Err] = None,
    ) -> None:
        """
        Closes the connection, and finally calls the close_callback on the server, so the connection gets removed
        from the global list.
        """
        if self.closed:
            # always try to call the callback even for closed connections
            with log_exceptions(self.log, consume=True):
                self.log.debug(f"Closing already closed connection for {self.peer_info.host}")
                if self.close_callback is not None:
                    await self.close_callback(self, ban_time, closed_connection=True)
            self._close_event.set()
            return None
        self.closed = True

        if error is None:
            message = b""
        else:
            message = str(int(error.value)).encode("utf-8")

        try:
            if self.inbound_task is not None:
                self.inbound_task.cancel()
            if self.incoming_message_task is not None:
                self.incoming_message_task.cancel()
            if self.outbound_task is not None:
                self.outbound_task.cancel()
            if self.ws is not None and self.ws.closed is False:
                await self.ws.close(code=ws_close_code, message=message)
            if self.session is not None:
                await self.session.close()
            self.cancel_pending_requests()
            self.cancel_tasks()
        except Exception:
            error_stack = traceback.format_exc()
            self.log.warning(f"Exception closing socket: {error_stack}")
            raise
        finally:
            with log_exceptions(self.log, consume=True):
                if self.close_callback is not None:
                    await self.close_callback(self, ban_time, closed_connection=False)
            self._close_event.set()

    async def wait_until_closed(self) -> None:
        await self._close_event.wait()

    async def ban_peer_bad_protocol(self, log_err_msg: str) -> None:
        """Ban peer for protocol violation"""
        ban_seconds = INTERNAL_PROTOCOL_ERROR_BAN_SECONDS
        self.log.error(f"Banning peer for {ban_seconds} seconds: {self.peer_info.host} {log_err_msg}")
        await self.close(ban_seconds, WSCloseCode.PROTOCOL_ERROR, Err.INVALID_PROTOCOL_MESSAGE)

    def cancel_pending_requests(self) -> None:
        for message_id, event in self.pending_requests.items():
            try:
                event.set()
            except Exception as e:
                self.log.error(f"Failed setting event for {message_id}: {e} {traceback.format_exc()}")

    def cancel_tasks(self) -> None:
        for task_id, task in self.api_tasks.copy().items():
            if task_id in self.execute_tasks:
                continue
            task.cancel()

    async def outbound_handler(self) -> None:
        try:
            while not self.closed:
                msg = await self.outgoing_queue.get()
                if msg is not None:
                    await self._send_message(msg)
        except asyncio.CancelledError:
            pass
        except Exception as e:
            expected_types = (BrokenPipeError, ConnectionResetError, TimeoutError)
            expected = False
            if isinstance(e, expected_types) or isinstance(e.__cause__, expected_types):
                expected = True
            elif isinstance(e, OSError):
                if e.errno in {113}:
                    expected = True

            if expected:
                self.log.warning(f"{e} {self.peer_info.host}")
            else:
                error_stack = traceback.format_exc()
                self.log.error(f"Exception: {e} with {self.peer_info.host}")
                self.log.error(f"Exception Stack: {error_stack}")

    async def _api_call(self, full_message: Message, task_id: bytes32) -> None:
        start_time = time.time()
        message_type = ""
        try:
            if self.received_message_callback is not None:
                await self.received_message_callback(self)
            self.log.debug(
                f"<- {ProtocolMessageTypes(full_message.type).name} from peer {self.peer_node_id} {self.peer_info.host}"
            )

            if full_message.type == ProtocolMessageTypes.error.value:
                error = Error.from_bytes(full_message.data)
                self.api.log.warning(f"ApiError: {error} from {self.peer_node_id}, {self.peer_info}")
                return None

            bare_message_type = ProtocolMessageTypes(full_message.type)
            metadata = self.api.metadata.message_type_to_request.get(bare_message_type)
            message_type = bare_message_type.name

            if metadata is None:
                self.log.error(f"Non existing function: {message_type}")
                raise ProtocolError(Err.INVALID_PROTOCOL_MESSAGE, [message_type])

            if metadata is None:
                self.log.error(f"Peer trying to call non api function {message_type}")
                raise ProtocolError(Err.INVALID_PROTOCOL_MESSAGE, [message_type])

            # If api is not ready ignore the request
            if not self.api.ready():
                self.log.warning(f"API not ready, ignore request: {full_message}")
                return None

            timeout: Optional[int] = 600
            if metadata.execute_task:
                # Don't timeout on methods with execute_task decorator, these need to run fully
                self.execute_tasks.add(task_id)
                timeout = None

            if metadata.peer_required:
                coroutine = metadata.method(self.api, full_message.data, self)
            else:
                coroutine = metadata.method(self.api, full_message.data)

            async def wrapped_coroutine() -> Optional[Message]:
                try:
                    result = await coroutine
                    return result
                except asyncio.CancelledError:
                    pass
                except ApiError as api_error:
                    self.log.warning(f"ApiError: {api_error} from {self.peer_node_id}, {self.peer_info}")
                    if self.protocol_version >= error_response_version:
                        return make_msg(
                            ProtocolMessageTypes.error,
                            Error(int16(api_error.code.value), api_error.message, api_error.data),
                        )
                    else:
                        return None
                except TimestampError:
                    raise
                except Exception as e:
                    tb = traceback.format_exc()
                    self.log.error(f"Exception: {e}, {self.get_peer_logging()}. {tb}")
                    raise
                return None

            response: Optional[Message] = await asyncio.wait_for(wrapped_coroutine(), timeout=timeout)
            self.log.debug(
                f"Time taken to process {message_type} from {self.peer_node_id} is "
                f"{time.time() - start_time} seconds"
            )

            if response is not None:
                response_message = Message(response.type, full_message.id, response.data)
                await self.send_message(response_message)
            # todo uncomment when enabling none response capability
            # check that this call needs a reply
            # elif message_requires_reply(ProtocolMessageTypes(full_message.type)) and self.has_capability(
            #     Capability.NONE_RESPONSE
            # ):
            #     # this peer can accept None reply's, send empty msg back, so it doesn't wait for timeout
            #     response_message = Message(uint8(ProtocolMessageTypes.none_response.value), full_message.id, b"")
            #     await self.send_message(response_message)
        except TimeoutError:
            self.log.error(f"Timeout error for: {message_type}")
        except TimestampError:
            self.log.info("Received block with timestamp too far into the future")
        except Exception as e:
            if not self.closed:
                tb = traceback.format_exc()
                self.log.error(f"Exception: {e} {type(e)}, closing connection {self.get_peer_logging()}. {tb}")
            else:
                self.log.debug(f"Exception: {e} while closing connection")
            if isinstance(e, ConsensusError):
                ban_time = CONSENSUS_ERROR_BAN_SECONDS
            else:
                ban_time = API_EXCEPTION_BAN_SECONDS
            # TODO: actually throw one of the errors from errors.py and pass this to close
            await self.close(ban_time, WSCloseCode.PROTOCOL_ERROR, Err.UNKNOWN)
        finally:
            if task_id in self.api_tasks:
                self.api_tasks.pop(task_id)
            if task_id in self.execute_tasks:
                self.execute_tasks.remove(task_id)

    async def incoming_message_handler(self) -> None:
        while True:
            message = await self.incoming_queue.get()
            task_id: bytes32 = bytes32.secret()
            api_task = create_referenced_task(self._api_call(message, task_id))
            self.api_tasks[task_id] = api_task

    async def inbound_handler(self) -> None:
        try:
            while not self.closed:
                message = await self._read_one_message()
                if message is not None:
                    if message.id in self.pending_requests:
                        self.request_results[message.id] = message
                        event = self.pending_requests[message.id]
                        event.set()
                    else:
                        await self.incoming_queue.put(message)
                else:
                    continue
        except asyncio.CancelledError:
            self.log.debug("Inbound_handler task cancelled")
        except Exception as e:
            error_stack = traceback.format_exc()
            self.log.error(f"Exception: {e}")
            self.log.error(f"Exception Stack: {error_stack}")

    async def send_message(self, message: Message) -> bool:
        """Send message sends a message with no tracking / callback."""
        if self.closed:
            self.log.info("Socket is closed")
            return False
        await self.outgoing_queue.put(message)
        return True

    async def call_api(
        self,
        request_method: Callable[..., Awaitable[Optional[Message]]],
        message: Streamable,
        timeout: int = 60,
    ) -> Any:
        if self.connection_type is None:
            raise ValueError("handshake not done yet")
        request_metadata = ApiMetadata.from_bound_method(request_method)
        assert request_metadata is not None, f"ApiMetadata unavailable for {request_method}"
        if (
            request_metadata.request_type
            not in self.class_for_type[self.connection_type].metadata.message_type_to_request
        ):
            raise AttributeError(
                f"Node type {self.connection_type} does not have method {request_metadata.request_type.name}"
            )

        request = Message(uint8(request_metadata.request_type.value), None, bytes(message))
        request_start_t = time.time()
        response = await self.send_request(request, timeout)
        self.log.debug(
            f"Time for request {request_metadata.request_type.name}: {self.get_peer_logging()} = "
            f"{time.time() - request_start_t}, None? {response is None}"
        )
        # todo or response.type == ProtocolMessageTypes.none_response.value when enabling none response
        if response is None or response.data == b"":
            return None
        sent_message_type = ProtocolMessageTypes(request.type)
        recv_message_type = ProtocolMessageTypes(response.type)
        if recv_message_type == ProtocolMessageTypes.error:
            return Error.from_bytes(response.data)
        if not message_response_ok(sent_message_type, recv_message_type):
            # peer protocol violation
            error_message = f"WSConnection.invoke sent message {sent_message_type.name} "
            f"but received {recv_message_type.name}"
            await self.ban_peer_bad_protocol(error_message)
            raise ProtocolError(Err.INVALID_PROTOCOL_MESSAGE, [error_message])

        recv_method = self.class_for_type[self.local_type].metadata.message_type_to_request[recv_message_type].method
        receive_metadata = ApiMetadata.from_bound_method(recv_method)
        assert receive_metadata is not None, f"ApiMetadata unavailable for {recv_method}"
        return receive_metadata.message_class.from_bytes(response.data)

    async def send_request(self, message_no_id: Message, timeout: int) -> Optional[Message]:
        """Sends a message and waits for a response."""
        if self.closed:
            return None

        # We will wait for this event, it will be set either by the response, or the timeout
        event = asyncio.Event()

        # The request nonce is an integer between 0 and 2**16 - 1, which is used to match requests to responses
        # If is_outbound, 0 <= nonce < 2^15, else  2^15 <= nonce < 2^16
        request_id = self.request_nonce
        if self.is_outbound:
            self.request_nonce = uint16(self.request_nonce + 1) if self.request_nonce != (2**15 - 1) else uint16(0)
        else:
            self.request_nonce = uint16(self.request_nonce + 1) if self.request_nonce != (2**16 - 1) else uint16(2**15)

        message = Message(message_no_id.type, request_id, message_no_id.data)
        assert message.id is not None
        self.pending_requests[message.id] = event
        await self.outgoing_queue.put(message)

        try:
            await asyncio.wait_for(event.wait(), timeout=timeout)
        except asyncio.TimeoutError:
            self.log.debug(f"Request timeout: {message}")

        self.pending_requests.pop(message.id)
        result: Optional[Message] = None
        if message.id in self.request_results:
            result = self.request_results[message.id]
            assert result is not None
            self.log.debug(
                f"<- {ProtocolMessageTypes(result.type).name} from: {self.peer_info.host}:{self.peer_info.port}"
            )
            self.request_results.pop(message.id)

        return result

    async def _wait_and_retry(self, msg: Message) -> None:
        try:
            await asyncio.sleep(1)
            await self.outgoing_queue.put(msg)
        except Exception as e:
            self.log.debug(f"Exception {e} while waiting to retry sending rate limited message")
            return None

    async def _send_message(self, message: Message) -> None:
        encoded: bytes = bytes(message)
        size = len(encoded)
        assert len(encoded) < (2 ** (LENGTH_BYTES * 8))
        limiter_msg = self.outbound_rate_limiter.process_msg_and_check(
            message, self.local_capabilities, self.peer_capabilities
        )
        if limiter_msg is not None:
            if not is_localhost(self.peer_info.host):
                message_type = ProtocolMessageTypes(message.type)
                last_time = self.log_rate_limit_last_time[message_type]
                now = time.monotonic()
                if now - last_time >= 30:
                    self.log_rate_limit_last_time[message_type] = now
                    details = ", ".join(
                        [
                            f"{message_type.name}",
                            f"sz: {len(message.data) / 1000:0.2f} kB",
                            f"peer: {self.peer_info.host}",
                            f"{limiter_msg}",
                        ]
                    )
                    self.log.info(f"Rate limiting ourselves. Dropping outbound message: {details}")

                # TODO: fix this special case. This function has rate limits which are too low.
                if ProtocolMessageTypes(message.type) != ProtocolMessageTypes.respond_peers:
<<<<<<< HEAD
                    create_referenced_task(self._wait_and_retry(message), known_unreferenced=True)

=======
                    asyncio.create_task(self._wait_and_retry(message))
                self.log.error(
                    f"Peer has been rate limited and will be disconnected: {self.peer_info.host}, "
                    f"message: {message_type}"
                )
>>>>>>> 50a87094
                return None
            else:
                self.log.debug(
                    f"Not rate limiting ourselves. message type: {ProtocolMessageTypes(message.type).name}, "
                    f"peer: {self.peer_info.host}"
                )

        await self.ws.send_bytes(encoded)
        self.log.debug(
            f"-> {ProtocolMessageTypes(message.type).name} to peer {self.peer_info.host} {self.peer_node_id}"
        )
        self.bytes_written += size

    async def _read_one_message(self) -> Optional[Message]:
        message: WSMessage = await self.ws.receive()

        if self.connection_type is not None:
            connection_type_str = NodeType(self.connection_type).name.lower()
        else:
            connection_type_str = ""
        if message.type == WSMsgType.CLOSING:
            self.log.debug(
                f"Closing connection to {connection_type_str} {self.peer_info.host}:"
                f"{self.peer_server_port}/"
                f"{self.peer_info.port}"
            )
            create_referenced_task(self.close(), known_unreferenced=True)
            await asyncio.sleep(3)
        elif message.type == WSMsgType.CLOSE:
            self.log.debug(
                f"Peer closed connection {connection_type_str} {self.peer_info.host}:"
                f"{self.peer_server_port}/"
                f"{self.peer_info.port}"
            )
            create_referenced_task(self.close(), known_unreferenced=True)
            await asyncio.sleep(3)
        elif message.type == WSMsgType.CLOSED:
            if not self.closed:
                create_referenced_task(self.close(), known_unreferenced=True)
                await asyncio.sleep(3)
                return None
        elif message.type == WSMsgType.BINARY:
            data = message.data
            full_message_loaded: Message = Message.from_bytes(data)
            self.bytes_read += len(data)
            self.last_message_time = time.time()
            try:
                message_type = ProtocolMessageTypes(full_message_loaded.type).name
            except Exception:
                message_type = "Unknown"
            limiter_msg = self.inbound_rate_limiter.process_msg_and_check(
                full_message_loaded, self.local_capabilities, self.peer_capabilities
            )
            if limiter_msg is not None:
                if self.local_type == NodeType.FULL_NODE and not is_localhost(self.peer_info.host):
                    details = ", ".join([f"{self.peer_info.host}", f"message: {message_type}", limiter_msg])
                    self.log.error(f"Peer has been rate limited and will be disconnected: {details}")
                    # Only full node disconnects peers, to prevent abuse and crashing timelords, farmers, etc
                    create_referenced_task(self.close(RATE_LIMITER_BAN_SECONDS), known_unreferenced=True)
                    await asyncio.sleep(3)
                    return None
                else:
                    self.log.debug(
                        f"Peer surpassed rate limit {self.peer_info.host}, message: {message_type}, "
                        f"port {self.peer_info.port} but not disconnecting"
                    )
                    return full_message_loaded
            return full_message_loaded
        elif message.type == WSMsgType.ERROR:
            self.log.error(f"WebSocket Error: {message}")
            if isinstance(message.data, WebSocketError) and message.data.code == WSCloseCode.MESSAGE_TOO_BIG:
                create_referenced_task(self.close(RATE_LIMITER_BAN_SECONDS), known_unreferenced=True)
            else:
                create_referenced_task(self.close(), known_unreferenced=True)
            await asyncio.sleep(3)

        else:
            self.log.error(f"Unexpected WebSocket message type: {message}")
            create_referenced_task(self.close())
            await asyncio.sleep(3)
        return None

    # Used by the Chia Seeder.
    def get_version(self) -> str:
        return self.version

    def get_tls_version(self) -> str:
        ssl_obj = self._get_extra_info("ssl_object")
        if ssl_obj is not None:
            return str(ssl_obj.version())
        else:
            return "unknown"

    def get_peer_info(self) -> Optional[PeerInfo]:
        result = self._get_extra_info("peername")
        if result is None:
            return None
        connection_host = result[0]
        port = self.peer_server_port if self.peer_server_port is not None else self.peer_info.port
        return PeerInfo(connection_host, port)

    def get_peer_logging(self) -> PeerInfo:
        info: Optional[PeerInfo] = self.get_peer_info()
        if info is None:
            # in this case, we will use self.peer_info.host which is friendlier for logging
            port = self.peer_server_port if self.peer_server_port is not None else self.peer_info.port
            return PeerInfo(self.peer_info.host, port)
        else:
            return info

    def has_capability(self, capability: Capability) -> bool:
        return capability in self.peer_capabilities<|MERGE_RESOLUTION|>--- conflicted
+++ resolved
@@ -651,16 +651,11 @@
 
                 # TODO: fix this special case. This function has rate limits which are too low.
                 if ProtocolMessageTypes(message.type) != ProtocolMessageTypes.respond_peers:
-<<<<<<< HEAD
-                    create_referenced_task(self._wait_and_retry(message), known_unreferenced=True)
-
-=======
                     asyncio.create_task(self._wait_and_retry(message))
                 self.log.error(
                     f"Peer has been rate limited and will be disconnected: {self.peer_info.host}, "
                     f"message: {message_type}"
                 )
->>>>>>> 50a87094
                 return None
             else:
                 self.log.debug(
